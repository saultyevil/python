#!/usr/bin/env python 
'''
Synopsis:
    various utilities for processing Python outputs and plotting
    spectra and wind properties

Usage:
    
Arguments:
'''

import py_read_output as r 
import numpy as np 
import os, sys
import time
 

standard_cmds = np.array(["1", "n","t", "r","v","1","2","3","-1",\
                         "I", "i", "1","1","1","2","0","i","0", \
                         "1","1","1","2","2","2","2","1","2","3",
                         "6", "3","6","4","6","5","0","q"])


ion_standard_variables = ["ionh1", "ionhe1", "ionhe2", "ionc4", "ionc5"]

def get_pywind_summary (fname, vers="", den_or_frac=0):

    '''
    run version vers of py_wind on file fname.wind_save
    and generate the complete wind summary as output

    produce the output fname.complete to read

    if den_or_frac is 1, return fractions, otherwise densities
    '''

    cmds = ["1", "1", den_or_frac, "q"] # these commands create onefile summary

    isys = run_py_wind(fname, vers=vers, cmds=cmds)

    return isys



def run_py_wind (fname, vers="", cmds=None, ilv=None):
    '''
    run version vers of py_wind on file fname.wind_save
    '''

    if cmds == None:
        cmds = standard_cmds

    x = cmds
    np.savetxt("_tempcmd.txt", x, fmt = "%s")

    print ("Running py_wind...")
    print ("commands = {}".format(cmds))
    isys = os.system('py_wind'+vers+' '+fname+' < _tempcmd.txt > tempfile')
    time.sleep(3)

    # remove temporary file
    os.system("rm -f _tempcmd.txt")
    return isys



def read_pywind_smart(filename, return_inwind=False):
    '''
    read a py_wind file using np array reshaping and manipulation

    DEPRECATED
    '''

    # first, simply load the filename 
    d = np.loadtxt(filename, comments="#", dtype = "float", unpack = True)

    # our indicies are already stored in the file- we will reshape them in a sec
    zindices = d[-1]
    xindices = d[-2]

    # we get the grid size by finding the maximum in the indicies list 99 => 100 size grid
    zshape = int(np.max(zindices) + 1)
    xshape = int(np.max(zindices) + 1)


    # reshape our indices arrays
    xindices = xindices.reshape(xshape, zshape)
    zindices = zindices.reshape(xshape, zshape)

    # now reshape our x,z and value arrays
    x = d[0].reshape(xshape, zshape)
    z = d[1].reshape(xshape, zshape)

    values = d[2].reshape(xshape, zshape)

    # these are the values of inwind PYTHON spits out
    inwind = d[3].reshape(xshape, zshape)

    # create an inwind boolean to use to create mask
    inwind_bool = (inwind >= 0)
    mask = (inwind < 0)

    # finally we have our mask, so create the masked array
    masked_values = np.ma.masked_where ( mask, values )

    #print xshape, zshape, masked_values.shape

    #return the transpose for contour plots.
    if return_inwind:
        return x, z, masked_values.T, inwind_bool.T
    else:
        return x, z, masked_values.T



def wind_to_masked(d, value_string, return_inwind=False, mode="2d", ignore_partial = True):

    '''
    turn a table, one of whose colnames is value_string,
    into a masked array based on values of inwind 

    Parameters:
        d: astropy.table.table.Table object 
            data, probably read from .complete wind data 

        value_string: str 
            the variable you want in the array, e.g. "ne"

        return_inwind: Bool
            return the array which tells you whether you
            are partly, fully or not inwind.
    Returns:
        x, z, value: Floats 
            value is the quantity you are concerned with, e.g. ne
    '''
    # this tuple helpd us decide whether partial cells are in or out of the wind
    if ignore_partial:
        inwind_crit = (0,1)
    else:
        inwind_crit = (0,2)

    if mode == "1d":
        inwind = d["inwind"]
        x = d["r"]
        values = d[value_string]

<<<<<<< HEAD
        # create an inwind boolean to use to create mask
=======
    # create an inwind boolean to use to create mask
>>>>>>> 6863da0d
        inwind_bool = (inwind >= inwind_crit[0]) * (inwind < inwind_crit[1])
        mask = ~inwind_bool

    # finally we have our mask, so create the masked array
        masked_values = np.ma.masked_where ( mask, values )

    #return the arrays later, z is None for 1d
        z = None


    elif mode == "2d":
        # our indicies are already stored in the file- we will reshape them in a sec
        zindices = d["j"]
        xindices = d["i"]

        # we get the grid size by finding the maximum in the indicies list 99 => 100 size grid
        zshape = int(np.max(zindices) + 1)
        xshape = int(np.max(xindices) + 1)

        # now reshape our x,z and value arrays
        x = d["x"].reshape(xshape, zshape)
        z = d["z"].reshape(xshape, zshape)

        values = d[value_string].reshape(xshape, zshape)

        # these are the values of inwind PYTHON spits out
        inwind = d["inwind"].reshape(xshape, zshape)

        # create an inwind boolean to use to create mask
        inwind_bool = (inwind >= inwind_crit[0]) * (inwind < inwind_crit[1])
        mask = ~inwind_bool

        # finally we have our mask, so create the masked array
        masked_values = np.ma.masked_where ( mask, values )


    else:
        print ("Error: mode {} not understood!".format(mode))

    #return the transpose for contour plots.
    if return_inwind:
        return x, z, masked_values, inwind_bool
    else:
        return x, z, masked_values


    





def smooth(x,window_len=20,window='hanning'):

    '''smooth data x by a factor with window of length window_len'''

    if x.ndim != 1:
        raise ValueError("smooth only accepts 1 dimension arrays.")

    if x.size < window_len:
        raise ValueError("Input vector needs to be bigger than window size.")

    if window_len<3:
        return x

    if not window in ['flat', 'hanning', 'hamming', 'bartlett', 'blackman']:
        raise ValueError("Window is on of 'flat', 'hanning', 'hamming', 'bartlett', 'blackman'")

    s=np.r_[2*x[0]-x[window_len-1::-1],x,2*x[-1]-x[-1:-window_len:-1]]


    if window == 'flat': #moving average
        w = np.ones(window_len,'d')
    else:  
        w = eval('np.'+window+'(window_len)')

    y=np.convolve(w/w.sum(),s,mode='same')

    return y[window_len:-window_len+1]


def parse_rcparams(fname = "params.rc"):

    '''
    parse the file params.rc and set values in matplotlib.rcparams

    file should be of format 

        font.family             :   serif
        mathtext.fontset        :   custom

    '''

    import matplotlib as mpl

    f = open(fname, "r")

    for line in f:
        data = line.split()


        if len(data) > 0:
            if data[0] != "#":  # comments

                if data[1] != ":":
                    print("parse_rcparams: warning: unexpected format for filename %s" % (fname))


                mpl.rcParams[data[0]] = data[2]


    return 0

def get_flux_at_wavelength(lambda_array, flux_array, w):

    '''
    Find the flux at wavelength w

    Parameters:
        lambda_array: array-like    
            array of wavelengths in angstroms. 1d 

        flux_array: array-like 
            array of fluxes same shape as lambda_array 

        w: float 
            wavelength in angstroms to find
    
    Returns:
        f: float 
            flux at point w
    '''

    i = np.abs(lambda_array - w).argmin()

    return flux_array[i]


<|MERGE_RESOLUTION|>--- conflicted
+++ resolved
@@ -144,11 +144,7 @@
         x = d["r"]
         values = d[value_string]
 
-<<<<<<< HEAD
         # create an inwind boolean to use to create mask
-=======
-    # create an inwind boolean to use to create mask
->>>>>>> 6863da0d
         inwind_bool = (inwind >= inwind_crit[0]) * (inwind < inwind_crit[1])
         mask = ~inwind_bool
 
