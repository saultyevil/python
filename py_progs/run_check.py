--- conflicted
+++ resolved
@@ -234,8 +234,6 @@
         complete_message.append(message)
     return complete_message
 
-<<<<<<< HEAD
-=======
 convergence_message='''
 The plot shows the fraction of cells which satisfy various convergence criteria, comparing the radiation tempererature, t_r, 
 the electron temperature, t_e between cycles, or the balance between heating and cooling in a given cycle.  If the fractional
@@ -249,7 +247,6 @@
 The plot below indicates which cells have converged.  The values given for each cell indicate  the number of convergence tests 
 which have failed, so a value of 0 indicates that a cell is "converged".
 '''
->>>>>>> 2231c4f1
 
 error_description='''
 Python accumulates a fairly large number of errors and warnings.  Most are benign, especially if they only occur a few
@@ -259,11 +256,7 @@
 type was generated; many times the same error message will will occur in each of the threads.  
 '''
     
-<<<<<<< HEAD
-def make_html(root,converge_plot,te_plot,tr_plot,spec_tot_plot,spec_plot,complete_message=['test']):
-=======
 def make_html(root,converge_plot,te_plot,tr_plot,spec_tot_plot,spec_plot,complete_message=['test'],errors=['test','test2']):
->>>>>>> 2231c4f1
     '''
     Make an html file that collates all the results
     '''
@@ -370,14 +363,10 @@
     plot_spec.do_all_angles(root,wmin=0,wmax=0)
     spec_plot=root+'.png'
 
-<<<<<<< HEAD
-    make_html(root,converge_plot,te_plot,tr_plot,spec_tot_plot,spec_plot,complete_message)
-=======
     errors=py_error(root)
      
 
     make_html(root,converge_plot,te_plot,tr_plot,spec_tot_plot,spec_plot,complete_message,errors)
->>>>>>> 2231c4f1
 
 
     return
