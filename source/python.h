--- conflicted
+++ resolved
@@ -862,14 +862,12 @@
   double lum_tot_ioniz;         /* The specfic radiative luminosity in frequencies defined by freqmin
                                    and freqmax.  This will depend on the last call to total_emission */
 
-<<<<<<< HEAD
   double heat_shock;            /*1805 ksl - An extra heating term added to allow for shock heating of the plasma (Implementef for FU Ori Project*/
-=======
+
   /* JM 1807 -- these routines are for the BF_SIMPLE_EMISSIVITY_APPROACH
      they allow one to inspect the net flow of energy into and from the simple ion 
      ionization pool */
   double bf_simple_ionpool_in, bf_simple_ionpool_out;
->>>>>>> c54bcc0f
 
   double comp_nujnu;            /* 1701 NSH The integral of alpha(nu)nuj(nu) used to computecompton cooling-  only needs computing once per cycle */
 
@@ -1425,16 +1423,15 @@
 #define CALCULATE_MATOM_EMISSIVITIES 0
 #define USE_STORED_MATOM_EMISSIVITIES 1
 
-<<<<<<< HEAD
 
 /* modes for kpkt calculations */
 #define KPKT_MODE_CONTINUUM  0  /* only account for k->r processes */
 #define KPKT_MODE_ALL        1  /* account for all cooling processes */  
-=======
+
 /* this variable controls whether to use the 
    Altered mode for bound-free in "simple-macro mode" */
 #define BF_SIMPLE_EMISSIVITY_APPROACH 1
->>>>>>> c54bcc0f
+
 
 /* Variable introducted to cut off macroatom / estimator integrals when exponential function reaches extreme values. Effectivevly a max limit imposed on x = hnu/kT terms */
 #define ALPHA_MATOM_NUMAX_LIMIT 30      /* maximum value for h nu / k T to be considered in integrals */
