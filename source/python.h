--- conflicted
+++ resolved
@@ -70,16 +70,12 @@
                                    be calculated self-consistently.  Program speed is somewhat sensitive 
                                    to this parameter, at the 10% level if raised from 1e-3 to 1.  There is a 
                                    trade-off since lower minima may give better results, especially for macro atoms. */
+
 #define LDEN_MIN        1e-3    /* The minimum density required for a line to be conidered for scattering
                                    or emission in calculate_ds and lum_lines */
 
-<<<<<<< HEAD
-#define DILUTE_FACTOR_MIN 1e-10
-
-=======
 /* The next term globally defines a minimum value for the dilution faction */
 #define DILUTION_FACTOR_MINIMUM 1e-10
->>>>>>> a44be789
 
 /* End of "care factor" definition */
 
@@ -1547,10 +1543,6 @@
 #include "version.h"
 #include "templates.h"
 
-<<<<<<< HEAD
-int *macro_pops_inversion_check;
-=======
 int macro_pops_n_levels;
 int *macro_pops_inversion_check;
-int inversion_conf_to_matrix[NLEVELS_MACRO];
->>>>>>> a44be789
+int inversion_conf_to_matrix[NLEVELS_MACRO];