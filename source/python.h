--- conflicted
+++ resolved
@@ -25,11 +25,7 @@
 int rel_mode;                   /* How doppler effects and co-moving frames are  */
 
 int run_xtest;                  /* Variable if TRUE causes a special test mode to be run */
-<<<<<<< HEAD
-int run_ztest;                  /* Provides a way the optionally run certain code within python */
-=======
 //OLD int run_ztest;                  /* Provides a way the optionally run certain code within python */
->>>>>>> 00030a9d
 
 int NDIM2;                      //The total number of wind cells in wmain
 int NPLASMA;                    //The number of cells with non-zero volume or the size of plasma structure
