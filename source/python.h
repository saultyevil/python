--- conflicted
+++ resolved
@@ -841,7 +841,7 @@
   double heat_photo, heat_z;    /*photoionization heating total and of metals */
   double heat_auger;            /* photoionization heating due to inner shell ionizations */
   double heat_ch_ex;
-  double abs_photo, abs_auger;  /* this is the energy absorbed from the photon due to these processes - different from 
+  double abs_photo, abs_auger;  /* this is the energy absorbed from the photon due to these processes - different from
                                    the heating rate because of the binding energy */
   double w;                     /*The dilution factor of the wind */
 
@@ -870,15 +870,9 @@
   int *scatters;                /* The number of scatters in this cell for each ion. */
   double *xscatters;            /* Diagnostic measure of energy scattered out of beam on extract. */
   double *heat_ion;             /* The amount of energy being transferred to the electron pool
-<<<<<<< HEAD
-                                   by this ion via photoionization.*/
-  double *heat_inner_ion;             /* The amount of energy being transferred to the electron pool
-                                       by this ion via photoionization.*/
-=======
                                    by this ion via photoionization. */
   double *heat_inner_ion;       /* The amount of energy being transferred to the electron pool
                                    by this ion via photoionization. */
->>>>>>> a6d91476
   double *cool_rr_ion;          /* The amount of energy being released from the electron pool
                                    by this ion via recombination. */
   double *lum_rr_ion;           /* The recombination luminosity
@@ -975,7 +969,7 @@
 
   double pl_alpha[NXBANDS];     /*Computed spectral index for a power law spectrum representing this cell */
   double pl_log_w[NXBANDS];     /*This is the log version of the power law weight. It is in an attempt to allow very large 
-                                   values of alpha to work with the PL spectral model to avoide NAN problems. 
+                                   values of alpha to work with the PL spectral model to avoide NAN problems.
                                    The pl_w version can be deleted once testing is complete */
 
 
