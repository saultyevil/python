#ifdef MPI_ON
#include "mpi.h"


#endif

#define UV_low 7.4e14           //The lower frequency bound of the UV band as defined in IOS 21348
#define UV_hi 3e16              //The lower frequency bound of the UV band as defined in IOS 21348

int q_test_count;

int np_mpi_global;              /// Global variable which holds the number of MPI processes

int rank_global;


int verbosity;                  /* verbosity level. 0 low, 10 is high */

/* the functions contained in log., rdpar.c and lineio.c are
   declare deparately from templates. This is because some functions
   only use log.h and don't use python.h due to repeated definitions */
#include "log.h"
#include "strict.h"

/* In python_43 the assignment of the WindPtr size has been moved from a fixed
value determined by values in python.h to a values which are adjustable from
within python */


#define REL_MODE_LINEAR 0      /*Only make v/c corrections when doing frame transfers*/
#define REL_MODE_FULL   1      /*Make full corrections for special relativity*/

  int rel_mode;                 /* How doppler effects are treated */



/* With domains NDIM and MDIM need to be removed but NDIM2 is the total number of cells in wmain, and there
are certain times we want to loop over everything.  The situation with NPLASMA is similar */

int NDIM2;                      //The total number of wind cells in wmain
int NPLASMA;                    //The number of cells with non-zero volume or the size of plasma structure

char basename[132];             // The root of the parameter file name being used by python

/* These are tunable parameters that control various aspects of python
 * and the assorted programs.  In some cases they affect the "care" with
 * which a calculation is made, and this can in principle affect the
 * speed of the program.  One day if may be desirable to change some
 * of these parameters with time in the program.  At present they are
 * simply collected here
 *
 * */

double DFUDGE;
#define XFUDGE   1e-5           // The scale factor used in setting up cell x cell dfudge

#define VCHECK	1.e6            // The maximum allowable error in calculation of the velocity in calculate_ds


double SMAX_FRAC;               /* In translate_in_wind, a limit is placed on the maximum distance a
                                   photon can travel in one step.  It is a fraction SMAX_FRAC of the
                                   distance of the photon from the origin.  This had been hardwired to
                                   0.1 for up to 57h.  Changing it to 0.5 speeds up the current version
                                   of the code by as much as a factor of 2 for small sized grids.  This
                                   had been introduced as part of the attempt to assure ourselves that
                                   line shapes were calculated as accurately as possible.  The underlhying
                                   rational for having a maximum disstance is associated with the fact that
                                   we use linear interpolation along the line of sight to establish velocities
                                   and most of our grid cells in 2.5d are actually hoop shaped, which means
                                   one can travel a long distance within a hoop if the direction of the photon
                                   is not more or less radial, but if moving along the hoop.
                                 */
double DENSITY_PHOT_MIN;        /* This constant is a minimum density for the purpose of calculating
                                   photoionization heating and recombination cooling.  It is important that heating and cooling
                                   be calculated self-consistently.  Program speed is somewhat sensitive
                                   to this parameter, at the 10% level if raised from 1e-3 to 1.  There is a
                                   trade-off since lower minima may give better results, especially for macro atoms. */

#define LDEN_MIN        1e-3    /* The minimum density required for a line to be conidered for scattering
                                   or emission in calculate_ds and lum_lines */


/* End of "care factor" definition */


#define RMIN   				1.e9
#define RMAX   				3.e10
#define VWIND  				2.e8
#define MDOT  				1.e-9*MSOL/YR
#define BETA  				1.0
#define KAPPA_CONT 			4.
#define EPSILON  			1.e-6   /* A general purpose fairly small number */
#define NSTAT 				10      // JM increased this to ten to allow for adiabatic
#define VMAX                		1.e9
#define TAU_MAX				20.     /* Sets an upper limit in extract on when
                                                   a photon can be assumed to be completely absorbed */

#define DELTA_V				1.      /*This is the accuracy in velocity space (cm/s) that we sample edges when producing freebound photons */

#define DANG_LIVE_OR_DIE   2.0  /* If constructing photons from a live or die run of the code, the
                                   angle over which photons will be accepted must be defined */

double PHOT_RANGE;              /* When a variable number of photons are called in different ionization
                                   cycles this is the log of the difference between NPHOT_MAX
                                   and the value in the first cycle
                                 */
int NPHOT_MAX;                  /* The maximum number of photon bundles created per cycle */
int NPHOT;                      /* The number of photon bundles created, defined in setup.c */

#define NWAVE  			  50000 //This is the number of wavelength bins in spectra that are produced
#define MAXSCAT 			2000

/* Define the structures */


/* Geometry is an actual structure which exists at the beginning of th program
   It carries the variables which define the geometry.  Reasonable values of each of
   these should be defined before it is altered with inputs from the terminal.
   The geometry structure is used to transfer all of the information about a wind
 */

/* Definitions of spectral types, which are all negative because when
 * one reads a spectrum from a list of models these are numbered beginning
 * with zero, see the discussion in get_models.c   080518 - ksl - 60a
 */
#define SPECTYPE_BB      -1
#define SPECTYPE_UNIFORM -2
#define SPECTYPE_POW     -4
#define SPECTYPE_CL_TAB  -5
#define SPECTYPE_BREM    -6
#define SPECTYPE_NONE	 -3
#define SPECTYPE_MODEL	 -99    // This is just used briefly, before a model number is assigned

/* Number of model_lists that one can have, should be the same as NCOMPS in models.h */
#define NCOMPS 	10
#define LINELENGTH 	256

/* This structure contains the information needed for each separate region of space, e.g the
 * wind and the disk
 */

// This is intialized in init_geo, but it my need to be in geo in order to be able to read
// everything back

enum coord_type_enum
{ SPHERICAL = 0,
  CYLIND = 1,
  RTHETA = 2,
  CYLVAR = 3
};


/* List of possible wind_types */

#define SV   			0
#define	STAR    		1
/* PREVIOUS is no longer an allowed type. Reading in an early model is now
 * handled as a system_type
 */
// #define      PREVIOUS                2
#define	HYDRO 			3
#define	CORONA 			4
#define KNIGGE			5
#define	HOMOLOGOUS 		6
//OLD #define   YSO                     7
#define	SHELL 			9
#define IMPORT          10      // Model that is read in from a file
#define	DISK_ATMOS 		11


#define MaxDom			10

/* Next define structures that pertain to possilbe region geometries

   These definitions had to be moved up in python.h because they need to be defined
   prior to defining the domains, which must contain these structures in the new
   schema  ksl 15aug
*/

typedef struct plane            /*SWM 10-10-14 - Switched to TypeDef */
{
  double x[3];                  /* A position included in the plane (usually the "center" */
  double lmn[3];                /* A unit vector perpendicular to the plane (usually in the "positive" direction */
} plane_dummy, *PlanePtr;
plane_dummy plane_l1, plane_sec, plane_m2_far;  /* these all define planes which are perpendicular to the line of sight from the
                                                   primary to the seconday */


/* Note that since we are interested in biconical flows, our definition of a cone is not exactly
 * what one might guess.  The cone is defined in the positive z direction but reflected through
 * the xy plane.
 * 56d -- Beginning with 56d, ksl has switched to a new definition of cones, that is intended to
 * make it possible to use ds_to_cone easier as part of different coordinate systems.  The new definition
 * is based on the intersection of the cone with the z axis rather than the intersection with
 * the disk plane.  At present both definitions are used in the program and therefore both shold
 * be defined.  Once the new definition is promulgated through the entire program, and verified
 * the old definitions can be elimiated.  05jul -- ksl
 */

typedef struct cone
{
  double z;                     /* The place where the cone intersects the z axis (used after 56d) */
  double dzdr;                  /* the slope (used after 56d) */
}
cone_dummy, *ConePtr;


/* End of structures which are used to define boundaries to the emission regions */

#define NDIM_MAX 1000           // maximum size of the grid in each dimension

typedef struct domain
{
  char name[LINELENGTH];
  int wind_type;
  int ndim, mdim, ndim2;        //ndim is the size in the x direction, while mdim is the size in z or theta direction
  int nstart, nstop;            //the beginning and end (-1) location in wmain of this component
  enum coord_type_enum coord_type;
  int log_linear;               /*0 -> the grid spacing will be logarithmic in x and z, 1-> linear */
  double xlog_scale, zlog_scale;        /* Scale factors for setting up a logarithmic grid, the [1,1] cell
                                           will be located at xlog_scale,zlog_scale */

  /* The next few structures define the boundaries of an emission region */
  struct cone windcone[2];      /* The cones that define the boundary of winds like SV or kwd */
  struct plane windplane[2];    /* Planes which define the top and bottom of a layer */
  double rho_min, rho_max;      /* These are used for the inner and outer boundary of a pillbox */

  double wind_x[NDIM_MAX], wind_z[NDIM_MAX];    /* These define the edges of the cells in the x and z directions */
  double wind_midx[NDIM_MAX], wind_midz[NDIM_MAX];      /* These define the midpoints of the cells in the x and z directions */

  ConePtr cones_rtheta;         /*A ptr to the cones that define boundaries of cells in the theta direction
                                   when rtheta coords  are being used */
/* Next two lines are for cyl_var coordinates.  They are used in locating the appropriate
 * locating the appropriate cell, for example by cylvar_where_in_grid
 */

  double wind_z_var[NDIM_MAX][NDIM_MAX];
  double wind_midz_var[NDIM_MAX][NDIM_MAX];


/* Since in principle we can mix and match arbitrarily the next parameters now have to be part of the domain structure */

  /* Generic parameters for the wind */
  double wind_mdot, stellar_wind_mdot;  /* Mass loss rate in disk and stellar wind */
  double rmin, rmax;            /*Spherical extent of the wind */
  double zmin, zmax;            /* Vertical extent of the wind, often the same as rmax */
  double wind_rho_min, wind_rho_max;    /*Min/Max rho for wind in disk plane */
  double wind_thetamin, wind_thetamax;  /*Angles defining inner and outer cones of wind, measured from disk plane */
  double mdot_norm;             /*A normalization factor used in SV wind, and Knigge wind */

  double twind;                 // Initial temperature for a domain

  /* Parameters defining Shlossman & Vitello Wind */
  double sv_lambda;             /* power law exponent describing from  what portion of disk wind is radiated */
  double sv_rmin, sv_rmax, sv_thetamin, sv_thetamax, sv_gamma;  /* parameters defining the goemetry of the wind */
  double sv_v_zero;             /* velocity at base of wind */
  int sv_v_zero_mode;           /* use fixed initial velocity or multiple of sound speed */
#define FIXED 0
#define SOUND_SPEED 1
  double sv_r_scale, sv_alpha;  /* the scale length and power law exponent for the velocity law */
  double sv_v_infinity;         /* the factor by which the velocity at infinity exceeds the excape velocity */


  /* Parameters defining Knigge Wind */
  double kn_dratio;             /* parameter describing collimation of wind */
  double kn_lambda;             /* power law exponent describing from  what portion of disk wind is radiated */
  double kn_r_scale, kn_alpha;  /* the scale length and power law exponent for the velocity law */
  double kn_v_infinity;         /* the factor by which the velocity at infinity exceeds the excape velocity */
  double kn_v_zero;             /* NSH 19/04/11 - Added in as the multiple of the sound speed to use as the initial velocity */

  /* Parameters describing Castor and Larmors spherical wind */
  double cl_v_zero, cl_v_infinity, cl_beta;     /* Power law exponent */
  double cl_rmin, cl_rmax;

  /* Parameters describing a spherical shell test wind */
  double shell_vmin, shell_vmax, shell_beta;
  double shell_rmin, shell_rmax;

  /*Parameters defining a corona in a ring above a disk */
  double corona_rmin, corona_rmax;      /*the minimum and maximu radius of the corona */
  double corona_zmax;           /*The maximum vertical extent of the corona */
  double corona_base_density, corona_scale_height;      /*the density at the base of the corona and the scale height */
  double corona_vel_frac;       /* the radial velocity of the corona in units of the keplerian velocity */

  /* The filling factior for the wind or corona */
  /* JM 1601 -- Moved here from geo, see #212 */
  double fill;
}
domain_dummy, *DomainPtr;       // One structure for each domain

DomainPtr zdom;                 //This is the array pointer that contains the domains
int current_domain;             // This integer is used by py_wind only


/* the geometry structure contains information that applies to all domains, including
 * the basic system geometry, descriptions of the radition sources, and truly
 * global information including how ionization calculations are caried out.
 *
 * Information that is domain specific should be placed directly in the domain
 * structure.  ksl
 */

#define SYSTEM_TYPE_STAR   0
#define SYSTEM_TYPE_CV     1
#define SYSTEM_TYPE_BH     4
#define SYSTEM_TYPE_AGN    2
#define	SYSTEM_TYPE_PREVIOUS   	   3

/* RUN_TYPE differs from SYSTEM_TYPE in that
  it has implications on how the program is run
  wherease SYSTEM_TYPE refers (mainly) to the type
  of sytem, with the exception
*/

#define RUN_TYPE_NEW       0
#define RUN_TYPE_RESTART   1
#define RUN_TYPE_PREVIOUS  3

#define TRUE  1
#define FALSE 0



struct geometry
{
  int system_type;              /* See allowed types above. system_type should only be used for setp */
  int binary;                   /* Indicates whether or not the system is a binary. TRUE or FALSE */

  int ndomain;                  /* The number of domains in a model */
  int ndim2;                    /* The total number of windcells in all domains */
  int nplasma, nmacro;          /* The total number of cells in the plasma and macro structures in all domains */

  /* variables which store the domain numbers of the wind, disk atmosphere.
     Other components should be added here.  Right now we need a wind_domain
     number because the inputs for the disk and a putativel disk atmosphere are
     interrsed.  The first step will be to put this information into alocal variale
     in python.c. We should not have to carry this forward */

  int wind_domain_number;
  /* Ultimately the next variable should not be needed but to avoid a bad
   * interaction with Nick's effort meld zeus calculations with Python
   * I have added a new variable.  It is likely that the domain number for
   * this will always be 0, but one could imagine cases where that might
   * not be the case  ksl -160927
   */

  int hydro_domain_number;      // Created for the special case of runs with Zeus


  /* This section allows for restarting the program, and adds parameters used
   * in the calculation */

  int wcycle, pcycle;           /* The number of completed ionization and spectrum cycles */
  int wcycles, pcycles, pcycles_renorm; /* The number of ionization and spectrum cycles desired, pcycles_renorm
                                         * is only used on restarts.  See spectrum_restart_renormalize
                                         */


  /* This section stores information which specifies the spectra to be extracted.  Some of the parameters
   * are used only in advanced modes.
   */

#define NSPEC   20
  int nangles;
  double angle[NSPEC], phase[NSPEC];
  int scat_select[NSPEC], top_bot_select[NSPEC];
  double rho_select[NSPEC], z_select[NSPEC], az_select[NSPEC], r_select[NSPEC];
  double swavemin, swavemax, sfmin, sfmax;      // The minimum and maximum wavelengths/freqs for detailed spectra
  int select_extract, select_spectype;

/* Begin description of the actual geometry */

/* The next variables refere to the entire space in which pbotons sill be tracked.  Photons
 * outside these regions are assumed to have hit something or be freely moving through space.
 */

  double rmax, rmax_sq;         /* The maximum distance to which a photon should be followed */

/* Basic paremeters of the system, as opposed to elements of the wind or winds */

  double mstar, rstar, rstar_sq, tstar, gstar;  /* Basic parameters for the star (often a WD) in the system */
  double tstar_init;            /* The temperature of the star, before backscattering is taken into account */
  double lum_star_init, lum_star_back;  /* The luminosity of the star as determined by tstar_init */

  double tmax;                  /*NSH 120817 the maximum temperature of any element of the model
                                   - used to help estimate things for an exponential representation of the spectrum in a cell */

#define DISK_MISSED 0
#define DISK_HIT_TOP 1
#define DISK_HIT_BOT 2
#define DISK_HIT_EDGE  3

#define DISK_NONE   0
#define DISK_FLAT   1
#define DISK_VERTICALLY_EXTENDED   2

  int disk_type;

#define BACK_RAD_ABSORB_AND_DESTROY  0  /* Disk simply absorbs the radiation and it is lost */
#define BACK_RAD_SCATTER            1   /* Disk reradiates the radiation immediately via electron scattering */
#define BACK_RAD_ABSORB_AND_HEAT     2  /* Correct disk temperature for illumination by photons
                                           which hit the dsik.  Disk radiation is absorbed and changes
                                           the temperature of the disk for future ionization cycles
                                         */

  int absorb_reflect;           /*Controls what happens when a photon hits the disk or star
                                 */

#define DISK_TPROFILE_STANDARD          0       // This is a standard Shakura-Sunyaev disk. The profile depends on mstar and mdot_disk
#define DISK_TPROFILE_READIN            1       // Here the temperature profile for the disk is simply read in as a function of radius
//OLD #define DISK_TPROFILE_YSO               2       // The so-called YSO option was created for the YSO case
  int disk_tprofile;            /* This is an variable used to specify a standard accretion disk (0) or
                                   one that has been read in and stored. */
  double disk_mdot;             /* mdot of  DISK */
  double diskrad, diskrad_sq;
  double disk_z0, disk_z1;      /* For vertically extended disk, z=disk_z0*(r/diskrad)**disk_z1 *diskrad */
  double lum_disk_init, lum_disk_back;  /* The intrinsic luminosity of the disk, the back scattered luminosity */
  int run_type;                 /*1508 - New variable that describes whether this is a continuation of a previous run
                                   Added in order to separate the question of whether we are continuing an old run fro
                                   the type of wind model.  Bascially if run_type is 0, this is a run from scratch,
                                   if SYSTEM_TYPE_PREVIOUS it is an old run     */
  int star_radiation, disk_radiation;   /* 1 means consider radiation from star, disk,  bl, and/or wind */
  int bl_radiation, wind_radiation, agn_radiation;
  int search_light_radiation;   /* 1605 - ksl - Added to implement 1d testing */
  int matom_radiation;          /* Added by SS Jun 2004: for use in macro atom computations of detailed spectra
                                   - 1 means use emissivities for BOTH macro atom levels and kpkts. 0 means don't
                                   (which is correct for the ionization cycles. */
  int ioniz_mode;               /* describes the type of ionization calculation which will
                                   be carried out.  The various ioniz_modes are defined by #defines IONMODE_MATRIX_BB
                                   etc.  See the documentation in this file for what these mean. */
  int macro_ioniz_mode;         /* Added by SS Apr04 to control the use of macro atom populations and
                                   ionization fractions. If it is set to 1 then macro atom populations
                                   computed from estimators are used. If set to 0 then the macro atom
                                   populations are computed as for minor ions. By default it is set to
                                   0 initially and then set to 1 the first time that
                                   Monte Carlo estimators are normalised. */
  int ioniz_or_extract;         /* Set to 1 (true) during ionization cycles, set to 0 (false) during calculation of
                                   detailed spectrum.  Originally introduced by SS in July04 as he added
                                   macro atoms.  Name changed by ksl (57h) since this variable can be used more
                                   generally to speed up the extract portion of the calculation.
                                 */
  int macro_simple;             /* Added by SS May04 for diagnostics. As default this is set to 0. A full
                                   Macro Atom calculation is performed in that case. If it is set to 1 it means
                                   that although Macro Atom data has been read in, all lines/continua are treated
                                   using the simplified two-level approximation. Such a calculation should reproduce
                                   the same results as pre-Macro Atom versions of the code. */
  int partition_mode;           /* Diagnostic to force the partition function to be calculated in
                                   a specific way. */

#define LINE_MODE_ABSORB      0
#define LINE_MODE_SCAT        1
#define LINE_MODE_SINGLE_SCAT 2
#define LINE_MODE_ESC_PROB    3



  int line_mode;                /*0, the atomosphere is a completely absorbing and no photons
                                   will be scattered.  In this mode, assuming the wind is a source
                                   of emission, the emissivity will be the Einstein A coefficient
                                   1, the atmosphere is completely scattering, there will be no
                                   interchange of energy between the photons and the electrons
                                   as a result of radiation transfer
                                   2, then a simple single scattering approximation is applied in which
                                   case the scattered flux is just  A21/(C21+A21).
                                   3, then radiation trapping aka escape probabilities are included as well.
                                   6 - 9,  If set to 6-9 initially, this switches on the macro atom case
                                   and then behaves like LINE_MODE_ESC_PROB.
                                 */
/* Note that the scatter_mode is actually a subsidiary variable of the line_mode.  Choosing a line_mode
 * results in the selection of a scatter_mode */

#define SCATTER_MODE_ISOTROPIC    0
#define SCATTER_MODE_THERMAL      2

  int scatter_mode;             /*The way in which scattering for resonance lines is treated
                                   0  isotropic
                                   2  thermally broadened anisotropic
                                 */

#define RT_MODE_2LEVEL  1
#define RT_MODE_MACRO   2

  int rt_mode;                  /* radiative transfer mode. 2 for Macro Atom method,  1 for non-Macro Atom methods  */


  /* Define the choices for calculating the FB, see, e.g. integ_fb */

#define FB_FULL         0       /* Calculate fb emissivity including energy associated with the threshold */
#define FB_REDUCED      1       /* Calculqate the fb emissivity without the threshold energy */
#define FB_RATE         2       /* Calulate the fb recombinarion rate  */


  /* Define the modes for free bound integrals */
#define OUTER_SHELL  1
#define INNER_SHELL  2

  /* The frequency bands used when calculating parameters like a power law slope in limited regions. */

#define  NXBANDS 20             /* the maximum number of bands (frequency intervals that can be defined for
                                   storing coarse spectra for each plasma cell */

  int nxfreq;                   /* the number of frequency intervals actually used */
  double xfreq[NXBANDS + 1];    /* the frequency boundaries for the coarse spectra  */


  /* The next set pf variables assign a SPECTYPE (see above) for
     each possible source of radiation in a model.  The value assigned can be different for
     the ionization and detailed spectrum generation part of the code */

  int star_ion_spectype, star_spectype; /* The type of spectrum used to create the continuum
                                           for the star in the ionization and final spectrum calculation */
  int disk_ion_spectype, disk_spectype; /* Same as above but for the disk */
  int bl_ion_spectype, bl_spectype;     /* Same as above but for the boundary layer */
  int agn_ion_spectype, agn_spectype;   /* Same as above but for the AGN */
  int search_light_ion_spectype, search_light_spectype; /* Same as above but for the search_light. Created for 1d test */

  char model_list[NCOMPS][LINELENGTH];  /* The file which contains the model names and the associated values for the model */
  int model_count;              /*The number of distinct models that have been read in */

  double mdot_norm;             /*A normalization factor used in SV wind, and Knigge wind */
  int adiabatic;                /*0-> Do not include adiabatic heating in calculating the cooling of the wind
                                   1-> Use adiabatic heating in calculating the cooling of the wind
                                 */
  int nonthermal;               /* 0 --> No extra heating due to shocks
                                   1 --> Extra heating due to shocks (etc)  (Added for FU Ori)
                                 */

  double shock_factor;          /* A scaling factor used for including an extra heating term (for FU Ori stars
                                 */
  double frac_extra_kpkts;      /* in the case that we have extra heating and macro-atoms, the fraction of
                                   photons to reserve for those generated directly by k-packets */

  int auger_ionization;         /*0 -> Do not include innershell photoionization /Auger effects; 1-> include them */

/* Initial values for defining wind structure for a planar geometry.  These are currently only used by balance and this
   may not be the best approach generally and depending on where this ends up. Some consolidation is desirable */
  double pl_vol, pl_vmax;
  double pl_t_r, pl_t_e, pl_w;
  double pl_nh;

  /* Variables having to do with heating and cooling */

  double lum_tot, lum_star, lum_disk, lum_bl, lum_wind; /* The total luminosities of the disk, star, bl, & wind
                                                           are actually not used in a fundamental way in the program */
  double lum_agn;               /*The total luminosity of the AGN or point source at the center */
  double lum_ff, lum_rr, lum_lines;     /* The luminosity of the wind as a result of ff, fb, and line radiation */
  double cool_rr;               /*1706 NSH - the cooling rate due to radiative recombination - not the same as the luminosity */
  double cool_comp;             /*1108 NSH The luminosity of the wind as a result of compton cooling */
  double cool_di;               /* 1409 NSH The direct ionization luminosity */
  double cool_dr;               /*1109 NSH The luminosity of the wind due to dielectronic recombination */
  double cool_adiabatic;        /*1209 NSH The cooling of the wind due to adiabatic expansion */
  double heat_adiabatic;        /*1307 NSH The heating of the wind due to adiabatic heating - split out from cool_adiabatic to get an accurate idea of whether it is important */
  double heat_shock;            /*1806 - ksl - The amount of extra heating going into the wind due to shock heating. Added for FU Ori project */

  double f1, f2;                /* The freguency minimum and maximum for which the band limted luminosities have been calculated */
  double f_tot, f_star, f_disk, f_bl, f_agn, f_wind;    /* The integrated specific L between a freq min and max which are
                                                           used to establish the band limited luminosity  of photons of various types.
                                                           For detailed spectra cycles, this will the band limed luminosity between
                                                           the minimum and maximum wavelength of the detailed spectrum */

/* These variables are copies of the lum variables above, and are only calculated during ionization cycles
   This is a bugfix for JM130621, windsave bug */
  double lum_ff_ioniz, lum_rr_ioniz, lum_lines_ioniz;
  double cool_rr_ioniz;
  double cool_comp_ioniz;
  double cool_di_ioniz;         /* 1409 NSH The direct ionization luminosity */
  double cool_dr_ioniz;
  double cool_adiabatic_ioniz;
  double lum_wind_ioniz, lum_star_ioniz, lum_disk_ioniz, lum_bl_ioniz, lum_tot_ioniz;

  double f_matom, f_kpkt;       /*Added by SS Jun 2004 - to be used in computations of detailed spectra - the
                                   energy emitted in the band via k-packets and macro atoms respectively. */

//70i - nsh 111007 - put cool_tot_ioniz and n_ioniz into the geo structure. This will allow a simple estimate of ionisation parameter to be computed;

  double n_ioniz, cool_tot_ioniz;

/* The next set of parameters relate to the secondary
 */

  double m_sec, q;              /* Mass of the secondary, mass ratio of system */
  double period;                /* Period of the systems in seconds */
  double a, l1, l2, phi;        /* Separation of primary and secondary, distance of l1 from primary,phi at l1 */
  double l1_from_m2, r2_far;    /* Distance to l1 from m2, distance to far side of secondary from primary */
  double r2_width;              /* Maximum width of Roche surface of secondary in the plane of orbit */

  double t_bl;                  /*temperature of the boundary layer */
  double weight;                /*weight factor for photons/defined in define_phot */

/* The next set of parameters relate to the central source of an AGN
 */

  double brem_temp;             /*The temperature of a bremsstrahlung source */
  double brem_alpha;            /*The exponent of the nu term for a bremstrahlung source */

  double pl_low_cutoff;         /* accessible only in advanced mode- see #34. default to zero */

  double alpha_agn;             /*The power law index of a BH at the center of an AGN.  Note that the luminosity
                                   of the agn is elsewhere in the structure
                                 */
  double const_agn;             /*The constant for the Power law, there are lots of ways of defining the PL which is best? */
  double d_agn;                 /* the distance to the agn - only used in balance to calculate the ionization fraction */


  int pl_geometry;              /* geometry of X-ray point source */
#define PL_GEOMETRY_SPHERE 0
#define PL_GEOMETRY_LAMP_POST 1
  double lamp_post_height;      /* height of X-ray point source if lamp post */

/* The next four variables added by nsh Apr 2012 to allow broken power law to match the cloudy table command */
  double agn_cltab_low;         //break at which the low frequency power law ends
  double agn_cltab_hi;          //break at which the high frequency power law cuts in
  double agn_cltab_low_alpha;   //photon index for the low frequency end
  double agn_cltab_hi_alpha;    //photon index for the high frequency end

// The next set of parameters describe the input datafiles that are read
  char atomic_filename[132];    /* The masterfile for the atomic data */
  char fixed_con_file[132];     /* For fixed concentrations, the file specifying concentrations */

  //Added by SWM for tracking C-IV/H-A hotspots
  int nres_halpha;

  /* Variables used for reverberation mapping */

  double fraction_converged, reverb_fraction_converged;
  int reverb_filter_lines, *reverb_filter_line;
  enum reverb_disk_enum
  { REV_DISK_CORRELATED = 0, REV_DISK_UNCORRELATED = 1, REV_DISK_IGNORE = 3 } reverb_disk;
  enum reverb_enum
  { REV_NONE = 0, REV_PHOTON = 1, REV_WIND = 2, REV_MATOM = 3 } reverb;
  enum reverb_vis_enum
  { REV_VIS_NONE = 0, REV_VIS_VTK = 1, REV_VIS_DUMP = 2, REV_VIS_BOTH = 3 } reverb_vis;
  int reverb_wind_cycles;
  int reverb_path_bins, reverb_angle_bins;      //SWM - Number of bins for path arrays, vtk output angular bins
  int reverb_dump_cells;        //SWM - Number of cells to dump
  double *reverb_dump_cell_x, *reverb_dump_cell_z;
  int *reverb_dump_cell;
  int reverb_lines, *reverb_line;       //SWM - Number of lines to track, and array of line 'nres' values

  int spec_mod;                 //A flag to say that we do hav spectral models  ??? What does this mean???
}
geo;

/*
 * EP: 27/09/19
 * Added enumerator to define different banding modes to make the banding
 * code more self-documenting
 */

enum band_definition_enum
{
  T_STAR_BAND = 0,
  MIN_MAX_FREQ_BAND = 1,
  CV_BAND = 2,
  YSO_BAND = 3,
  USER_DEF_BAND = 4,
  CLOUDY_TEST_BAND = 5,
  WIDE_BAND = 6,
  AGN_BAND = 7,
  LOG_USER_DEF_BAND = 8
};

/* xdisk is a structure that is used to store information about the disk in a system */
#define NRINGS	3001            /* The actual number of rings completely defined
                                   is NRINGS-1 ... or from 0 to NRINGS-2.  This is
                                   because you need an outer radius...but the rest
                                   of this element is not filled in. */

struct xdisk
{
  double r[NRINGS];             /* The inner radius of an annulus */
  double t[NRINGS];             /* The temperature at the middle of the annulus */
  double g[NRINGS];             /* The gravity at the middle of the annulus */
  double v[NRINGS];             /* The velocity at the middle of the annulus */
  double heat[NRINGS];          /* The total energy flux of photons hitting each annulus */
  double ave_freq[NRINGS];      /* The flux weighted average of frequency of photons hitting each annulus */
  double w[NRINGS];             /* The radiative weight of the photons that hit the disk */
  double t_hit[NRINGS];         /* The effective T of photons hitting the disk */
  int nphot[NRINGS];            /*The number of photons created in each annulus */
  int nhit[NRINGS];             /*The number of photons which hit each annulus */
}
disk, qdisk;                    /* disk defines zones in the disk which in a specified frequency band emit equal amounts
                                   of radiation. disk gets reinitialized whenever the frequency interval of interest
                                   is changed.  qdisk stores the amount of heating of the disk as a result of
                                   illumination by the star or wind. It's boundaries are fixed throughout a cycle */

/* the next structure is intended to store a non standard temperature
   profile for the disk
   */

#define NBLMODEL 5000

struct blmodel
{
  int n_blpts;
  double r[NBLMODEL];
  double t[NBLMODEL];
}
blmod;


/*
 * The next structure is associated with reverberation mappping.
    SWN 6-2-15
    Wind paths is defined per cell and contains a binned array holding the spectrum of paths. Layers are
    For each frequency:
      For each path bin:
        What's the total fluxback of all these photons entering the cell?
*/
typedef struct wind_paths
{
  double *ad_path_flux;         //Array[by frequency, then path] of total flux of photons with the given v&p
  double *ad_path_flux_disk;
  double *ad_path_flux_wind;
  double *ad_path_flux_cent;    // As above, by source
  int *ai_path_num;             //Array [by frequency, then path] of the number of photons in this bin
  int *ai_path_num_disk;
  int *ai_path_num_wind;
  int *ai_path_num_cent;        // As above, by source
  double d_flux, d_path;        //Total flux, average path
  int i_num;                    //Number of photons hitting this cell
} wind_paths_dummy, *Wind_Paths_Ptr;

/* 	This structure defines the wind.  The structure w is allocated in the main
	routine.  The total size of the structure will be NDIM x MDIM, and the two
	dimenssions do not need to be the same.  The order of the
	cells in the structure is such that the as you increse the cell number by one
	z increases the fastest.
57+ -- The wind structure was reduced to contain just information about the geometry.
Variables for wind cells that actually have volume in the wind are now in plasmamain,
or macromain.  The wind structure still contains a volume element, which is the volume
of that cell in the wind, This is used in some cases to determine whether the cell
has any portion in the wind.
Note that most of the macro atom information is in a separate structure.  This was
done to make it easier to control the size of the entire structure   06jul-ksl
 */
#define NIONIZ	5               /*The number of ions (normally H and He) for which one separately tracks ionization
                                   and recombinations */


/* 061104 -- 58b -- ksl -- Added definitions to characterize whether a cell is in the wind. */
/* 110810 -- ksl - these are assigned to w->inwind, and are used to help determine how photons
that go through a cell are treated.  Most of the assignments are based on whether the
volume in the wind is zero, which is determined in cylind_volumes for the cylindrical wind
and in correpsonding reoutines elsewehere.  These routines are called from the routine define_wind.
W_IGNORE is currently set in define_wind itself.  The values of these variables are used
in translate_in_wind.
Note that where_in_wind has been modified to use some of the same returns.  In general, the idea
is that if a new component is to be added, it should be added with by with two varialles ALL in whatever
and PART in whatever, as n and n+1
*/

typedef struct wind
{
  int ndom;                     /*The domain associated with this element of the wind */
  int nwind;                    /*A self-reference to this cell in the wind structure */
  int nplasma;                  /*A cross refrence to the corresponding cell in the plasma structure */
  double x[3];                  /*position of inner vertex of cell */
  double xcen[3];               /*position of the "center" of a cell */
  double r, rcen;               /*radial location of cell (Used for spherical, spherical polar
                                   coordinates. */
  double theta, thetacen;       /*Angle of coordinate from z axis in degrees  */
  double dtheta, dr;            /* widths of bins, used in hydro import mode */
  struct cone wcone;            /* cone structure that defines the bottom edge of the cell in
                                   CYLVAR coordinates */
  double v[3];                  /*velocity at inner vertex of cell.  For 2d coordinate systems this
                                   is defined in the xz plane */
  double v_grad[3][3];          /*velocity gradient tensor  at the inner vertex of the cell NEW */
  double div_v;                 /*Divergence of v at center of cell */
  double dvds_ave;              /* Average value of dvds */
  double dvds_max, lmn[3];      /*The maximum value of dvds, and the direction in a cell in cylindrical coords */
  double vol;                   /* valid volume of this cell (that is the volume of the cell that is considered
                                   to be in the wind.  This differs from the volume in the Plasma structure
                                   where the volume is the volume that is actually filled with material. */
  double dfudge;                /* A number which defines a push through distance for this cell, which replaces the
                                   global variable DFUDGE in many instances */
  enum inwind_enum
  { W_IN_DISK = -5, W_IN_STAR = -4, W_IGNORE = -2, W_NOT_INWIND = -1,
    W_ALL_INWIND = 0, W_PART_INWIND = 1, W_NOT_ASSIGNED = -999
  } inwind;
  Wind_Paths_Ptr paths, *line_paths;    // SWM 6-2-15 Path data struct for each cell
}
wind_dummy, *WindPtr;

WindPtr wmain;

/* Plasma is a structure that contains information about the properties of the
plasma in regions of the geometry that are actually included n the wind */

/* 70 - 1108 - Define wavelengths in which to record gross spectrum in a cell, see also xave_freq and xj in plasma structure */
/* ksl - It would probably make more sense to define these in the same ways that bands are done for the generation of photons, or to
 * do both the same way at least.  Choosing to do this in two different ways makes the program confusing. The structure that has
 * the photon generation is called xband */
/* 78 - 1407 - NSH - changed several elements (initially those of size nions) in the plasma array to by dynamically allocated.
They are now pointers in the array. */


typedef struct plasma
{
  int nwind;                    /*A cross reference to the corresponding cell in the  wind structure */
  int nplasma;                  /*A self reference to this  in the plasma structure */
  double ne;                    /* electron density in the shell */
  double rho;                   /*density at the center of the cell. For clumped models, this is rho of the clump */
  double vol;                   /* volume of this cell (more specifically the volume  that is filled with material
                                   which can differe from the valid volume of the cell due to clumping. */
  double *density;              /*The number density of a specific ion.  This needs to correspond
                                   to the ion order obtained by get_atomic_data. 78 - changed to dynamic allocation */
  double *partition;            /*The partition function for each  ion. 78 - changed to dynamic allocation */
  double *levden;               /*The number density (occupation number?) of a specific level */

  double kappa_ff_factor;       /* Multiplicative factor for calculating the FF heating for a photon. */


  double *recomb_simple;        /* "alpha_e - alpha" (in Leon's notation) for b-f processes in simple atoms. */
  double *recomb_simple_upweight;       /* multiplicative factor to account for ratio of total to "cooling" energy for b-f processes in simple atoms. */

/* Beginning of macro information */
  double kpkt_emiss;            /*This is the specific emissivity due to the conversion k-packet -> r-packet in the cell
                                   in the frequency range that is required for the final spectral synthesis. (SS) */

  double kpkt_abs;              /* k-packet equivalent of matom_abs. (SS) */

  int *kbf_use;                 /* List of the indices of the photoionization processes to be used for kappa_bf. (SS) */
  int kbf_nuse;                 /* Total number of photoionization processes to be used for kappa_bf. (SS) */

/* End of macro information */


  double t_r, t_r_old;          /*radiation temperature of cell */
  double t_e, t_e_old;          /*electron temperature of cell */
  double dt_e, dt_e_old;        /*How much t_e changed in the previous iteration */
  double heat_tot, heat_tot_old;        /* heating from all sources */
  double abs_tot;
  double heat_lines, heat_ff;
  double heat_comp;             /* 1108 NSH The compton heating for the cell */
  double heat_ind_comp;         /* 1205 NSH The induced compton heatingfor the cell */
  double heat_lines_macro, heat_photo_macro;    /* bb and bf heating due to macro atoms. Subset of heat_lines
                                                   and heat_photo. SS June 04. */
  double heat_photo, heat_z;    /*photoionization heating total and of metals */
  double heat_auger;            /* photoionization heating due to inner shell ionizations */
  double heat_ch_ex;
  double abs_photo, abs_auger;  /* this is the energy absorbed from the photon due to these processes - different from
                                   the heating rate because of the binding energy */
  double w;                     /*The dilution factor of the wind */

  int ntot;                     /*Total number of photon passages */

  /*  counters of the number of photon passages by origin */

  int ntot_star;
  int ntot_bl;
  int ntot_disk;
  int ntot_wind;
  int ntot_agn;


  int nscat_es;                 /* The number of electrons scatters in the cell */
  int nscat_res;                /* The number of resonant line scatters in the cell */

  double mean_ds;               /* NSH 6/9/12 Added to allow a check that a thin shell is really optically thin */
  int n_ds;                     /* NSH 6/9/12 Added to allow the mean ds to be computed */
  int nrad;                     /* Total number of photons created within the cell */
  int nioniz;                   /* Total number of photon passages by photons capable of ionizing H */
  double *ioniz, *recomb;       /* Number of ionizations and recombinations for each ion.
                                   The sense is ionization from ion[n], and recombinations
                                   to each ion[n].  */
  double *inner_ioniz, *inner_recomb;
  int *scatters;                /* The number of scatters in this cell for each ion. */
  double *xscatters;            /* Diagnostic measure of energy scattered out of beam on extract. */
  double *heat_ion;             /* The amount of energy being transferred to the electron pool
                                   by this ion via photoionization. */
  double *heat_inner_ion;       /* The amount of energy being transferred to the electron pool
                                   by this ion via photoionization. */
  double *cool_rr_ion;          /* The amount of energy being released from the electron pool
                                   by this ion via recombination. */
  double *lum_rr_ion;           /* The recombination luminosity
                                   by this ion via recombination. */

  double *cool_dr_ion;
  double j, ave_freq;           /*Respectively mean intensity, intensity_averaged frequency,
                                   luminosity and absorbed luminosity of shell */
  double xj[NXBANDS], xave_freq[NXBANDS];       /* 1108 NSH frequency limited versions of j and ave_freq */
  double fmin[NXBANDS];         /* the minimum frequency photon seen in a band - this is incremented during photon flight */
  double fmax[NXBANDS];         /* the maximum frequency photon seen in a band - this is incremented during photon flight */
  double fmin_mod[NXBANDS];     /* the minimum freqneucy that the model should be applied for */
  double fmax_mod[NXBANDS];     /* the maximum frequency that the model should be applied for */

  /* banded, directional fluxes - last element is used for the sum of magnitude of (flux) */
  double F_vis[4];
  double F_UV[4];
  double F_Xray[4];

  /* The term direct here means from photons which have not been scattered. These are photons which have been
     created by the central object, or the disk, or in the simple case the wind, but which have not undergone
     any kind of interaction which would change their direction
   */
  double j_direct, j_scatt;     /* 1309 NSH mean intensity due to direct photons and scattered photons */
  double ip_direct, ip_scatt;   /* 1309 NSH mean intensity due to direct photons and scattered photons */
  double xsd_freq[NXBANDS];     /* 1208 NSH the standard deviation of the frequency in the band */
  int nxtot[NXBANDS];           /* 1108 NSH the total number of photon passages in frequency bands */
  double max_freq;              /* 1208 NSH The maximum frequency photon seen in this cell */
  double cool_tot;              /*The total cooling in a cell */
  /* The total luminosity of all processes in the cell, basically the emissivity of the cell times it volume. Not the same
     as what escapes the cell, since photons can interact within the cell and lose weight or even be destroyed */
  double lum_lines, lum_ff, cool_adiabatic;
  double lum_rr, lum_rr_metals; /* the radiative recombination luminosity - not the same as the cooling rate */
  double cool_comp;             /* The compton luminosity of the cell */
  double cool_di;               /* The direct ionization luminosity */
  double cool_dr;               /* The dielectronic recombination luminosity of the cell */
  double cool_rr, cool_rr_metals;       /*fb luminosity & fb of metals metals */
  double lum_tot, lum_tot_old;  /* The specific radiative luminosity in frequencies defined by freqmin
                                   and freqmax.  This will depend on the last call to total_emission */
  double cool_tot_ioniz;
  double lum_lines_ioniz, lum_ff_ioniz, cool_adiabatic_ioniz;
  double lum_rr_ioniz;
  double cool_comp_ioniz;       /* The compton luminosity of the cell */
  double cool_di_ioniz;         /* The direct ionization luminosity */
  double cool_dr_ioniz;         /* The dielectronic recombination luminosity of the cell */
  double cool_rr_ioniz, cool_rr_metals_ioniz;   /*fb luminosity & fb of metals metals */
  double lum_tot_ioniz;         /* The specfic radiative luminosity in frequencies defined by freqmin
                                   and freqmax.  This will depend on the last call to total_emission */
  double heat_shock;            /*1805 ksl - An extra heating term added to allow for shock heating of the plasma (Implementef for FU Ori Project */

  /* JM 1807 -- these routines are for the BF_SIMPLE_EMISSIVITY_APPROACH
     they allow one to inspect the net flow of energy into and from the simple ion
     ionization pool */
  double bf_simple_ionpool_in, bf_simple_ionpool_out;

  double comp_nujnu;            /* 1701 NSH The integral of alpha(nu)nuj(nu) used to
                                   compute compton cooling-  only needs computing once per cycle
                                 */

  double dmo_dt[3];             /*Radiative force of wind */
  double rad_force_es[4];       /*Radiative force of wind - 4th element is sum of magnitudes */
  double rad_force_ff[4];       /*Radiative force of wind - 4th element is sum of magnitudes */
  double rad_force_bf[4];       /*Radiative force of wind - 4th element is sum of magnitudes */



  double gain;                  /* The gain being used in iterations of the structure */
  double converge_t_r, converge_t_e, converge_hc;       /* Three measures of whether the program believes the grid is converged.
                                                           The first two are the fractional changes in t_r, t_e between this and the last cycle. The third
                                                           number is the fraction between heating and cooling divided by the sum of the 2       */
  int trcheck, techeck, hccheck;        /* NSH the individual convergence checks used to calculate converge_whole.  Each of these values
                                           is 0 if the fractional change or in the case of the last check error is less than a value, currently
                                           set to 0.05.  ksl 111126
                                           NSH 130725 - this number is now also used to say if the cell is over temperature - it is set to 2 in this case   */
  int converge_whole, converging;       /* converge_whole is the sum of the individual convergence checks.  It is 0 if all of the convergence checks indicated
                                           convergence. converging is an indicator of whether the program thought the cell is on the way to convergence 0
                                           implies converging */

#define CELL_CONVERGING 0       /* Indicator for a cell which is considered converging - temperature is oscillating and decreasing */
#define CELL_NOT_CONVERGING 1   /* Indicator for a cell which is considered not converging (temperature is shooting off in one direction) */
#define CONVERGENCE_CHECK_PASS 0        /* Indicator for that the cell has passed a convergence check */
#define CONVERGENCE_CHECK_FAIL 1        /* Indicator for that the cell has failed a convergence check */
#define CONVERGENCE_CHECK_OVER_TEMP 2   /* Indicator for a cell that its electron temperature is more than TMAX */

  /* 1108 Increase sim estimators to cover all of the bands */
  /* 1208 Add parameters for an exponential representation, and a switch to say which we prefer. */
  enum spec_mod_type_enum
  {
    SPEC_MOD_PL = 1,
    SPEC_MOD_EXP = 2,
    SPEC_MOD_FAIL = -1
  } spec_mod_type[NXBANDS];     /* A switch to say which type of representation we are using for this band in this cell.
                                   Negative means we have no useful representation, 0 means power law, 1 means exponential */

  double pl_alpha[NXBANDS];     /*Computed spectral index for a power law spectrum representing this cell */
  double pl_log_w[NXBANDS];     /*This is the log version of the power law weight. It is in an attempt to allow very large
                                   values of alpha to work with the PL spectral model to avoide NAN problems.
                                   The pl_w version can be deleted once testing is complete */


  double exp_temp[NXBANDS];     /* The effective temperature of an exponential representation of the radiation field in a cell */
  double exp_w[NXBANDS];        /* The prefactor of an exponential representation of the radiation field in a cell */
  double ip;                    /* Ionization parameter calculated as number of photons over the lyman limit entering a cell, divided by the number density of hydrogen for the cell */
  double xi;                    /* Ionization parameter as defined by Tartar et al 1969 and described in Hazy. Its the ionizing flux over the number of hydrogen atoms */
} plasma_dummy, *PlasmaPtr;

PlasmaPtr plasmamain;

/* A storage area for photons.  The idea is that it is sometimes time-consuming to create the
cumulative distribution function for a process, but trivial to create more than one photon
of a particular type once one has the cdf,  This appears to be case for f fb photons.  But
the same procedure could be used for line photons */

#define NSTORE 10
typedef struct photon_store
{
  int n;                        /* This is the photon number that was last used */
  double t, f1, f2, freq[NSTORE];

} photon_store_dummy, *PhotStorePtr;

PhotStorePtr photstoremain;

/* A second photon store: this is very similar to photon_store above but for use in generating macro atom bf photons from cfds*/
typedef struct matom_photon_store
{
  int n;                        /* This is the photon number that was last used */
  double t, nconf, freq[NSTORE];

} matom_photon_store_dummy, *MatomPhotStorePtr;

MatomPhotStorePtr matomphotstoremain;
#define MATOM_BF_PDF 1000       //number of points to use in a macro atom bf PDF

typedef struct macro
{
  double *jbar;
  /* This will store the Sobolev mean intensity in transitions which is needed
     for Macro Atom jumping probabilities. The indexing is by configuration (the
     NLTE_LEVELS) and then by the upward bound-bound jumps from that level
     (the NBBJUMPS) (SS) */

  double *jbar_old;

  double *gamma;
  /* This is similar to the jbar but for bound-free transitions. It records the
     appropriate photoionisation rate co-efficient. (SS) */

  double *gamma_old;

  double *gamma_e;
  /* This is Leon's gamma_e: very similar to gamma but energy weighted. Needed
     for division of photoionisation energy into excitation and k-packets. (SS) */

  double *gamma_e_old;

  double *alpha_st;
  /* Same as gamma but for stimulated recombination rather than photoionisation. (SS) */

  double *alpha_st_old;

  double *alpha_st_e;
  /* Same as gamma_e but for stimulated recombination rather than photoionisation. (SS) */

  double *alpha_st_e_old;

  double *recomb_sp;
  /* Spontaneous recombination. (SS) */

  double *recomb_sp_e;
  /* "e" version of the spontaneous recombination coefficient. (SS) */

  double *matom_emiss;
  /* This is the specific emissivity due to the de-activation of macro atoms in the cell
     in the frequency range that is required for the final spectral synthesis. (SS) */

  double *matom_abs;
  /* This is the energy absorbed by the macro atom levels - recorded during the ionization
     cycles and used to get matom_emiss (SS) */

  /* This portion of the macro structure  is not written out by windsave */
  int kpkt_rates_known;

  double *cooling_bf;
  double *cooling_bf_col;
  double *cooling_bb;

  /* set of cooling rate stores, which are calculated for each macro atom each cycle,
     and used to select destruction rates for kpkts */
  double cooling_normalisation;
  double cooling_bbtot, cooling_bftot, cooling_bf_coltot;
  double cooling_ff, cooling_ff_lofreq;
  double cooling_adiabatic;     // this is just cool_adiabatic / vol / ne


} macro_dummy, *MacroPtr;

MacroPtr macromain;

int xxxpdfwind;                 // When 1, line luminosity calculates pdf

int size_Jbar_est, size_gamma_est, size_alpha_est;

#define TMAX_FACTOR			1.5     /*Factor by which t_e can exceed
                                                   t_r in order for absorbed to
                                                   match emitted flux */

#define TMAX    5e8             /*NSH 130725 - this is the maximum temperature permitted - this was
                                   introduced following problems with adiabatically heated cells increasing
                                   forever. The value was suggested by DP as a sensible compton teperature for the PK05/P05 Zeus models. */
#define TMIN   100              /* A minimum temperature below which various emission processes are set to 0 */


//These constants are used in the various routines which compute ionization state
#define SAHA 4.82907e15         /* 2* (2.*PI*MELEC*k)**1.5 / h**3  (Calculated in constants) */
#define MAXITERATIONS	200     //The number of loops to do to try to converge in ne
#define FRACTIONAL_ERROR 0.03   //The change in n_e which causes a break out of the loop for ne
#define THETAMAX	 1e4    //Used in initial calculation of n_e
#define MIN_TEMP	100.    //  ??? this is another minimum temperature, which is used in saha.c and variable_temperature.c )

// these definitions are for various ionization modes
#define IONMODE_ML93_FIXTE 0    // Lucy Mazzali using existing t_e (no HC balance)
#define IONMODE_LTE_TR 1        // LTE using t_r
#define IONMODE_LTE_TE 4        // LTE using t_e
#define IONMODE_FIXED 2         // Hardwired concentrations
#define IONMODE_ML93 3          // Lucy Mazzali
#define IONMODE_MATRIX_BB 8     // matrix solver BB model
#define IONMODE_MATRIX_SPECTRALMODEL 9  // matrix solver spectral model based on power laws
#define IONMODE_MATRIX_ESTIMATORS 10    // matrix solver spectral model based on power laws

// and the corresponding modes in nebular_concentrations
#define NEBULARMODE_TR 0        // LTE using t_r
#define NEBULARMODE_TE 1        // LTE using t_e
#define NEBULARMODE_ML93 2      // ML93 using correction
#define NEBULARMODE_NLTE_SIM 3  // Non_LTE with SS modification (Probably could be removed)
#define NEBULARMODE_LTE_GROUND 4        // A test mode which forces all levels to the GS (Probably could be removed)
#define NEBULARMODE_PAIRWISE_ML93 6     // pairwise ML93 (diffuse BB)
#define NEBULARMODE_PAIRWISE_SPECTRALMODEL 7    // pairwise spectral models (power law or expoentials)
#define NEBULARMODE_MATRIX_BB 8 // matrix solver BB model
#define NEBULARMODE_MATRIX_SPECTRALMODEL 9      // matrix solver spectral model
#define NEBULARMODE_MATRIX_ESTIMATORS 10        // matrix solver spectral model



typedef struct photon
{
  double x[3];                                  /* The position of packet */
  double lmn[3];                                /* Direction cosines of the packet */
  double freq, freq_orig, freq_orig_loc;        /* current, original frequency redshifted and unredshifted) of this packet */
  double w, w_orig;                             /* current and original weight of this packet */
  double tau;                                   /* optical depth of the photon since its creation or last interaction */

#define N_ISTAT 13 // number of entries in the istat_enum 
  enum istat_enum
  {
    P_INWIND = 0,               //in wind,
    P_SCAT = 1,                 //in process of scattering,
    P_ESCAPE = 2,               //Escaped to reach the universe,
    P_HIT_STAR = 3,             //absorbed by photosphere of star,
    P_TOO_MANY_SCATTERS = 4,    //in wind after MAXSCAT scatters
    P_ERROR = 5,                //Trying to scatter a photon in a location where it should not scatter
    P_ABSORB = 6,               //Photoabsorbed within wind
    P_HIT_DISK = 7,             //Banged into disk
    P_SEC = 8,                  //Photon hit secondary
    P_ADIABATIC = 9,            //records that a photon created a kpkt which was destroyed by adiabatic cooling
    P_ERROR_MATOM = 10,         //Some kind of error in processing of a photon which excited a macroattom
    P_LOFREQ_FF = 11,           //records a photon that had too low a frequency
    P_REPOSITION_ERROR = 12     //A photon passed through the disk due to dfudge pushing it through incorrectly
  } istat;                      /*status of photon. */

  enum frame
  {
    F_LOCAL = 0,
    F_OBSERVER = 1
  } frame;

  int nscat;                    /*Number of scatters for this photon */
  int nres;                     /*For line scattering, indicates the actual transition;
                                   for continuum scattering, meaning
                                   depends on matom vs non-matom. See headers of emission.c
                                   or matom.c for details. */
  int line_nres;
  int nnscat;                   /* Used for the thermal trapping model of
                                   anisotropic scattering to carry the number of
                                   scattering to "extract" when needed for wind
                                   generated photons SS05. */
  int nrscat;                   /* number of resonance scatterings */
  int grid;                     /*grid position of the photon in the wind, if
                                   the photon is in the wind.  If the photon is not
                                   in the wind, then -1 implies inside the wind cone and
                                   -2 implies outside the wind */

  enum origin_enum
  { PTYPE_STAR = 0,
    PTYPE_BL = 1,
    PTYPE_DISK = 2,
    PTYPE_WIND = 3,
    PTYPE_AGN = 4,
    PTYPE_STAR_MATOM = 10,
    PTYPE_BL_MATOM = 11,
    PTYPE_DISK_MATOM = 12,
    PTYPE_WIND_MATOM = 13,
    PTYPE_AGN_MATOM = 14
  } origin, origin_orig;        /* Where this photon originated.  If the photon has
                                   scattered its "origin" may be changed to "wind". */
  /* note that we add 10 to origin when processed by a macro-atom
     which means we need these values in the enum list.  In making spectra in spectrum_create
     10 is subtracted from the types.  If ever this logic is changed one must the be careful
     that it is fixed in create_spectra as well.
     Comment - ksl - 180712 - The logic for all of this is obscure to me, since we keep track of the
     photons origin separately.  At some point one might want to revisit the necessity for this
   */
  int np;                       /* The photon number, which used ease tracking a photon for diagnostic
                                   purposes */
  double path;                  /* The total path length of a photon (used for reverberation calcuations) */
  double ds;                    /* the distance a photon has moved since its creation or last interaction */
}
p_dummy, *PhotPtr;

PhotPtr photmain;               /* A pointer to all of the photons that have been created in a subcycle. Added to ease
                                   breaking the main routine of python into separate rooutines for inputs and running the
                                   program */

/* minimum value for tau for p_escape_from_tau function- below this we
   set to p_escape_ to 1 */
#define TAU_MIN 1e-6


<<<<<<< HEAD
/* 68b - ksl - This is a structure in which the history of a single photon bundle can be recorded
 * See phot_util   phot_hist().  It needs to be used carefully.  if phot_hist_on is true
 * then photon histories will be attempted.
 */

#define MAX_PHOT_HIST	1000
int n_phot_hist, phot_hist_on, phot_history_spectrum;
struct photon xphot_hist[MAX_PHOT_HIST];
=======
>>>>>>> c740f719

struct basis
{
  double a[3][3];

}
basis_cartesian;


/* The next section defines the spectrum arrays.  The spectrum structure contains
   the selection criteria for each spectrum as well as the array in which to store the
   spectrum.  The first MSPEC spectra are reserved for the total generated spectrum,
   total emitted spectrum, the total spectrum of photons which are scattered and
   the total spectrum of photons which are absorbed.  The remainder of the spectra pertain
   to the spectrum as seen from various directions. Note that the space for the spectra
   are allocated using a calloc statement in spectrum_init.  1409-ksl-A new spectrum
   was added.  This will be the first of the spectra.  It is simply the generated spectrum
   before passing through the wind.  It has the orginal weights as generated.  */



#define SPECTYPE_RAW        0   // As written this produces L_nu and so to get a Luminosity one needs to integrate
#define SPECTYPE_FLAMBDA    1
#define SPECTYPE_FNU        2
#define D_SOURCE 100.0          // distance to the source in parsecs for genearating spectra

int nspectra;                   /* After create_spectrum, the number of elements allocated for s, or
                                   alternatively the number of spectra one has to work with.  Note that
                                   general s[0],s[1] and s[2] are the escaping, scattered and absorbed photons,
                                   while elements higher than this will contain spectra as seen by different observers */

#define MSPEC               7   /* The number of standard spectra - i.e. not user defined angles */
#define SPEC_CREATED        0   /* The spectrum of the original weight before transmission through the wind */
#define SPEC_EMITTED        1   /* The emitted spectrum - i.e. photons with their weights changed by transmission through the wind */
#define SPEC_CENSRC         2   /* The emitted spectrum from photons emitted from the central source (if there is one) */
#define SPEC_DISK           3   /* The emitted spectrum from photons emitted from the disk (if there is one) */
#define SPEC_WIND           4   /* The emitted spectrum from photons emitted from the wind itself */
#define SPEC_HITSURF        5   /* The spectrum for photons which hit the a surface and were absorbed - should be zero for when reflection
                                 * is turned on */
#define SPEC_SCATTERED      6   /* The spectrum of photons which were scattered at least once in the wind - the weight used is the final
                                 * weight after transmission through the wind */

int nscat[MAXSCAT + 1], nres[MAXSCAT + 1], nstat[NSTAT];

typedef struct spectrum
{
  char name[40];
  float freqmin, freqmax, dfreq;
  float lfreqmin, lfreqmax, ldfreq;     /* NSH 1302 - values for logarithmic spectra */
  double lmn[3];
  double mmax, mmin;            /* Used only in live or die situations, mmax=cos(angle-DANG_LIVE_OR_DIE)
                                   and mmim=cos(angle+DANG_LIVE_OR_DIE).   In actually defining this
                                   one has to worry about signs and exactly whether you are above
                                   or below the plane */
  double renorm;                /* Factor used in Live or die option where it is 4*PI/domega;
                                   1.0 otherwise */
  int nphot[NSTAT];             /* Used to help define what happened to photons when trying to construct this
                                   particular spectrum */
  int nscat;                    /* nscat>999 -> select everything
                                   0 < nscat < MAXScat select only those photons which have
                                   scattered nscat times, number of scattering photons in spectrum, if nscat is negative
                                   then all photons with more than |nscat| are included.  */
  int top_bot;                  /* 0 ->select photons regardless of location
                                   >0     -> select only photons whose "last" position is above the disk
                                   <0    -> select only photons whose last position is below the disk */
  double x[3], r;               /* The position and radius of a special region from which to extract spectra.
                                   x is taken to be the center of the region and r is taken to be the radius of
                                   the region.   */
  double f[NWAVE];              /* The spectrum in linear (wavelength or frequency) units */
  double lf[NWAVE];             /* The specturm in log (wavelength or frequency)  units  */
  double lfreq[NWAVE];          /* We need to hold what freqeuncy intervals our logarithmic spectrum has been taken over */

  double f_wind[NWAVE];         /* The spectrum of photons created in the wind or scattered in the wind. Created for
                                   reflection studies but possibly useful for other reasons as well. */
  double lf_wind[NWAVE];        /* The logarithmic version of this */
}
spectrum_dummy, *SpecPtr;


SpecPtr xxspec;

/* Parameters used only by py_wind
 * py_wind_projecti	0 -> simply print the various parameters without
 * 			atempting toproject onto a yz plane
 * 			1 -> project onto a yz plane.
 */

int py_wind_min, py_wind_max, py_wind_delta, py_wind_project;
double *aaa;                    // A pointer to an array used by py_wind

/* This is the structure for storing cumulative distribution functions. The CDFs are
generated from a function which is usually only proportional to the probability density
function or from an array.  It is sometimes useful, e.g. in calculating the reweighting function to
have access to the proper normalization.
*/


#define NCDF 30000              //The default size for these arrays.  This needs to be greater than
//the size of any model that is read in, hence larger than NWAVE in models.h
#define FUNC_CDF  200           //The size for CDFs made from functional form CDFs
#define ARRAY_PDF 1000          //The size for PDFs to be turned into CDFs from arrays


typedef struct Cdf
{
  double x[NCDF];               /* Positions for which the CDF is calculated */
  double y[NCDF];               /* The value of the CDF at x */
  double d[NCDF];               /* 57i -- the rate of change of the CDF at x */
  double limit1, limit2;        /* Limits (running from 0 to 1) that define a portion
                                   of the CDF to sample */
  double x1, x2;                /* limits if they exist on what is returned */
  double norm;                  //The scaling factor which would renormalize the CDF
  int ncdf;                     /* Size of this CDF */
}
 *CdfPtr, cdf_dummy;

struct Cdf cdf_ff;
struct Cdf cdf_fb;
struct Cdf cdf_vcos;
struct Cdf cdf_bb;
struct Cdf cdf_brem;




/* Variable used to allow something to be printed out the first few times
   an event occurs */
int itest, jtest;

char hubeny_list[132];          //Location of listing of files representing hubeny atmospheres






/* These variables are stored or used by the routines for anisotropic scattering */
/* Allow for the transfer of tau info to scattering routine */



/* N.B. cdf_randwind and phot_randwind are used in the routine anisowind for
as part of effort to incorporate anisotropic scattering in to python.
Added for python_43.2 */


/* Provide generally for having arrays which descibe the 3 xyz axes.
these are initialized in main, and used in anisowind  */


double x_axis[3];
double y_axis[3];
double z_axis[3];

/* These are structures associated with frequency limits/s used for photon
generation and for calculating heating and cooling */

#define NBANDS 20
struct xbands
{
  double f1[NBANDS], f2[NBANDS];
  double alpha[NBANDS];
  double pl_const[NBANDS];
  double min_fraction[NBANDS];
  double nat_fraction[NBANDS];  // The fraction of the accepted luminosity in this band
  double used_fraction[NBANDS];
  double flux[NBANDS];          //The "luminosity" within a band
  double weight[NBANDS];
  int nphot[NBANDS];
  int nbands;                   // Actual number of bands in use
}
xband;


/* The next section contains the freebound structures that can be used for both the
 * specific emissivity of a free-bound transition, and for the recombination coefficient
 * assuming the array has been initialized, which can take a few minutes
*/

#define NTEMPS	60              // The number of temperatures which are stored in each fbstruct
/* NSH this was increased from 30 to 60 to take account of 3 extra OOM
   intemperature we wanted to have in fb */
#define NFB	20              // The maximum number of frequency intervals for which the fb emission is calculated

struct fbstruc
{
  double f1, f2;
  double cool[NIONS][NTEMPS];   //cooling rate due to radiative recombination
  double lum[NIONS][NTEMPS];    //emissivity due to radiative recombinaion
  double cool_inner[NIONS][NTEMPS];     //cooling rate due to recombinations to inner shells
}
freebound[NFB];

double xnrecomb[NIONS][NTEMPS]; // There is only one set of recombination coefficients
double xninnerrecomb[NIONS][NTEMPS];    // There is only one set of recombination coefficients

double fb_t[NTEMPS];
int nfb;                        // Actual number of freqency intervals calculated




#include "version.h"            /*54f -- Added so that version can be read directly */
#include "templates.h"
#include "recipes.h"

/* kap_bf stores opacities for a single cell and as calculated by the routine kappa_bf.
 * It was made an external array to avoid having to pass it between various calling routines
 * but this means that one has to be careful that data is not stale.  It is required for
 * macro-atoms where bf is a scattering process, but not for the simple case.
 */

double kap_bf[NLEVELS];



// 12jun nsh - some commands to enable photon logging in given cells. There is also a pointer in the geo

FILE *pstatptr;                 //NSH 120601 - pointer to a diagnostic file that will contain photon data for given cells
int cell_phot_stats;            //1=do  it, 0=dont do it
#define  NCSTAT 10              //The maximum number of cells we are going to log
int ncstat;                     // the actual number we are going to log
int ncell_stats[NCSTAT];        //the numbers of the cells we are going to log


/* Added variables which count number of times two situations occur (See #91) */
int nerr_no_Jmodel;
int nerr_Jmodel_wrong_freq;



// advanced mode variables
struct advanced_modes
{
  /* these are all 0=off, 1=yes */
  int iadvanced;                // this is controlled by the -d flag, global mode control.
  int extra_diagnostics;        // when set various extra files will be written out depending what one wants to check
  int save_cell_stats;          // want to save photons statistics by cell
  int keep_ioncycle_windsaves;  // want to save wind file each ionization cycle
  int make_tables;              // create tables showing various parameters for each cycle
  int track_resonant_scatters;  // want to track resonant scatters
  int save_photons;             // want to track photons (in photon2d)
  int save_extract_photons;     // we want to save details on extracted photons
  int adjust_grid;              // the user wants to adjust the grid scale
  int diag_on_off;              // extra diagnostics
  int use_debug;                // print out debug statements
  int print_dvds_info;          // print out information on the velocity gradients
  int keep_photoabs;            // keep photoabsorption in final spectrum
  int quit_after_inputs;        // quit after inputs read in, testing mode
  int fixed_temp;               // do not alter temperature from that set in the parameter file
  int zeus_connect;             // We are connecting to zeus, do not seek new temp and output a heating and cooling file
  int rand_seed_usetime;        // default random number seed is fixed, not based on time
  int photon_speedup;
}
modes;


FILE *optr;                     //pointer to a diagnostic file that will contain dvds information



/* Structure containing all of the file and directory names created */
struct filenames
{
  char root[LINELENGTH];        // main rootname
  char windsave[LINELENGTH];    // wind save filename
  char old_windsave[LINELENGTH];        // old windsave name
  char specsave[LINELENGTH];    // spec save filename
  char diag[LINELENGTH];        // diag file
  char diagfolder[LINELENGTH];  // diag folder
  char input[LINELENGTH];       // input name if creating new pf file
  char new_pf[LINELENGTH];      // name of generated pf file
  char wspec[LINELENGTH];       // .spec_tot file (spectrum from last ionization cycle)
  char lwspec[LINELENGTH];      // .log_spec_tot file (spectra from last ionization cycle in log wavelength scale)
  char wspec_wind[LINELENGTH];  // .spec_tot_wind (spectra of wind photons in last ionization cycle on a linear scale limited to wind photons
  char lwspec_wind[LINELENGTH]; // .log_spec_tot_wind (same as above but in log units)
  char spec[LINELENGTH];        // .spec file (extracted spectra on linear scale)
  char lspec[LINELENGTH];       // .spec file (extracted spectra on a log scale)
  char spec_wind[LINELENGTH];   // .spec file (extracted spectra limited to wind photons on a linear scale)
  char lspec_wind[LINELENGTH];  // .spec file (extracted spectra limited to wind photons on a log scale)
  char disk[LINELENGTH];        // disk diag file name
  char tprofile[LINELENGTH];    // non standard tprofile fname
  char phot[LINELENGTH];        // photfile e.g. python.phot
  char windrad[LINELENGTH];     // wind rad file
}
files;



#define NMAX_OPTIONS 20

/* these two variables are used by xdefine_phot() in photon_gen.c
   to set the mode for get_matom_f()in matom.c and tell it
   whether it has already calculated the matom emissivities or not. */
#define CALCULATE_MATOM_EMISSIVITIES 0
#define USE_STORED_MATOM_EMISSIVITIES 1


/* modes for kpkt calculations */
#define KPKT_MODE_CONTINUUM  0  /* only account for k->r processes */
#define KPKT_MODE_ALL        1  /* account for all cooling processes */

/* this variable controls whether to use the
   Altered mode for bound-free in "simple-macro mode" */
#define BF_SIMPLE_EMISSIVITY_APPROACH 1


/* Variable introducted to cut off macroatom / estimator integrals when exponential function reaches extreme values. Effectivevly a max limit imposed on x = hnu/kT terms */
#define ALPHA_MATOM_NUMAX_LIMIT 30      /* maximum value for h nu / k T to be considered in integrals */
#define ALPHA_FF 100.           // maximum h nu / kT to create the free free CDF


/* non-radiative heat flow mode */
#define KPKT_NET_HEAT_MODE 0


/* DIAGNOSTIC for understanding problems with imported models
 */


#define BOUND_NONE   0
#define BOUND_INNER_CONE  1
#define BOUND_OUTER_CONE  2
#define BOUND_RMAX 3
#define BOUND_RMIN 4
#define BOUND_ZMIN 5
#define BOUND_ZMAX 6
#define BOUND_INNER_RHO 7
#define BOUND_OUTER_RHO 8

int xxxbound;


/* Structures associated with rdchoice.  This
 * shtructure is required only in cases where one
 * wants to use rdchoice multiple times with different
 * options.  But it can, or course be used for
 * any such call.  It allows one to assoicated
 * a input word with an output value, using the routine
 * get_choices.  There needs to be one structure
 * for each input variable.  At present, this is only
 * used for the selection of spec_types
 */

typedef struct rdpar_choices
{
  char choices[10][LINELENGTH];
  int vals[10];
  int n;
} dummy_choices, *ChoicePtr;

struct rdpar_choices zz_spec;<|MERGE_RESOLUTION|>--- conflicted
+++ resolved
@@ -1123,7 +1123,7 @@
   double w, w_orig;                             /* current and original weight of this packet */
   double tau;                                   /* optical depth of the photon since its creation or last interaction */
 
-#define N_ISTAT 13 // number of entries in the istat_enum 
+#define N_ISTAT 13 // number of entries in the istat_enum
   enum istat_enum
   {
     P_INWIND = 0,               //in wind,
@@ -1199,7 +1199,6 @@
 #define TAU_MIN 1e-6
 
 
-<<<<<<< HEAD
 /* 68b - ksl - This is a structure in which the history of a single photon bundle can be recorded
  * See phot_util   phot_hist().  It needs to be used carefully.  if phot_hist_on is true
  * then photon histories will be attempted.
@@ -1208,8 +1207,6 @@
 #define MAX_PHOT_HIST	1000
 int n_phot_hist, phot_hist_on, phot_history_spectrum;
 struct photon xphot_hist[MAX_PHOT_HIST];
-=======
->>>>>>> c740f719
 
 struct basis
 {
