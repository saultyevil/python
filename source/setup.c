#include <stdio.h>
#include <stdlib.h>
#include <string.h>
#include <math.h>

#include "atomic.h"
#include "python.h"

/***********************************************************
             University of Southampton

Synopsis: 
  parse_command_line parses the command line and communicates stuff
  to the loggin routines (e.g. verbosity).
   
Arguments:   
  argc            command line arguments 

Returns:
  restart_start   1 if restarting
 
 
Description:  

Notes:

	The switches should be described in the introduction to
	python.c, instead of here

History:
  1502  JM  Moved here from main()

**************************************************************/


int
parse_command_line (argc, argv)
     int argc;
     char *argv[];
{
  int restart_stat, verbosity, time_to_quit, i;
  char dummy[LINELENGTH];
  int mkdir ();
  double time_max;

  restart_stat = 0;

  if (argc == 1)
    {
      printf ("Input file (interactive=stdin):");
      fgets (dummy, LINELENGTH, stdin);
      get_root (files.root, dummy);
      strcpy (files.diag, files.root);
      strcat (files.diag, ".diag");
    }
  else
    {

      for (i = 1; i < argc; i++)
<<<<<<< HEAD
	{
=======
  {

    if (strcmp (argv[i], "-h") == 0)
      {
        help ();
      }
    else if (strcmp (argv[i], "-r") == 0)
      {
        Log ("Restarting %s\n", files.root);
        restart_stat = 1;
      }
    else if (strcmp (argv[i], "-t") == 0)
      {
        if (sscanf (argv[i + 1], "%lf", &time_max) != 1)
    {
      Error ("python: Expected time after -t switch\n");
      exit (0);
    }
        i++;

      }
    else if (strcmp (argv[i], "-v") == 0)
      {
        if (sscanf (argv[i + 1], "%d", &verbosity) != 1)
    {
      Error ("python: Expected verbosity after -v switch\n");
      exit (0);
    }
        Log_set_verbosity (verbosity);
        i++;

      }
    else if (strcmp (argv[i], "-e") == 0)
      {
        if (sscanf (argv[i + 1], "%d", &time_to_quit) != 1)
    {
      Error ("python: Expected max errors after -e switch\n");
      exit (0);
    }
        Log_quit_after_n_errors (time_to_quit);
        i++;

      }
    else if (strcmp (argv[i], "-d") == 0)
    {
      modes.iadvanced = 1;
      i++;
    }
    else if (strcmp (argv[i], "-f") == 0)
    {
      modes.fixed_temp = 1;
      i++;
    }
    else if (strcmp (argv[i], "-z") == 0)
      {
        modes.zeus_connect = 1;
		Log ("setting zeus_connect to %i\n",modes.zeus_connect);
		i++;
      }
>>>>>>> 84ca4e5b

	  if (strcmp (argv[i], "-h") == 0)
	    {
	      help ();
	    }
	  else if (strcmp (argv[i], "-r") == 0)
	    {
	      Log ("Restarting %s\n", files.root);
	      restart_stat = 1;
	    }
	  else if (strcmp (argv[i], "-t") == 0)
	    {
	      if (sscanf (argv[i + 1], "%lf", &time_max) != 1)
		{
		  Error ("python: Expected time after -t switch\n");
		  exit (0);
		}
	      i++;

	    }
	  else if (strcmp (argv[i], "-v") == 0)
	    {
	      if (sscanf (argv[i + 1], "%d", &verbosity) != 1)
		{
		  Error ("python: Expected verbosity after -v switch\n");
		  exit (0);
		}
	      Log_set_verbosity (verbosity);
	      i++;

	    }
	  else if (strcmp (argv[i], "-e") == 0)
	    {
	      if (sscanf (argv[i + 1], "%d", &time_to_quit) != 1)
		{
		  Error ("python: Expected max errors after -e switch\n");
		  exit (0);
		}
	      Log_quit_after_n_errors (time_to_quit);
	      i++;

	    }
	  else if (strcmp (argv[i], "-d") == 0)
	    {
	      modes.iadvanced = 1;
	      i++;
	    }
	  else if (strcmp (argv[i], "-f") == 0)
	    {
	      modes.fixed_temp = 1;
	      i++;
	    }

	  else if (strcmp (argv[i], "-i") == 0)
	    {
	      modes.quit_after_inputs = 1;
	    }

    else if (strcmp (argv[i], "--version") == 0)
      {
        /* give information about the pyhon version, such as commit hash */
        Log ("Python Version %s \n", VERSION);  //54f -- ksl -- Now read from version.h
        Log ("Built from git commit hash %s\n", GIT_COMMIT_HASH);
        /* warn the user if there are uncommited changes */
        int git_diff_status = GIT_DIFF_STATUS;
        if (git_diff_status > 0)
          Log("This version was compiled with %i files with uncommitted changes.\n",
              git_diff_status);
        exit(0);
      }

<<<<<<< HEAD
	  else if (strncmp (argv[i], "-", 1) == 0)
	    {
	      Error ("python: Unknown switch %s\n", argv[i]);
	      help ();
	    }
	}

=======
    else if (strncmp (argv[i], "-", 1) == 0)
      {
        Error ("python: Unknown switch %s\n", argv[i]);
        help ();
      }
  }
>>>>>>> 84ca4e5b

      /* The last command line variable is always the .pf file */

      strcpy (dummy, argv[argc - 1]);
      get_root (files.root, dummy);

      /* This completes the parsing of the command line */

      /* JM130722 we now store diag files in a subdirectory if in parallel */
      /* ksl - I believe this is created in all cases, and that is what we want */

      sprintf (files.diagfolder, "diag_%s/", files.root);
      mkdir (files.diagfolder, 0777);
      strcpy (files.diag, files.diagfolder);
      sprintf (dummy, "_%d.diag", rank_global);
      strcat (files.diag, files.root);
      strcat (files.diag, dummy);


    }

  return (restart_stat);
}



/***********************************************************
             University of Southampton

Synopsis: 
  init_files 
   
Arguments:   
  argc            command line arguments 

Returns:
  restart_start   1 if restarting
 
 
Description:  

Notes:

History:
  1502  JM  Moved here from main()

**************************************************************/

int
init_log_and_windsave (restart_stat)
     int restart_stat;
{
  FILE *fopen (), *qptr;

  if (restart_stat == 0)
    {				// Then we are simply running from a new model
      xsignal_rm (files.root);	// Any old signal file
      xsignal (files.root, "%-20s %s \n", "START", files.root);
      Log_init (files.diag);
    }
  else
    {
      /* Note that alghough we chekc that we dan open the windsave file, it is not read here.   */

      strcpy (files.windsave, files.root);
      strcat (files.windsave, ".wind_save");
      qptr = fopen (files.windsave, "r");

      if (qptr != NULL)
	{
	  /* Then the file does exist and we can restart */
	  fclose (qptr);
	  xsignal (files.root, "%-20s %s\n", "RESTART", files.root);
	  Log_append (files.diag);
	}
      else
	{
	  /* It does not exist and so we start from scratch */
	  restart_stat = 0;
	  xsignal_rm (files.root);	// Any old signal file
	  xsignal (files.root, "%-20s %s \n", "START", files.root);
	  Log_init (files.diag);
	}
    }

  return (0);
}

/***********************************************************
             University of Southampton

Synopsis: 
  get_grid_params reads information on the coordinate system
  and grid dimensions and sets the corresponding variables
  in the geo structure
   
Arguments:    

Returns:
 
 
Description:  

Notes:

History:
  1502  JM  Moved here from main()
  1508	ksl	Updated for domains

**************************************************************/

int
get_grid_params (ndom)
     int ndom;
{
  int input_int;

  // XXX - If we keep this error, then we need to assure that geo.ndomain is incremented
  // before this statement

  if (ndom >= geo.ndomain)
    Error ("Trying to get grid params for a non-existent domain!\n");

  input_int=1;

  /* ksl - The if statement seems superflous.  Why are we entering this routine if we are continuing and earlier calculation? */
  if (geo.run_type != SYSTEM_TYPE_PREVIOUS)
    {
      /* Define the coordinate system for the grid and allocate memory for the wind structure */
      rdint
	("Coord.system(0=spherical,1=cylindrical,2=spherical_polar,3=cyl_var)",
	 &input_int);
      switch (input_int)
	{
	case 0:
	  zdom[ndom].coord_type = SPHERICAL;
	  break;
	case 1:
	  zdom[ndom].coord_type = CYLIND;
	  break;
	case 2:
	  zdom[ndom].coord_type = RTHETA;
	  break;
	case 3:
	  zdom[ndom].coord_type = CYLVAR;
	  break;
	default:
	  Error
	    ("Invalid parameter supplied for 'Coord_system'. Valid coordinate types are: \n\
          0 = Spherical, 1 = Cylindrical, 2 = Spherical polar, 3 = Cylindrical (varying Z)");
	}

      rdint ("Wind.dim.in.x_or_r.direction", &zdom[ndom].ndim);
      if (zdom[ndom].coord_type)
	{
	  rdint ("Wind.dim.in.z_or_theta.direction", &zdom[ndom].mdim);
	  if (zdom[ndom].mdim < 4)
	    {
	      Error
		("python: domain mdim must be at least 4 to allow for boundaries\n");
	      exit (0);
	    }
	}
      else
	zdom[ndom].mdim = 1;

    }

/* 130405 ksl - Check that NDIM_MAX is greater than NDIM and MDIM.  */

  if ((zdom[ndom].ndim > NDIM_MAX) || (zdom[ndom].mdim > NDIM_MAX))
    {
      Error
	("NDIM_MAX %d is less than NDIM %d or MDIM %d. Fix in python.h and recompile\n",
	 NDIM_MAX, zdom[ndom].ndim, zdom[ndom].mdim);
      exit (0);
    }


  /* If we are in advanced then allow the user to modify scale lengths */
  if (modes.iadvanced)
    {
      rdint ("adjust_grid(0=no,1=yes)", &modes.adjust_grid);

      if (modes.adjust_grid)
	{
	  Log ("You have opted to adjust the grid scale lengths\n");
	  rddoub ("geo.xlog_scale", &zdom[ndom].xlog_scale);
	  if (&zdom[ndom].coord_type)
	    rddoub ("geo.zlog_scale", &zdom[ndom].zlog_scale);
	}
    }

  zdom[ndom].ndim2 = zdom[ndom].ndim * zdom[ndom].mdim;


  return (0);
}



/***********************************************************
             University of Southampton

Synopsis: 
  get_line_transfer_mode reads in the variable geo.line_mode
  and sets the variables geo.line_mode, geo.scatter_mode,
  geo.rt_mode and geo.macro_simple accordingly
   
Arguments:		

Returns:
 
 
Description:	

Notes:

History:
	1502  JM 	Moved here from main()

**************************************************************/


int
get_line_transfer_mode ()
{
  rdint
    ("Line_transfer(0=pure.abs,1=pure.scat,2=sing.scat,3=escape.prob,6=macro_atoms,7=macro_atoms+aniso.scattering)",
     &geo.line_mode);


  /* ?? ksl Next section seems rather a kluge.  Why don't we specifty the underlying variables explicitly 
     It also seems likely that we have mixed usage of some things, e.g geo.rt_mode and geo.macro_simple */

  /* JM 1406 -- geo.rt_mode and geo.macro_simple control different things. geo.rt_mode controls the radiative
     transfer and whether or not you are going to use the indivisible packet constraint, so you can have all simple 
     ions, all macro-atoms or a mix of the two. geo.macro_simple just means one can turn off the full macro atom 
     treatment and treat everything as 2-level simple ions inside the macro atom formalism */

  /* For now handle scattering as part of a hidden line transfermode ?? */
  if (geo.line_mode == 4)
    {
      geo.scatter_mode = 1;	// Turn on anisotropic scattering
      geo.line_mode = 3;	// Drop back to escape probabilities
      geo.rt_mode = 1;		// Not macro atom (SS)
    }
  else if (geo.line_mode == 5)
    {
      geo.scatter_mode = 2;	// Thermal trapping model
      geo.line_mode = 3;	// Single scattering model is best for this mode
      geo.rt_mode = 1;		// Not macro atom (SS) 
    }
  else if (geo.line_mode == 6)
    {
      geo.scatter_mode = 0;	// isotropic
      geo.line_mode = 3;	// Single scattering
      geo.rt_mode = 2;		// Identify macro atom treatment (SS)
      geo.macro_simple = 0;	// We don't want the all simple case (SS)
    }
  else if (geo.line_mode == 7)
    {
      geo.scatter_mode = 2;	// thermal trapping
      geo.line_mode = 3;	// Single scattering
      geo.rt_mode = 2;		// Identify macro atom treatment (SS)
      geo.macro_simple = 0;	// We don't want the all simple case (SS)
    }
  else if (geo.line_mode == 8)
    {
      geo.scatter_mode = 0;	// isotropic
      geo.line_mode = 3;	// Single scattering
      geo.rt_mode = 2;		// Identify macro atom treatment i.e. indivisible packets
      geo.macro_simple = 1;	// This is for test runs with all simple ions (SS)
    }
  else if (geo.line_mode == 9)	// JM 1406 -- new mode, as mode 7, but scatter mode is 1
    {
      geo.scatter_mode = 1;	// anisotropic scatter mode 1
      geo.line_mode = 3;	// Single scattering
      geo.rt_mode = 2;		// Identify macro atom treatment 
      geo.macro_simple = 0;	// We don't want the all simple case 
    }
  else
    {
      geo.scatter_mode = 0;	// isotropic
      geo.rt_mode = 1;		// Not macro atom (SS)
    }

  return (0);
}



/***********************************************************
             University of Southampton

Synopsis: 
  get_radiation_sources
   
Arguments:    

Returns:
 
 
Description:  

Notes:

History:
  1502  JM  Moved here from main()

**************************************************************/

int
get_radiation_sources ()
{
  if (geo.system_type != SYSTEM_TYPE_AGN)
    {				/* If is a stellar system */
      rdint ("Star_radiation(y=1)", &geo.star_radiation);
      if (geo.disk_type!=DISK_NONE){
      rdint ("Disk_radiation(y=1)", &geo.disk_radiation);
      }
      else {
	      geo.disk_radiation=0;
      }
      rdint ("Boundary_layer_radiation(y=1)", &geo.bl_radiation);
      rdint ("Wind_radiation(y=1)", &geo.wind_radiation);
      geo.agn_radiation = 0;	// So far at least, our star systems don't have a BH
    }
  else				/* If it is an AGN */
    {
      geo.star_radiation = 0;	// 70b - AGN do not have a star at the center */
      rdint ("Disk_radiation(y=1)", &geo.disk_radiation);
      geo.bl_radiation = 0;
      rdint ("Wind_radiation(y=1)", &geo.wind_radiation);
      geo.agn_radiation = 1;
      rdint ("QSO_BH_radiation(y=1)", &geo.agn_radiation);
    }

  if (!geo.star_radiation && !geo.disk_radiation && !geo.bl_radiation
      && !geo.bl_radiation && !geo.agn_radiation)
    {
      Error ("python: No radiation sources so nothing to do but quit!\n");
      exit (0);
    }

  /* 
     With the macro atom approach we won't want to generate photon 
     bundles in the wind so switch it off here. (SS)
   */

  if (geo.rt_mode == 2)
    {
      Log
	("python: Using Macro Atom method so switching off wind radiation.\n");
      geo.wind_radiation = 0;
    }


  /* 080517 - ksl - Reassigning bb to -1, etc is to make room for reading in model
     grids, but complicates what happens if one tries to restart a model.  This needs
     to be updated so one can re-read the geo file, proabbly by defining variaables 
     BB etc, and then by checking whether or not the type is assigned to BB or read
     in as 0.  Also need to store each of these model list names in geo structure.
   */

  get_spectype (geo.star_radiation,
		"Rad_type_for_star(0=bb,1=models)_to_make_wind",
		&geo.star_ion_spectype);

  get_spectype (geo.disk_radiation,
		"Rad_type_for_disk(0=bb,1=models)_to_make_wind",
		&geo.disk_ion_spectype);

  get_spectype (geo.bl_radiation,
		"Rad_type_for_bl(0=bb,1=models,3=pow)_to_make_wind",
		&geo.bl_ion_spectype);
  get_spectype (geo.agn_radiation,
		"Rad_type_for_agn(0=bb,1=models,3=power_law,4=cloudy_table)_to_make_wind",
		&geo.agn_ion_spectype);


  /* 130621 - ksl - This is a kluge to add a power law to stellar systems.  What id done
     is to remove the bl emission, which we always assume to some kind of temperature
     driven source, and replace it with a power law source

     Note that the next 3 or 4 lines just tell you that there is supposed to be a power
     law source.  They don't teel you what the parameters are.
   */

  if (geo.bl_ion_spectype == SPECTYPE_POW)
    {
      geo.agn_radiation = 1;
      geo.agn_ion_spectype = SPECTYPE_POW;
      geo.bl_radiation = 0;
      Log ("Trying to make a start with a power law boundary layer\n");
    }
  else
    {
      Log ("Not Trying to make a start with a power law boundary layer %d\n",
	   geo.bl_ion_spectype);
    }

  return (0);
}



/***********************************************************
             University of Southampton

Synopsis: 
  get_wind_params calls the relevant subroutine to get wind parameters
  according to the wind type specified 
   
Arguments:		

Returns:
 
 
Description:	

Notes:

History:
	1502  JM 	Moved here from main()

**************************************************************/

int
get_wind_params (ndom)
     int ndom;
{

  if (geo.system_type == SYSTEM_TYPE_AGN)
    {
      geo.rmax = 50. * geo.r_agn;
    }

  // XXX These need to be initalized sensibly and 
  // it is not obvious that is happenning

  zdom[ndom].rmax = 1e12;
  zdom[ndom].twind = 1e5;

  rddoub ("wind.radmax(cm)", &zdom[ndom].rmax);
  /* The next lines assure that geo.rmax_sq really does define the edge of the grid */
  if (zdom[ndom].rmax>geo.rmax){
	  geo.rmax=zdom[ndom].rmax;
	  geo.rmax_sq=geo.rmax*geo.rmax;
	  Log("XXXX  size  %e  %e\n",geo.rmax,geo.rmax_sq);
  }

  /* ksl XXX - There is something of a philosophicla problem that needs to be worked
   * out with geo.rmax and zdom[ndom].rmax for the general case of winds.  Suppose
   * we wish to create, say a spherical outflow with two domains one going from 
   * r1 to r2 and the other going from r2 to r3.  Then we want to keep geo.rmax which is 
   * intended to be the distance beyond which photons are moving through free space separate
   * from the values in the wind zones.  Right now we are setting the outer limit of each
   * wind to be geo.rmax regardless, in routines like get_stellar_wind_params and get_sv_wind
   * This is not what we want.  What should happen is that for each componetn where it is
   * relevant we should ask for the outer edge of the domain and then at the end we should determine
   * what geo.rmax should be set to.  There are some cases, e.g. get_hydor_wind where one should not
   * need to ask the question about rmax, but others where it is necessary
   */

  rddoub ("wind.t.init", &geo.twind);



  /* Now get parameters that are specific to a given wind model

     Note: When one adds a new model, the only things that should be read in and modified
     are parameters in geo.  This is in order to preserve the ability to continue a calculation
     with the same basic wind geometry, without reading in all of the input parameters.  
   */

  if (zdom[ndom].wind_type == 1)
    {
      get_stellar_wind_params (ndom);
    }
  else if (zdom[ndom].wind_type == 0)
    {
      get_sv_wind_params (ndom);
    }
  else if (zdom[ndom].wind_type == 3)
    {
      get_hydro_wind_params (ndom);
    }
  else if (zdom[ndom].wind_type == 4)
    {
      get_corona_params (ndom);
    }
  else if (zdom[ndom].wind_type == 5)
    {
      get_knigge_wind_params (ndom);
    }
  else if (zdom[ndom].wind_type == 6)
    {
      get_homologous_params (ndom);
    }
  else if (zdom[ndom].wind_type == 7)
    {
      get_yso_wind_params (ndom);
    }
  else if (zdom[ndom].wind_type == 8)
    {
      get_elvis_wind_params (ndom);
    }
  else if (zdom[ndom].wind_type == 9)	//NSH 18/2/11 This is a new wind type to produce a thin shell.
    {
      get_shell_wind_params (ndom);
/*NSH 121219 moved	  dfudge = (geo.wind_rmax - geo.wind_rmin) / 1000.0;	Stop photons getting pushed out of the cell 
Modified again in python 71b to take account of change in parametrisation of shell wind 
	  DFUDGE = dfudge; */
    }
  else if (zdom[ndom].wind_type != 2)
    {
      /* XXX this is part of the new problem with a previous wind model */
      Error ("python: Unknown wind type %d\n", zdom[ndom].wind_type);
      exit (0);
    }

  /* Get the filling factor of the wind */
<<<<<<< HEAD
  // XXX  This is not in the right place.  It provides a golal filling factor to our
  // models
=======
	 
>>>>>>> 84ca4e5b
  geo.fill = 1.;
  if (geo.wind_type != 3) //At present, we wont ask this question if we have a read in hydro model.
  	rddoub ("wind.filling_factor(1=smooth,<1=clumped)", &geo.fill);


  return (0);
}


/***********************************************************
             University of Southampton

Synopsis: 
  get_stellar_params sets rstar, mstar, tstar as well
  as secondary parameters based on user inputs
   
Arguments:		

Returns:
 
 
Description:	

Notes:

History:
	1502  JM 	Moved here from main()

**************************************************************/

double
get_stellar_params ()
{
  double lstar;

  /* Describe the basic binary star system */

  geo.mstar /= MSOL;		// Convert to MSOL for ease of data entry
  rddoub ("mstar(msol)", &geo.mstar);
  geo.mstar *= MSOL;

  /* If a BH we want geo.rstar to be at least as large as the last stable orbit for
   * a non-rotating BH
   */

  if (geo.system_type == SYSTEM_TYPE_AGN)
    {
      geo.rstar = 6. * G * geo.mstar / (C * C);	//correction - ISCO is 6x Rg NSH 121025
    }

  rddoub ("rstar(cm)", &geo.rstar);


  geo.r_agn = geo.rstar;	/* At present just set geo.r_agn to geo.rstar */
  geo.rstar_sq = geo.rstar * geo.rstar;
  if (geo.star_radiation)
    rddoub ("tstar", &geo.tstar);

  lstar =
    4 * PI * geo.rstar * geo.rstar * STEFAN_BOLTZMANN * pow (geo.tstar, 4.);


  /* Describe the secondary if that is required */

  if (geo.system_type == SYSTEM_TYPE_BINARY)	/* It's a binary system */
    {

      geo.m_sec /= MSOL;	// Convert units for ease of data entry
      rddoub ("msec(msol)", &geo.m_sec);
      geo.m_sec *= MSOL;

      geo.period /= 3600.;	// Convert units to hours for easy of data entry
      rddoub ("period(hr)", &geo.period);
      geo.period *= 3600.;	// Put back to cgs immediately                   
    }

  return (lstar);
}

/***********************************************************
             University of Southampton

Synopsis: 
  get_disk_params sets up the disk parameters according to user inputs, 
  e.g. the temperature profile, accretion rate etc.
   
Arguments:		

Returns:
  disk_illum - this is used by python.c and so needs to be returned
 
Description:	

Notes:

History:
	1502  JM 	Moved here from main()
	1510	ksl	Modified to restore illumination
			options, which were brokedn

**************************************************************/


double
get_disk_params ()
{
	// XXX Commenting lines out instead of fixing a problem is not good practice
//        if (geo.disk_radiation) /*NSH 130906 - Commented out this if loop. It was causing problems with restart - bug #44
//          {
  geo.disk_mdot /= (MSOL / YR);	// Convert to msol/yr to simplify input
  rddoub ("disk.mdot(msol/yr)", &geo.disk_mdot);
  geo.disk_mdot *= (MSOL / YR);
  rdint
    ("Disk.illumination.treatment(0=no.rerad,1=high.albedo,2=thermalized.rerad,3=analytic)",
     &geo.disk_illum);
  rdint ("Disk.temperature.profile(0=standard;1=readin)", &geo.disk_tprofile);
  if (geo.disk_tprofile == 1)
    {
      rdstr ("T_profile_file", files.tprofile);
    }
//          }
//        else
//          {
//            geo.disk_mdot = 0;
//            disk_illum = 0;
//          }



  /* Set a default for diskrad for an AGN */
  if (geo.system_type == SYSTEM_TYPE_AGN)
    {
      geo.diskrad = 100. * geo.r_agn;
    }

  rddoub ("disk.radmax(cm)", &geo.diskrad);
  Log ("geo.diskrad  %e\n", geo.diskrad);

  geo.diskrad_sq = geo.diskrad * geo.diskrad;

/* If diskrad <= geo.rstar set geo.disk_type = DISK_NONE to make any disk transparent anyway. */

  if (geo.diskrad < geo.rstar)
    {
      Log ("Disk radius is less than star radius, so assuming no disk)\n");
      geo.disk_type = DISK_NONE;
    }

  if (geo.disk_type == DISK_VERTICALLY_EXTENDED)
    {				/* Get the additional variables need to describe a vertically extended disk */
      rddoub ("disk.z0(fractional.height.at.diskrad)", &geo.disk_z0);
      rddoub ("disk.z1(powerlaw.index)", &geo.disk_z1);
    }
  return (0);
}



/***********************************************************
             University of Southampton

Synopsis: 
  get_bl_and_agn_params sets up the boundary layer and agn power law parameters
  based on user input and system type
   
Arguments:		
  lstar     double 
            star luminosity as calculated by get_stellar_params
Returns:
 
Description:	

Notes:

History:
	1502  JM 	Moved here from main()

**************************************************************/

int
get_bl_and_agn_params (lstar)
     double lstar;
{
  double xbl;

  /* Describe the boundary layer */

  //OLD 130622      if (geo.bl_radiation )    Change made to allow a power law boundary layer
  if (geo.bl_radiation && geo.bl_ion_spectype != SPECTYPE_POW)
    {
      xbl = geo.lum_bl = 0.5 * G * geo.mstar * geo.disk_mdot / geo.rstar;

      rddoub ("lum_bl(ergs/s)", &geo.lum_bl);
      Log ("OK, the bl lum will be about %.2e the disk lum\n",
	   geo.lum_bl / xbl);
      rddoub ("t_bl", &geo.t_bl);
    }
  else
    {
      geo.lum_bl = 0;
      geo.t_bl = 0;
    }

  /* Describe the agn */

  if (geo.agn_radiation && geo.system_type == SYSTEM_TYPE_AGN)	/* This peculiar line is to enamble us to add a star with a power law component */
    {
      xbl = geo.lum_agn = 0.5 * G * geo.mstar * geo.disk_mdot / geo.r_agn;

      /* If there is no disk, initilize geo.lum to the luminosity of a star */
      if (geo.disk_type == DISK_NONE)
	{
	  geo.lum_agn = lstar;
	}

      // At present we have set geo.r_agn = geo.rstar, and encouraged the user
      // set the default for the radius of the BH to be 6 R_Schwartschild.
      // rddoub("R_agn(cm)",&geo.r_agn);

      rddoub ("lum_agn(ergs/s)", &geo.lum_agn);
      Log ("OK, the agn lum will be about %.2e the disk lum\n",
	   geo.lum_agn / xbl);
      geo.alpha_agn = (-1.5);
      rddoub ("agn_power_law_index", &geo.alpha_agn);

      /* JM 1502 -- lines to add a low frequency power law cutoff. accessible
         only in advanced mode. default is zero which is checked before we call photo_gen_agn */
      geo.pl_low_cutoff = 0.0;
      if (modes.iadvanced)
	rddoub ("agn_power_law_cutoff", &geo.pl_low_cutoff);


      /* Computes the constant for the power law spectrum from the input alpha and 2-10 luminosity. 
         This is only used in the sim correction factor for the first time through. 
         Afterwards, the photons are used to compute the sim parameters. */

      geo.const_agn =
	geo.lum_agn /
	(((pow (2.42e18, geo.alpha_agn + 1.)) -
	  pow (4.84e17, geo.alpha_agn + 1.0)) / (geo.alpha_agn + 1.0));
      Log ("AGN Input parameters give a power law constant of %e\n",
	   geo.const_agn);

      if (geo.agn_ion_spectype == SPECTYPE_CL_TAB)	/*NSH 0412 - option added to allow direct comparison with cloudy power law table option */
	{
	  geo.agn_cltab_low = 1.0;
	  geo.agn_cltab_hi = 10000;
	  rddoub ("low_energy_break(ev)", &geo.agn_cltab_low);	/*lo frequency break - in ev */
	  rddoub ("high_energy_break(ev)", &geo.agn_cltab_hi);
	  geo.agn_cltab_low_alpha = 2.5;	//this is the default value in cloudy
	  geo.agn_cltab_hi_alpha = -2.0;	//this is the default value in cloudy
	}
    }
  else if (geo.agn_radiation)	/* We want to add a power law to something other than an AGN */
    {
      xbl = geo.lum_agn = 0.5 * G * geo.mstar * geo.disk_mdot / geo.r_agn;

      // At present we have set geo.r_agn = geo.rstar, and encouraged the user
      // set the default for the radius of the BH to be 6 R_Schwartschild.
      // rddoub("R_agn(cm)",&geo.r_agn);

      rddoub ("lum_agn(ergs/s)", &geo.lum_agn);
      Log ("OK, the agn lum will be about %.2e the disk lum\n",
	   geo.lum_agn / xbl);
      geo.alpha_agn = (-1.5);
      rddoub ("agn_power_law_index", &geo.alpha_agn);

      /* JM 1502 -- lines to add a low frequency power law cutoff. accessible
         only in advanced mode. default is zero which is checked before we call photo_gen_agn */
      geo.pl_low_cutoff = 0.0;
      if (modes.iadvanced)
	rddoub ("agn_power_law_cutoff", &geo.pl_low_cutoff);


      /* Computes the constant for the power law spectrum from the input alpha and 2-10 luminosity. 
         This is only used in the sim correction factor for the first time through. 
         Afterwards, the photons are used to compute the sim parameters. */

      geo.const_agn =
	geo.lum_agn /
	(((pow (2.42e18, geo.alpha_agn + 1.)) -
	  pow (4.84e17, geo.alpha_agn + 1.0)) / (geo.alpha_agn + 1.0));
      Log ("AGN Input parameters give a power law constant of %e\n",
	   geo.const_agn);

      if (geo.agn_ion_spectype == SPECTYPE_CL_TAB)	/*NSH 0412 - option added to allow direct comparison with cloudy power law table option */
	{
	  geo.agn_cltab_low = 1.0;
	  geo.agn_cltab_hi = 10000;
	  rddoub ("low_energy_break(ev)", &geo.agn_cltab_low);	/*lo frequency break - in ev */
	  rddoub ("high_energy_break(ev)", &geo.agn_cltab_hi);
	  geo.agn_cltab_low_alpha = 2.5;	//this is the default value in cloudy
	  geo.agn_cltab_hi_alpha = -2.0;	//this is the default value in cloudy
	}
    }

  else
    {
      geo.r_agn = 0.0;
      geo.lum_agn = 0.0;
      geo.alpha_agn = 0.0;
      geo.const_agn = 0.0;
    }
  return (0);
}





/***********************************************************
             University of Southampton
Synopsis: 
  get_meta_params reads in data pertaining to simulation meta-
  properties like reverberation mapping settings and variance
  reduction techniques.
   
Arguments:    
Returns:
 
Description:  
Notes:
History:
  1504  SWM   Added
**************************************************************/

int
get_meta_params (void)
{
  int meta_param;

  rdint ("reverb.type", &meta_param);
  switch (meta_param)
    {
    case 0:
      geo.reverb = REV_NONE;
      break;
    case 1:
      geo.reverb = REV_PHOTON;
      break;
    case 2:
      geo.reverb = REV_WIND;
      break;
    default:
      geo.reverb = REV_NONE;
      break;
    }

  if (geo.reverb == REV_WIND)
    {
      geo.reverb_path_bins = 30;
      geo.reverb_theta_bins = 30;
      rdint ("reverb.path_bins", &geo.reverb_path_bins);
      rdint ("reverb.theta_bins", &geo.reverb_theta_bins);
    }

  return (0);
}


/***********************************************************
             University of Southampton

Synopsis: 
  setup_dfudge works out dfudge and returns it to the user.
  the global variable DFUDGE is not altered here.
   
Arguments:		

Returns:
  dfudge 	double	
  			the push through distance
Description:	

Notes:

History:
	1502  JM 	Moved here from main()

**************************************************************/

double
setup_dfudge ()
{
  double dfudge;

  /* 121219 NSH Set up DFUDGE to be a value that makes some kind of sense
     given the scale of the wind. Up till py74b2 it was set to be fixed at
     1e5, so we ensure that this is a minimum, so any winds of CV type scale
     will keep the old dfudge, and hopefully look the same. We also need to
     set defudge slightly differently for the shell wind. */

  if (geo.wind_type == 9)
    {
      dfudge = (geo.rmax - geo.rmin) / 1000.0;
    }
  else
    {
      if (geo.rmax / 1.e10 < 1e5)
	{
	  dfudge = 1e5;
	  Log ("DFUDGE set to minimum value of %e\n", dfudge);
	}
      else
	{
	  dfudge = geo.rmax / 1.e10;
	  Log ("DFUDGE set to %e based on geo.rmax\n", dfudge);
	}
    }
<<<<<<< HEAD

  return (dfudge);
=======
  return (dfudge);		
>>>>>>> 84ca4e5b
}



/***********************************************************
             University of Southampton

Synopsis: 
  setup_windcone sets up the windcone 
   
Arguments:		

Returns:
  dfudge 	double	
  			the push through distance
Description:	

Notes:
  The angles thetamin and
  thetamax are all defined from the z axis, so that an angle of 0
  is a flow that is perpeindicular to to the disk and one that is
  close to 90 degrees will be parallel to the plane of the disk
  geo.wind_thetamin and max are defined in the routines that initialize
  the various wind models, e. g. get_sv_wind_parameters. These
  have been called at this point.  

  z is the place where the windcone intercepts the z axis
  dzdr is the slope 

  111124 fixed notes on this - ksl
History:
	1502  JM 	Moved here from main()
	1508	ksl	Modified to construct wind cones  fo
			all domains

**************************************************************/

int
setup_windcone ()
{
  int ndom;

  for (ndom = 0; ndom < geo.ndomain; ndom++)
    {

      if (zdom[ndom].wind_thetamin > 0.0)
	{
	  zdom[ndom].windcone[0].dzdr = 1. / tan (zdom[ndom].wind_thetamin);
	  zdom[ndom].windcone[0].z =
	    (-zdom[ndom].wind_rho_min / tan (zdom[ndom].wind_thetamin));
	}
      else
	{
	  zdom[ndom].windcone[0].dzdr = VERY_BIG;
	  zdom[ndom].windcone[0].z = -VERY_BIG;;
	}


      if (zdom[ndom].wind_thetamax > 0.0)
	{
	  zdom[ndom].windcone[1].dzdr = 1. / tan (zdom[ndom].wind_thetamax);
	  zdom[ndom].windcone[1].z =
	    (-zdom[ndom].wind_rho_max / tan (zdom[ndom].wind_thetamax));
	}
      else
	{
	  zdom[ndom].windcone[1].dzdr = VERY_BIG;
	  zdom[ndom].windcone[1].z = -VERY_BIG;;
	}
    }
  return (0);
}



/***********************************************************
             University of Southampton

Synopsis: 
  get_spectrum_params 
   
Arguments:    

Returns:
  dfudge  double  
        the push through distance
Description:  

Notes:
  The angles thetamin and
  thetamax are all defined from the z axis, so that an angle of 0
  is a flow that is perpeindicular to to the disk and one that is
  close to 90 degrees will be parallel to the plane of the disk
  geo.wind_thetamin and max are defined in the routines that initialize
  the various wind models, e. g. get_sv_wind_parameters. These
  have been called at this point.  

  z is the place where the windcone intercepts the z axis
  dzdr is the slope 

  111124 fixed notes on this - ksl
History:
  1502  JM  Moved here from main()

**************************************************************/









/***********************************************************
             University of Southampton

Synopsis: 
  setup_created_files 
   
Arguments:    

Returns:

Description:  

Notes:

History:
  1502  JM  Moved here from main()

**************************************************************/

int
setup_created_files ()
{
  int opar_stat;

  opar_stat = 0;		/* 59a - ksl - 08aug - Initialize opar_stat to indicate that if we do not open a rdpar file, 
				   the assumption is that we are reading from the command line */

  if (strncmp (files.root, "dummy", 5) == 0)
    {
      Log
	("Proceeding to create rdpar file in dummy.pf, but will not run prog\n");
    }

  else if (strncmp (files.root, "stdin", 5) == 0
	   || strncmp (files.root, "rdpar", 5) == 0 || files.root[0] == ' '
	   || strlen (files.root) == 0)
    {
      strcpy (files.root, "mod");
      Log
	("Proceeding in interactive mode\n Output files will have rootname mod\n");
    }

  else
    {
      strcpy (files.input, files.root);
      strcat (files.input, ".pf");

      if ((opar_stat = opar (files.input)) == 2)
	{
	  Log ("Reading data from file %s\n", files.input);
	}
      else
	{
	  Log ("Creating a new parameter file %s\n", files.input);
	}

    }


  /* Now create the names of all the files which will be written.  Note that some files
     have the same root as the input file, while others have a generic name of python.
     This is intended so that files which you really want to keep have unique names, while
     those which are for short-term diagnostics are overwritten.  ksl 97aug. */

  strcpy (basename, files.root);	//56d -- ksl --Added so filenames could be created by routines as necessary

  strcpy (files.wspec, files.root);
  strcpy (files.lspec, files.root);

  strcpy (files.spec, files.root);
  strcpy (files.windrad, "python");
  strcpy (files.windsave, files.root);
  strcpy (files.specsave, files.root);

  /* 130722 JM we now save python.phot and disk.diag files under diag_root folder */
  strcpy (files.phot, files.diagfolder);
  strcpy (files.disk, files.diagfolder);
  strcat (files.phot, "python");
  strcat (files.disk, files.root);

  strcat (files.wspec, ".spec_tot");
  strcat (files.lspec, ".log_spec_tot");
  strcat (files.spec, ".spec");
  strcat (files.windrad, ".wind_rad");
  strcat (files.windsave, ".wind_save");
  strcat (files.specsave, ".spec_save");
  strcat (files.phot, ".phot");
  strcat (files.disk, ".disk.diag");


  return (opar_stat);
}







/***********************************************************
             University of Southampton

Synopsis: 
  get_standard_care_factors provides more control over how the program is
  run
   
Arguments:    

Returns:

Description:  

Notes:

History:
  1502  JM  Moved here from main()

**************************************************************/

int
get_standard_care_factors ()
{
  int istandard;
  istandard = 1;
  SMAX_FRAC = 0.5;
  DENSITY_PHOT_MIN = 1.e-10;

  /* 141116 - ksl - Made care factors and advanced command as this is clearly somethng that is diagnostic */

  if (modes.iadvanced)
    {
      rdint ("Use.standard.care.factors(1=yes)", &istandard);

      if (!istandard)
	{
	  rddoub ("Fractional.distance.photon.may.travel", &SMAX_FRAC);
	  rddoub ("Lowest.ion.density.contributing.to.photoabsorption",
		  &DENSITY_PHOT_MIN);
	  rdint ("Keep.photoabs.during.final.spectrum(1=yes)",
		 &modes.keep_photoabs);
	}
    }
  return (0);
}<|MERGE_RESOLUTION|>--- conflicted
+++ resolved
@@ -57,70 +57,7 @@
     {
 
       for (i = 1; i < argc; i++)
-<<<<<<< HEAD
-	{
-=======
-  {
-
-    if (strcmp (argv[i], "-h") == 0)
-      {
-        help ();
-      }
-    else if (strcmp (argv[i], "-r") == 0)
-      {
-        Log ("Restarting %s\n", files.root);
-        restart_stat = 1;
-      }
-    else if (strcmp (argv[i], "-t") == 0)
-      {
-        if (sscanf (argv[i + 1], "%lf", &time_max) != 1)
-    {
-      Error ("python: Expected time after -t switch\n");
-      exit (0);
-    }
-        i++;
-
-      }
-    else if (strcmp (argv[i], "-v") == 0)
-      {
-        if (sscanf (argv[i + 1], "%d", &verbosity) != 1)
-    {
-      Error ("python: Expected verbosity after -v switch\n");
-      exit (0);
-    }
-        Log_set_verbosity (verbosity);
-        i++;
-
-      }
-    else if (strcmp (argv[i], "-e") == 0)
-      {
-        if (sscanf (argv[i + 1], "%d", &time_to_quit) != 1)
-    {
-      Error ("python: Expected max errors after -e switch\n");
-      exit (0);
-    }
-        Log_quit_after_n_errors (time_to_quit);
-        i++;
-
-      }
-    else if (strcmp (argv[i], "-d") == 0)
-    {
-      modes.iadvanced = 1;
-      i++;
-    }
-    else if (strcmp (argv[i], "-f") == 0)
-    {
-      modes.fixed_temp = 1;
-      i++;
-    }
-    else if (strcmp (argv[i], "-z") == 0)
-      {
-        modes.zeus_connect = 1;
-		Log ("setting zeus_connect to %i\n",modes.zeus_connect);
-		i++;
-      }
->>>>>>> 84ca4e5b
-
+	{
 	  if (strcmp (argv[i], "-h") == 0)
 	    {
 	      help ();
@@ -172,7 +109,12 @@
 	      modes.fixed_temp = 1;
 	      i++;
 	    }
-
+    else if (strcmp (argv[i], "-z") == 0)
+      {
+        modes.zeus_connect = 1;
+        Log ("setting zeus_connect to %i\n",modes.zeus_connect);
+        i++;
+      }
 	  else if (strcmp (argv[i], "-i") == 0)
 	    {
 	      modes.quit_after_inputs = 1;
@@ -191,22 +133,12 @@
         exit(0);
       }
 
-<<<<<<< HEAD
 	  else if (strncmp (argv[i], "-", 1) == 0)
 	    {
 	      Error ("python: Unknown switch %s\n", argv[i]);
 	      help ();
 	    }
 	}
-
-=======
-    else if (strncmp (argv[i], "-", 1) == 0)
-      {
-        Error ("python: Unknown switch %s\n", argv[i]);
-        help ();
-      }
-  }
->>>>>>> 84ca4e5b
 
       /* The last command line variable is always the .pf file */
 
@@ -730,13 +662,10 @@
     }
 
   /* Get the filling factor of the wind */
-<<<<<<< HEAD
   // XXX  This is not in the right place.  It provides a golal filling factor to our
   // models
-=======
-	 
->>>>>>> 84ca4e5b
-  geo.fill = 1.;
+
+	geo.fill = 1.;
   if (geo.wind_type != 3) //At present, we wont ask this question if we have a read in hydro model.
   	rddoub ("wind.filling_factor(1=smooth,<1=clumped)", &geo.fill);
 
@@ -1126,7 +1055,7 @@
      given the scale of the wind. Up till py74b2 it was set to be fixed at
      1e5, so we ensure that this is a minimum, so any winds of CV type scale
      will keep the old dfudge, and hopefully look the same. We also need to
-     set defudge slightly differently for the shell wind. */
+     set dfudge slightly differently for the shell wind. */
 
   if (geo.wind_type == 9)
     {
@@ -1145,12 +1074,8 @@
 	  Log ("DFUDGE set to %e based on geo.rmax\n", dfudge);
 	}
     }
-<<<<<<< HEAD
-
-  return (dfudge);
-=======
+
   return (dfudge);		
->>>>>>> 84ca4e5b
 }
 
 
