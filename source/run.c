--- conflicted
+++ resolved
@@ -224,14 +224,9 @@
     /* Transport the photons through the wind */
     trans_phot (w, p, FALSE);
 
-<<<<<<< HEAD
-    /* Determine how much energy was absorbed in the wind. first zero counters.
-       There are counters for total energy absorbed and for each entry in the istat enum */
-=======
     /* Determine how much energy was absorbed in the wind. first zero counters. 
        There are counters for total energy absorbed and for each entry in the istat enum,
        The second loop is for the energy radiated (i.e. that actually escapes) */
->>>>>>> 00bf3d6e
     z_abs_all = z_else = 0.0;
     for (nn = 0; nn < N_ISTAT; nn++)
     {
