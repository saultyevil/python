--- conflicted
+++ resolved
@@ -83,69 +83,40 @@
 trans_phot (WindPtr w, PhotPtr p, int iextract)
 {
   int nphot;
-<<<<<<< HEAD
-  struct photon pextract;
-=======
   struct photon pp, pextract;
   int nreport;
->>>>>>> d836fe39
   struct timeval timer_t0;
 
   const int nreport = NPHOT / 10;
   timer_t0 = init_timer_t0 ();
 
-<<<<<<< HEAD
   Log ("\n");
 
-  for (nphot = 0; nphot < NPHOT; nphot++)
-  {
-    p[nphot].np = nphot;
-=======
   for (nphot = 0; nphot < NPHOT; nphot++)
   {
     p[nphot].np = nphot;
     check_frame (&p[nphot], F_OBSERVER, "trans_phot_start\n");
->>>>>>> d836fe39
 
     if (nphot % nreport == 0)
     {
       if (geo.ioniz_or_extract == CYCLE_IONIZ)
       {
-<<<<<<< HEAD
-        Log (" Ion. Cycle %d/%d of %s : Photon %10d of %10d or %6.1f per cent \n", geo.wcycle + 1, geo.wcycles, basename, nphot, NPHOT,
+        Log(" Ion. Cycle %d/%d of %s : Photon %10d of %10d or %6.1f per cent \n", geo.wcycle + 1, geo.wcycles, files.root, nphot, NPHOT,
+          nphot * 100. / NPHOT);
+      }
+      else
+      {
+        Log ("Spec. Cycle %d/%d of %s : Photon %10d of %10d or %6.1f per cent \n", geo.pcycle + 1, geo.pcycles, files.root, nphot, NPHOT,
              nphot * 100. / NPHOT);
       }
-      else
-      {
-        Log ("Spec. Cycle %d/%d of %s : Photon %10d of %10d or %6.1f per cent \n", geo.pcycle + 1, geo.pcycles, basename, nphot, NPHOT,
-             nphot * 100. / NPHOT);
-      }
     }
 
     Log_flush ();
+    stuff_phot (&p[nphot], &pp);
 
     /* The next if statement is executed if we are calculating the detailed spectrum and makes sure we always run extract on
        the original photon no matter where it was generated */
 
-=======
-        Log(" Ion. Cycle %d/%d of %s : Photon %10d of %10d or %6.1f per cent \n", geo.wcycle + 1, geo.wcycles, files.root, nphot, NPHOT,
-          nphot * 100. / NPHOT);
-      }
-      else
-      {
-        Log ("Spec. Cycle %d/%d of %s : Photon %10d of %10d or %6.1f per cent \n", geo.pcycle + 1, geo.pcycles, files.root, nphot, NPHOT,
-             nphot * 100. / NPHOT);
-      }
-    }
-
-    Log_flush ();
-    stuff_phot (&p[nphot], &pp);
-
-    /* The next if statement is executed if we are calculating the detailed spectrum and
-     * makes sure we always run extract on the original photon no matter where it
-     * was generated */
-
->>>>>>> d836fe39
     if (iextract)
     {
       stuff_phot (&p[nphot], &pextract);
@@ -159,28 +130,18 @@
 
   print_timer_duration ("!!python: photon transport completed in", timer_t0);
 
-<<<<<<< HEAD
   /* Sometimes photons resonance scatter near the edge of the wind and get pushed
    * out of the wind by reposition()
    */
-=======
-  /* Sometimes a photon will scatter near the edge of the wind and get pushed
-   * out by DFUDGE. We record these. */
->>>>>>> d836fe39
 
   if (n_lost_to_dfudge > 0)
   {
     Error
       ("trans_phot: %ld photons were lost due to DFUDGE (%8.4e) pushing them outside of the wind after scatter\n",
-<<<<<<< HEAD
        n_lost_to_dfudge, DFUDGE);
   }
-=======
-        n_lost_to_dfudge, DFUDGE);
-  }
 
   n_lost_to_dfudge = 0;         // reset the counter
->>>>>>> d836fe39
 
   return (0);
 }
