
/***********************************************************/
/** @file  reposition.c
 * @author ksl
 * @date   May, 2018
 *
 * @brief  Reposition a photon so it goes across a cell boundary
 *
 * ### Programming Notes ###
 *
 * This is a very short function and may not justify being in its own file. The
 * (only) function reposition could be moved into photon2d.c.
 *
 ***********************************************************/

#include <stdio.h>
#include <stdlib.h>
#include <math.h>

#include "atomic.h"
#include "python.h"


/**********************************************************/
/**
 * @brief      move a photon that was resonantly scattereds a
 * small distance to assure that it is not scattered a
 * second time by the same transition.
 *
 * @param [in,out] PhotPtr  p   A photon

 * @return    Normally returns 0, but returns a negative number
 * if p is not in the wind domain it is supposed to be in
 *
 * @details
 * For resonant scatters, the routine moves the photon by
 * a distance dfudge. For non-resonant scattering the routine
 * simply returns.
 *
 * ### Notes ###
 *
 **********************************************************/

int
reposition (PhotPtr p)
{
  int n;
  double s, s_disk, s_star;
  int hit_disk;
  int ierr = 0;

  if (p->nres > -1 && p->nres < NLINES)
  {
    if ((p->grid = n = where_in_grid (wmain[p->grid].ndom, p->x)) < 0)
    {
      Error ("reposition: Photon not in grid when routine entered %d \n", n);
      return (n);
    }

    s = wmain[p->grid].dfudge;
    if (geo.disk_type != DISK_NONE)
    {
      s_disk = ds_to_disk (p, 1, &hit_disk);    // Allow negative values
      if (s_disk > 0 && s_disk < s)
      {
        s = 0.1 * s_disk;
      }
    }

    s_star = ds_to_sphere (geo.rstar, p);
    if (s_star > 0 && s_star < s)
    {
      s = 0.1 * s_star;
    }

<<<<<<< HEAD
    ierr = move_phot (p, s);
    if (ierr)
=======
    if (s < 0)
>>>>>>> 639ed85b
    {
      Error ("reposition: reposition s %10.3e < 0 so photon has not been repositioned\n", s);
      return ierr = TRUE;
    }

    ierr = move_phot (p, s);
    if (ierr)
    {
      Error ("reposition: move_phot error: Photon %d - %10.3e %10.3e %10.3e\n", p->np, p->x[0], p->x[1], p->x[2]);
    }
  }

  return (ierr);
}<|MERGE_RESOLUTION|>--- conflicted
+++ resolved
@@ -73,12 +73,7 @@
       s = 0.1 * s_star;
     }
 
-<<<<<<< HEAD
-    ierr = move_phot (p, s);
-    if (ierr)
-=======
     if (s < 0)
->>>>>>> 639ed85b
     {
       Error ("reposition: reposition s %10.3e < 0 so photon has not been repositioned\n", s);
       return ierr = TRUE;
