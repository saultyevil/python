--- conflicted
+++ resolved
@@ -729,13 +729,7 @@
     }
   }
 
-<<<<<<< HEAD
-#ifdef MPI_ON
-  if (rank_global == 0)
-#endif
-=======
   Log ("\n");
->>>>>>> 3b2841d1
 
   write_tau_spectrum (tau_spectrum, wave_min, dwave);
 
