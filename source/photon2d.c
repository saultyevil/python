
/***********************************************************/
/** @file  photon2d.c
 * @author ksl
 * @date   April, 2018
 *
 * @brief  This file contains the routines which translate
 * photons, both inside and outside of the domains.
 *
 * Except for translating the photon the routines do as
 * litle as possible w.r.t modifying any of the other
 * information in the photon structure.
 *
 * There is a steering routine translate which calle
 * either translate_in_wind or translate_in_space, depending
 * on whether a photon bundle is in a wind domain or in space.
 * The routines translate the photon until hits something,
 * either the edge of the wind, or the edge of a cell, or
 * a resonance and then return with a status noting what
 * has happened.
 *
 * ### Notes ###
 *
 * Some of these routines pass the WindPtor for the entire
 * wind which should not be necessary and had been removed
 * in favor of using wmain.  It would probably be a good idea
 * to that here.
 *
 * These routines are called from trans_phot.  One could argue
 * that the filename is misnamed for that reason.
 *
 ***********************************************************/

#include <stdio.h>
#include <stdlib.h>
#include <math.h>

#include "atomic.h"
#include "python.h"

/**********************************************************/
/**
 * @brief      a steering routine that either calls _in_space or _in_wind  depending upon the
 * 	current location of the photon.
 *
 * @param [in] WindPtr  w   A pointer to the wind
 * @param [in, out] PhotPtr  pp   A photon
 * @param [in] double  tau_scat   the depth at which the photon should scatter
 * @param [ out] double *  tau   The optical depth associated with a resonanant scatter when
 * this is the reason the photon has stopped
 * @param [in, out] int *  nres   The number of the resonance if the photon stopped.
 * due to reaching the scattering optical depth
 * @return     A status that states what caused the photon to stp as it did
 *
 * @details
 *
 * The routine takes the current position of the photon and determines
 * where it is.  Depending on this it calls either translate_in_space
 * or translate_in_wind
 *
 * On exit, the position of the photon will have been updated.
 *
 * ### Notes ###
 * Translate controls the flow of the photon through one grid cell.  In Python,
 * there are additional possibilities since there are wind free regions.
 *
 * The routine first calls where_in_wind which returns the correct domain for a given position, or domain 0 if the
 * position is not in the wind of a domain.  The photon structure does not have the domain
 * number directly encoded, but it can be obtained from the grid number, which where in_grid updates
 *
 *
 * This construction is
 * used so that the calling routines for translate (trans_phot and extract) can be the same
 * in the 1 and 2d versions.
 *
 **********************************************************/

int
translate (w, pp, tau_scat, tau, nres)
     WindPtr w;                 //w here refers to entire wind, not a single element
     PhotPtr pp;
     double tau_scat;
     double *tau;
     int *nres;
{
  int istat;
  int ndomain;

  if (where_in_wind (pp->x, &ndomain) < 0)
<<<<<<< HEAD
    {
      istat = translate_in_space (pp);
      if (modes.save_photons)
	{
	  save_photons (pp, "Space");
	}
    }
  else if ((pp->grid = where_in_grid (ndomain, pp->x)) >= 0)
    {
      istat = translate_in_wind (w, pp, tau_scat, tau, nres);
      if (modes.save_photons)
	{
	  save_photons (pp, "Wind");
	}
    }
=======
  {
    istat = translate_in_space (pp);
  }
  else if ((pp->grid = where_in_grid (ndomain, pp->x)) >= 0)
  {
    istat = translate_in_wind (w, pp, tau_scat, tau, nres);
  }
>>>>>>> ca078499
  else
  {
    istat = pp->istat = -1;     /* It's not in the wind and it's not in the grid.  Bummer! */
    Error ("translate: Found photon that was not in wind or grid, istat %i\n", where_in_wind (pp->x, &ndomain));
  }

  return (istat);
}




/**********************************************************/
/**
 * @brief      translates the photon from its current position to the
 * 	edge of the wind.
 *
 * @param [in, out] PhotPtr  pp   A photon
 * @return     A status flag indication why the photon stopped
 *
 * @details
 * The routine translate the photon (which is assumed to be
 * in the wind, but not in an active wind cell) to the closest
 * boundary.
 *
 * The photon position is updated in the process.
 *
 *
 * ### Notes ###
 * @bug  There are questions in the comments about why an additonal
 * check is needed as to whther the photon as hit the star. It seems
 * superfluous so someone should check whether this addtional check
 * can be removed.
 *
 **********************************************************/

int
translate_in_space (pp)
     PhotPtr pp;
{
  double ds, delta, s, smax;
  double x;
  int ndom, ndom_next;
  struct photon ptest;
  int ifail;

  ds = ds_to_wind (pp, &ndom);

  /* For IMPORT, although we have reached the edge of the wind, we may be in a cell that is
   * not really in the wind, so we have to address this situtation here.  The first problem
   * we have though is that we do not know hat domain we are in.*/

  if (ndom >= 0 && zdom[ndom].wind_type == IMPORT)
<<<<<<< HEAD
    {
      stuff_phot (pp, &ptest);
      move_phot (&ptest, ds + DFUDGE);	/* So now ptest is at the edge of the wind as defined by the boundary
					   From here on we should be in the grid  */

      /* XXX this is a test.  We check at the start whether we are in the grid */

      if ((ifail = where_in_grid (ndom, ptest.x)) < 0)
	{
	  if (modes.save_photons)
	    {
	      save_photons (pp, "NotInGrid_translate_in_space1");
	    }
	}

      /* XXX this ends the test */
=======
  {
    stuff_phot (pp, &ptest);
    move_phot (&ptest, ds + DFUDGE);    /* So now ptest is at the edge of the wind as defined by the boundary
                                           From here on we should be in the grid  */
>>>>>>> ca078499


    if ((ifail = where_in_grid (ndom, ptest.x)) < 0)
    {
    }




    /* Note there is a possiblity that we reach the other side 
     * of the grid without actually encoutering a
     * wind cell
     */

<<<<<<< HEAD
	  s = 0;
	  while (s < smax && where_in_wind (ptest.x, &ndom_next) < 0)
	    {
	      if ((delta = ds_in_cell (ndom, &ptest)) > 0)
		{
		  move_phot (&ptest, delta + DFUDGE);
		  s += delta + DFUDGE;	// The distance the photon has moved
		}
	      else
		{
		  if (modes.save_photons)
		    {
		      save_photons (pp, "NotInGrid_translate_in_space2");
		    }
		  break;
		}
	    }

	  /* So at this point we have either gotten out of the domain 
       * or we have found a cell that
	   * is actually in the wind or we encoutered the error above
	   */
=======

    if (where_in_wind (ptest.x, &ndom_next) < 0)
    {
>>>>>>> ca078499

      smax = ds_to_wind (&ptest, &ndom_next);   // This is the maximum distance can go in this domain

      s = 0;
      while (s < smax && where_in_wind (ptest.x, &ndom_next) < 0)
      {
        if ((delta = ds_in_cell (ndom, &ptest)) > 0)
        {
          move_phot (&ptest, delta + DFUDGE);
          s += delta + DFUDGE;  // The distance the photon has moved
        }
        else
        {
          break;
        }
      }

      /* So at this point we have either gotten out of the domain or we have found a cell that
       * is actually in the wind or we encoutered the error above
       */

      if (s > 0)
      {

        ds += s - DFUDGE;       /* We are going to add DFUDGE back later */
      }
    }

<<<<<<< HEAD
/* 
 * Check that we have not hit the star or the disk as part of
 * the earlier calculation.  This should not normally happen
 * but it may in the case where the wind_cones are insufficient
 * to define the boundaries.  An example of this is the case
 * of the vertically extended disk.  Not that when this is the limiting
 * factor, the final position will be inside the star or disk.  This
 * is necessary, because we later use walls to find the exact posion
 * of the photon and walls needs the new photon position to be on the
 * other side of the boundary. 
 */

  if ((x = ds_to_sphere (geo.rstar, pp)) < ds)
    {
      x = ds;
      pp->istat = P_HIT_STAR;	/* Signifying that photon is hitting star */
    }
=======
  }

>>>>>>> ca078499

  if ((x = ds_to_disk (pp,0)) < ds)
    {
      x = ds;
      pp->istat = P_HIT_DISK;	/* Signifying that photon is hitting disk */
    }
  move_phot (pp, ds + DFUDGE);


  return (pp->istat);
}




/**********************************************************/
/**
 * @brief      calculates the photon pathlength to the edge of the wind.
 *
 * @param [in, out] PhotPtr  pp   A photon
 * @param [in, out] int *  ndom_current   The current domain
 * @return     The distance to the nearest boundary of the wind and the domain for which
 * 	the boudary applies.
 *
 * @details
 * Python defines the boundaries of the wind in term of the intersection
 * of a biconical flow (defined by an inner and outer windcone) and
 * an inner and outer radius centered on the star.	 If the user is interested
 * in a biconical flow, he/she will most likely set the radii so that they
 * do not truncate the wind.  Similarly, by choosing parameters for the windcones
 * properly, one can assure that one has a completely spherical flow.  However,
 * the user may also perversely set the parameters to that both the conical
 * flow boundaries and the min and maximum radius come into play.
 *
 * Usually, one would
 * efine the two types of The two types of boundaries are
 * sually defined so that one includes the other and so the cones apply when one is
 * ealing with a CV type wind, while the inner and outer radius applies for a spherical
 * odel.  However this routine does not require this to be the case, since it just
 * alculates where the edges are.
 *
 * n any event, if you are inside the wind already ds_to_wind calculates the distance to the edge of the wind.
 * If you are outside, It will also be to the nearest edge.
 *
 * The routine distinguishes between  two basic cases.  Either the photon is already in the wind
 * in which case one looks for the nearest boundary, or the photon is not currently
 * in the wind and you have to translate it until it reaches the the boundary (or
 * VERY_BIG)
 *
 * ### Notes ###
 * There is no guarantee that you will still be in the region defined by the grid.
 *
 * @bug 1802 -ksl - At present this routine for imported models this routine only deals with
 * cylindrical models.  Additionally for imported models we skip all of the
 * of the wind_cones.  This is inefficient, and needs to be corrected for
 * rtheta and spherical models which can easily be handled using wind cones.
 *
 **********************************************************/

double
ds_to_wind (pp, ndom_current)
     PhotPtr pp;
     int *ndom_current;
{
  struct photon ptest, qtest;
  double ds, x, rho, z;
  int ndom;

  stuff_phot (pp, &ptest);

  /* First calculated the distance to the edge of the of
     all of the "computatational domain */

  ds = ds_to_sphere (geo.rmax, &ptest);
  *ndom_current = (-1);
  xxxbound = BOUND_NONE;

  for (ndom = 0; ndom < geo.ndomain; ndom++)
  {
    if ((zdom[ndom].wind_type != IMPORT || (zdom[ndom].wind_type == IMPORT && zdom[ndom].coord_type != CYLIND)) &&
        zdom[ndom].wind_type != CORONA)
    {
      /* Check if the photon hits the inner or outer radius of the wind */
      if ((x = ds_to_sphere (zdom[ndom].rmax, &ptest)) < ds)
      {
        ds = x;
        *ndom_current = ndom;
        xxxbound = BOUND_RMIN;
      }

      if ((x = ds_to_sphere (zdom[ndom].rmin, &ptest)) < ds)
      {
        ds = x;
        *ndom_current = ndom;
        xxxbound = BOUND_RMAX;
      }

      /* Check if the photon hits the inner or outer windcone */

      if ((x = ds_to_cone (&zdom[ndom].windcone[0], &ptest)) < ds)
      {
        ds = x;
        *ndom_current = ndom;
        xxxbound = BOUND_INNER_CONE;
      }
      if ((x = ds_to_cone (&zdom[ndom].windcone[1], &ptest)) < ds)
      {
        ds = x;
        *ndom_current = ndom;
        xxxbound = BOUND_OUTER_CONE;
      }
    }

    /* For this rectangular region we check whether we are in side the grid,
     * which should effectively.  For * an imported region file we may not be
     * inside the wind, since some cells may be empty
     */

    else if (zdom[ndom].wind_type == CORONA || (zdom[ndom].wind_type == IMPORT && zdom[ndom].coord_type == CYLIND))
    {


      x = ds_to_plane (&zdom[ndom].windplane[0], &ptest);
      if (x > 0 && x < ds)
      {
        stuff_phot (pp, &qtest);
        move_phot (&qtest, x);
        rho = sqrt (qtest.x[0] * qtest.x[0] + qtest.x[1] * qtest.x[1]);
        if (zdom[ndom].wind_rho_min <= rho && rho <= zdom[ndom].wind_rho_min)
        {

          ds = x;
          *ndom_current = ndom;
          xxxbound = BOUND_ZMIN;
        }
      }
      x = ds_to_plane (&zdom[ndom].windplane[1], &ptest);
      if (x > 0 && x < ds)
      {
        stuff_phot (pp, &qtest);
        move_phot (&qtest, x);
        rho = sqrt (qtest.x[0] * qtest.x[0] + qtest.x[1] * qtest.x[1]);
        if (zdom[ndom].wind_rho_min <= rho && rho <= zdom[ndom].wind_rho_min)
        {

          ds = x;
          *ndom_current = ndom;
          xxxbound = BOUND_ZMAX;
        }
      }

      x = ds_to_cylinder (zdom[ndom].wind_rho_min, &ptest);
      if (x > 0 && x < ds)
      {
        stuff_phot (pp, &qtest);
        move_phot (&qtest, x);
        z = fabs (qtest.x[2]);
        if (zdom[ndom].zmin <= z && z <= zdom[ndom].zmax)

        {

          ds = x;
          *ndom_current = ndom;
          xxxbound = BOUND_INNER_RHO;
        }
      }

      x = ds_to_cylinder (zdom[ndom].wind_rho_max, &ptest);
      if (x > 0 && x < ds)
      {
        stuff_phot (pp, &qtest);
        move_phot (&qtest, x);
        z = fabs (qtest.x[2]);
        if (zdom[ndom].zmin <= z && z <= zdom[ndom].zmax)
        {

          ds = x;
          *ndom_current = ndom;
          xxxbound = BOUND_OUTER_RHO;
        }
      }

    }
    else
    {
      Error ("ds_to_wind:Do not know how to deal with this combination of coordinate type %d and wind_type %d\n", zdom[ndom].coord_type,
             zdom[ndom].wind_type);
      Exit (0);

    }

  }


  return (ds);
}


/** Added because there were cases where the number
 * of photons passing through a cell with a neglible volume was becoming
 * too large and stopping the program.  This is a bandaide since if this
 * is occurring a lot we should be doing a better job at calculating the
 * volume
 */
int neglible_vol_count = 0;
int translate_in_wind_failure = 0;

/**********************************************************/
/**
 * @brief      translates the photon within a single cell in the wind.
 *
 * @param [in] WindPtr  w   The entire wind
 * @param [in, out] PhotPtr  p   A photon
 * @param [in] double  tau_scat   The depth at which the photon will scatter
 * @param [out] double *  tau   The tau of a resonance
 * @param [out] int *  nres   The resonaance which caused the photon to stop
 * @return     A status indicated whether the photon has stopped for a scattering
 * even of for some other teason
 *
 * @details
 * It calculates and updates the final position of the photon p, the optical depth tau after
 * 	having translated the photon, and, if the photon is scattered, the number of the resonance
 * 	responsible for scattering (or absorbing) the photon bundle.
 *
 * 	These last two quantities are calculated in ds_calculate and simply passed back.
 *
 * 	translate_in_wind returns that status directly to the calling routine.
 *
 * ### Notes ###
 *
 * In addition to moving the photon, the routine also updates some values
 * having to do with the radiation filed both in and out of macro atom
 * mode.
 *
 **********************************************************/
int
translate_in_wind (w, p, tau_scat, tau, nres)
     WindPtr w;                 //w here refers to entire wind, not a single element
     PhotPtr p;
     double tau_scat, *tau;
     int *nres;


{

  int n;
  double smax, s, ds_current;
  int istat;
  int nplasma;
  int ndom, ndom_current;
  int inwind;

  WindPtr one;
  PlasmaPtr xplasma;


/* First verify that the photon is in the grid, and if not
return and record an error */

  if ((p->grid = n = where_in_grid (wmain[p->grid].ndom, p->x)) < 0)
  {
    if (translate_in_wind_failure < 1000)
    {
<<<<<<< HEAD
      if (translate_in_wind_failure < 1000)
	{
	  if (modes.save_photons)
	    {
	      save_photons (p, "NotInGrid_translate_in_wind");
	    }
	}
      return (n);		/* Photon was not in grid */
=======
//OLD     if (modes.save_photons)
//OLD       {
//OLD         save_photons (p, "NotInGrid_translate_in_wind");
//OLD       }
>>>>>>> ca078499
    }
    return (n);                 /* Photon was not in grid */
  }

/* Assign the pointers for the cell containing the photon */

  one = &wmain[n];              /* one is the grid cell where the photon is */
  nplasma = one->nplasma;
  xplasma = &plasmamain[nplasma];
  ndom = one->ndom;
  inwind = one->inwind;


/* Calculate the maximum distance the photon can travel in the cell */

  if ((smax = ds_in_cell (ndom, p)) < 0)
  {
    return ((int) smax);
  }


  if (one->inwind == W_PART_INWIND)
  {                             /* The cell is partially in the wind */
    s = ds_to_wind (p, &ndom_current);  /* smax is set to be the distance to edge of the wind */
    if (s < smax)
      smax = s;
    s = ds_to_disk (p, 0);      /* ds_to_disk can return a negative distance */
    if (s > 0 && s < smax)
      smax = s;
  }
  else if (one->inwind == W_IGNORE)
  {
    smax += one->dfudge;
    move_phot (p, smax);
    return (p->istat);

  }
  else if (one->inwind == W_NOT_INWIND)
  {                             /* The cell is not in the wind at all */

    Error ("translate_in_wind: Grid cell %d of photon is not in wind, moving photon %.2e\n", n, smax);
    Error ("translate_in_wind: photon %d position: x %g y %g z %g\n", p->np, p->x[0], p->x[1], p->x[2]);
    move_phot (p, smax);
    return (p->istat);

  }


/* At this point we now know how far the photon can travel in it's current grid cell */

  smax += one->dfudge;          /* dfudge is to force the photon through the cell boundaries. */

/* Set limits the distance a photon can travel.  There are
a good many photons which travel more than this distance without this
limitation, at least in the standard 30 x 30 instantiation.  It does
make small differences in the structure of lines in some cases.
The choice of SMAX_FRAC can affect execution time.*/

  if (smax > SMAX_FRAC * length (p->x))
  {
    smax = SMAX_FRAC * length (p->x);
  }

  /* We now determine whether scattering prevents the photon from reaching the far edge of
     the cell.  calculate_ds calculates whether there are scatterings and makes use of the
     current position of the photon and the position of the photon at the far edge of the
     shell.  It needs a "trial photon at the maximum distance however */


/* Note that ds_current does not alter p in any way */

  ds_current = calculate_ds (w, p, tau_scat, tau, nres, smax, &istat);

  if (p->nres < 0)
    xplasma->nscat_es++;
  if (p->nres > 0)
    xplasma->nscat_res++;



/* OK now we increment the radiation field in the cell, translate the photon and wrap
   things up If the photon is going to scatter in this cell, radiation also reduces
   the weight of the photon due to continuum absorption, e.g. free free */

  if (geo.rt_mode == RT_MODE_MACRO)
  {                             // Macro-method
    /* In the macro-method, b-f and other continuum processes do not reduce the photon
       weight, but are treated as as scattering processes.  Therfore most of what was in
       subroutine radiation can be avoided.
     */


    one = &w[p->grid];
    nplasma = one->nplasma;
    xplasma = &plasmamain[nplasma];
    xplasma->ntot++;


    if (geo.ioniz_or_extract == 1)
    {
      /* For an ionization cycle */
      bf_estimators_increment (one, p, ds_current);

      /*photon weight times distance in the shell is proportional to the mean intensity */
      xplasma->j += p->w * ds_current;

      /* frequency weighted by the weights and distance in the shell.  See eqn 2 ML93 */
      xplasma->ave_freq += p->freq * p->w * ds_current;

    }

  }
  else
  {
    radiation (p, ds_current);
  }


  move_phot (p, ds_current);

  p->nres = (*nres);

  return (p->istat = istat);


}




/**********************************************************/
/**
 * @brief      calculates the distance photon can travel within the cell
 * 	that it is currently in.
 *
 * @param [in, out] int  ndom   The current domain
 * @param [in, out] PhotPtr  p   A photon
 * @return     A distance indicating how far the photon can travel
 *
 * @details
 * The routine is basically just a steering routine
 * and calls ds_in_whatever for various coordinate systems
 *
 * ### Notes ###
 *
 * The other routines are contained in routines like cylindrical.c,
 * rtheta.c etc.
 *
 **********************************************************/

double
ds_in_cell (ndom, p)
     int ndom;
     PhotPtr p;

{

  int n;
  double smax;

  WindPtr one;


/* First verify that the photon is in the grid, and if not
return and record an error */

  if ((p->grid = n = where_in_grid (ndom, p->x)) < 0)
<<<<<<< HEAD
    {
      if (modes.save_photons)
	{
	  save_photons (p, "NotInGrid_ds_in_cell");
	}
      return (n);
    }
=======
  {
//OLD      if (modes.save_photons)
//OLD   {
//OLD     save_photons (p, "NotInGrid_ds_in_cell");
//OLD   }
    return (n);
  }
>>>>>>> ca078499

/* Assign the pointers for the cell containing the photon */

  one = &wmain[n];              /* one is the grid cell where the photon is */


/* Calculate the maximum distance the photon can travel in the cell */

  if (zdom[ndom].coord_type == CYLIND)
  {
    smax = cylind_ds_in_cell (ndom, p); // maximum distance the photon can travel in a cell
  }
  else if (zdom[ndom].coord_type == RTHETA)
  {
    smax = rtheta_ds_in_cell (ndom, p);
  }
  else if (zdom[ndom].coord_type == SPHERICAL)
  {
    smax = spherical_ds_in_cell (ndom, p);
  }
  else if (zdom[ndom].coord_type == CYLVAR)
  {
    smax = cylvar_ds_in_cell (ndom, p);
  }
  else
  {
    Error ("ds_in_cell: Don't know how to find ds_in_cell in this coord system %d\n", zdom[ndom].coord_type);
    Exit (0);
    return (0);
  }

  return (smax);
}


double xnorth[] = {
  0., 0., 1.
};

double xsouth[] = {
  0., 0., -1.
};


/**********************************************************/
/**
 * @brief      determines whether the photon has encountered the star of disk or
 * reached the edges of the grid and returns the appropriate
 * tatus.
 *
 * @param [in, out] PhotPtr  p   A photon at its new proposed location.  On exiting the routine
 * this will contain the position of the photon after taking wind boundaries (e.g wind cones)
 * into account.
 * @param [in, out] PhotPtr  pold   the current and previous description of the photon bundle.
 * beore the lates movee
 * @param [out] double *  normal   A vector when the star or disk has been hit, which contains
 * the normal for the reflecting surface at the point the photon encountered the the boundary
 * @return   A status
 *
 * * The photon has hit the star				P_HIT_STAR
 * * The photon has hit the disk				P_HIT_DISK
 * * The photon has reached the edge of grid 		P_ESCAPE
 * * The status is undeterminable                    5
 *
 * If a photon does not fall into one of these categories, walls returns the old status, which is stored in
 * p->istat
 *
 * @details
 *
 * walls is generally called after one has calculated how far a photon can travel in a cell
 * in order to see whether it has exited the wind region.  This is necessary because some
 * grid cells are not actually part of the wind, even though they are needed so that the
 * grid is regular.
 *
 * pold is the place where the photon was before the last attempt to move the photon forward.
 * p on input is a proposed location for photon before considering whethe one has hit a boundary. The
 * location of p is either at the edge of a cell, or at the position of a resonance.  So pold should
 * be a valid position for the photon, but p may need to be adjusted.
 *
 * If one of the walls has been hit, the routine should have moved the photon to that wall, but not
 * othewise changed it.
 *
 * The routine also calculates the normal to the surface that was hit, which is inteneded to
 * be used by trans_phot to redirect the photon
 *
 * ### Notes ###
 *
 * This really does determine whether the photon is in the grid, as opposed to whether the photon
 * has reached a radial distance geo.rwind.  I am not sure whether this is what we want???.
 *
 **********************************************************/
int
walls (p, pold, normal)
     PhotPtr p, pold;
     double *normal;
{
  double r, rho, rho_sq;
  double xxx[3];
  double s, z;
  double theta, phi;

  /* Check to see if the photon has hit the star. If so
   * put the photon at the star surface and use that position
   * to determine the normal to the surface, the assumption
   * being that the star is located at the center of the
   * coordiante grid.
   */

  if ((r = dot (p->x, p->x)) < geo.rstar_sq)
  {
    s = ds_to_sphere (geo.rstar, pold);
    stuff_phot (pold, p);
    move_phot (p, s);
    stuff_v (p->x, normal);
    return (p->istat = P_HIT_STAR);
  }

  /* Check to see if it has hit the disk.
   *
   * For a vertically extended disk these means checking whether
   * we are inside the maximum radius of the disk and then lookng
   * comparing the z position of z to the height of the disk at
   * that point*/

  if (geo.disk_type == DISK_VERTICALLY_EXTENDED)
  {
    rho = sqrt (p->x[0] * p->x[0] + p->x[1] * p->x[1]);
    if ((rho) < geo.diskrad && fabs (p->x[2]) <= (z = zdisk (rho)))
    {
<<<<<<< HEAD
      rho = sqrt (p->x[0] * p->x[0] + p->x[1] * p->x[1]);
      if ((rho) < geo.diskrad && fabs (p->x[2]) <= (z = zdisk (rho)))
	{
	  /* 0 here means to return VERY_BIG if one has missed the disk, something
	   * that should not happen
	   */

	  s = ds_to_disk (pold, 0);
	  if (s <= 0)
	    {
	      Error
		("walls: The previous position %e %e %e was inside the disk, correcting by  %e \n",
		 pold->x[0], pold->x[1], pold->x[2], s);
	      s = ds_to_disk (pold, 0);
	    }
	  else if (s == VERY_BIG)
	    {
	      Error
		("walls: Should not miss disk at this position %e %e %e\n",
		 pold->x[0], pold->x[1], pold->x[2]);
	      s = ds_to_disk (pold, 0);
	    }
	  stuff_phot (pold, p);
	  move_phot (p, s - DFUDGE);

      rho = sqrt (p->x[0] * p->x[0] + p->x[1] * p->x[1]);
      if ((rho) < geo.diskrad && fabs (p->x[2]) <= (z = zdisk (rho))) {
          Error("Bloody Hell. We are still inside the disk\n");
      }

	  /* Finally, we must calculate the normal to the disk at this point */

	  theta = atan ((zdisk (r * (1. + EPSILON)) - z) / (EPSILON * r));
	  phi = atan2 (p->x[0], p->x[1]);

	  normal[0] = (-cos (phi) * sin (theta));
	  normal[1] = (-sin (phi) * sin (theta));
	  normal[2] = cos (theta);

	  if (p->x[2] < 0)
	    {
	      normal[2] *= -1;
	    }


	  return (p->istat = P_HIT_DISK);
	}
=======
      /* 0 here means to return VERY_BIG if one has missed the disk, something
       * that should not happen
       */

      s = ds_to_disk (pold, 0);
      if (s <= 0)
      {
        Error ("walls: The previous position %e %e %e was inside the disk, correcting by  %e \n", pold->x[0], pold->x[1], pold->x[2], s);
        s = ds_to_disk (pold, 0);
      }
      else if (s == VERY_BIG)
      {
        Error ("walls: Should not miss disk at this position %e %e %e\n", pold->x[0], pold->x[1], pold->x[2]);
        s = ds_to_disk (pold, 0);
      }
      stuff_phot (pold, p);
      move_phot (p, s - DFUDGE);

      /* Finally, we must calculate the normal to the disk at this point */

      theta = atan ((zdisk (r * (1. + EPSILON)) - z) / (EPSILON * r));
      phi = atan2 (p->x[0], p->x[1]);

      normal[0] = (-cos (phi) * sin (theta));
      normal[1] = (-sin (phi) * sin (theta));
      normal[2] = cos (theta);

      if (p->x[2] < 0)
      {
        normal[2] *= -1;
      }


      return (p->istat = P_HIT_DISK);
>>>>>>> ca078499
    }
  }
  else if (geo.disk_type == DISK_FLAT && p->x[2] * pold->x[2] < 0.0)
  {                             /* Then the photon crossed the xy plane and probably hit the disk */
    s = (-(pold->x[2])) / (pold->lmn[2]);
    if (s < 0)
    {
      Error ("walls: distance %g<0. Position %g %g %g \n", s, p->x[0], p->x[1], p->x[2]);
      return (-1);
    }
    /* Check whether it hit the disk plane beyond the geo.diskrad**2 */
    vmove (pold->x, pold->lmn, s, xxx);

    if (dot (xxx, xxx) < geo.diskrad_sq)
    {                           /* The photon has hit the disk */
      stuff_phot (pold, p);     /* Move the photon to the point where it hits the disk */
      move_phot (p, s - DFUDGE);

      /* Now fill in the direction for the normal to the surface */
      if (pold->x[2] > 0)
      {
        stuff_v (xnorth, normal);
      }
      else
      {
        stuff_v (xsouth, normal);
      }
      return (p->istat = P_HIT_DISK);
    }

  }

  /* At this point we know the photon has not hit the disk or the star, so we now
   * need to check if it has escaped the grid.  See note above regarding whether
   * we ought to be checking this differently.  This definition is clearly coordinate
   * system dependent.
   */

  rho_sq = (p->x[0] * p->x[0] + p->x[1] * p->x[1]);
  if (rho_sq > geo.rmax_sq)
    return (p->istat = P_ESCAPE);       /* The photon is coursing through the universe */
  if (fabs (p->x[2]) > geo.rmax)
    return (p->istat = P_ESCAPE);
  return (p->istat);            /* The photon is still in the wind */
}<|MERGE_RESOLUTION|>--- conflicted
+++ resolved
@@ -87,31 +87,13 @@
   int ndomain;
 
   if (where_in_wind (pp->x, &ndomain) < 0)
-<<<<<<< HEAD
-    {
-      istat = translate_in_space (pp);
-      if (modes.save_photons)
-	{
-	  save_photons (pp, "Space");
-	}
-    }
+  {
+    istat = translate_in_space (pp);
+  }
   else if ((pp->grid = where_in_grid (ndomain, pp->x)) >= 0)
-    {
-      istat = translate_in_wind (w, pp, tau_scat, tau, nres);
-      if (modes.save_photons)
-	{
-	  save_photons (pp, "Wind");
-	}
-    }
-=======
-  {
-    istat = translate_in_space (pp);
-  }
-  else if ((pp->grid = where_in_grid (ndomain, pp->x)) >= 0)
   {
     istat = translate_in_wind (w, pp, tau_scat, tau, nres);
   }
->>>>>>> ca078499
   else
   {
     istat = pp->istat = -1;     /* It's not in the wind and it's not in the grid.  Bummer! */
@@ -165,35 +147,18 @@
    * we have though is that we do not know hat domain we are in.*/
 
   if (ndom >= 0 && zdom[ndom].wind_type == IMPORT)
-<<<<<<< HEAD
-    {
-      stuff_phot (pp, &ptest);
-      move_phot (&ptest, ds + DFUDGE);	/* So now ptest is at the edge of the wind as defined by the boundary
-					   From here on we should be in the grid  */
-
-      /* XXX this is a test.  We check at the start whether we are in the grid */
-
-      if ((ifail = where_in_grid (ndom, ptest.x)) < 0)
-	{
-	  if (modes.save_photons)
-	    {
-	      save_photons (pp, "NotInGrid_translate_in_space1");
-	    }
-	}
-
-      /* XXX this ends the test */
-=======
   {
     stuff_phot (pp, &ptest);
     move_phot (&ptest, ds + DFUDGE);    /* So now ptest is at the edge of the wind as defined by the boundary
                                            From here on we should be in the grid  */
->>>>>>> ca078499
-
+
+      /* XXX this is a test.  We check at the start whether we are in the grid */
 
     if ((ifail = where_in_grid (ndom, ptest.x)) < 0)
     {
     }
 
+      /* XXX this ends the test */
 
 
 
@@ -202,34 +167,9 @@
      * wind cell
      */
 
-<<<<<<< HEAD
-	  s = 0;
-	  while (s < smax && where_in_wind (ptest.x, &ndom_next) < 0)
-	    {
-	      if ((delta = ds_in_cell (ndom, &ptest)) > 0)
-		{
-		  move_phot (&ptest, delta + DFUDGE);
-		  s += delta + DFUDGE;	// The distance the photon has moved
-		}
-	      else
-		{
-		  if (modes.save_photons)
-		    {
-		      save_photons (pp, "NotInGrid_translate_in_space2");
-		    }
-		  break;
-		}
-	    }
-
-	  /* So at this point we have either gotten out of the domain 
-       * or we have found a cell that
-	   * is actually in the wind or we encoutered the error above
-	   */
-=======
 
     if (where_in_wind (ptest.x, &ndom_next) < 0)
     {
->>>>>>> ca078499
 
       smax = ds_to_wind (&ptest, &ndom_next);   // This is the maximum distance can go in this domain
 
@@ -258,34 +198,9 @@
       }
     }
 
-<<<<<<< HEAD
-/* 
- * Check that we have not hit the star or the disk as part of
- * the earlier calculation.  This should not normally happen
- * but it may in the case where the wind_cones are insufficient
- * to define the boundaries.  An example of this is the case
- * of the vertically extended disk.  Not that when this is the limiting
- * factor, the final position will be inside the star or disk.  This
- * is necessary, because we later use walls to find the exact posion
- * of the photon and walls needs the new photon position to be on the
- * other side of the boundary. 
- */
-
-  if ((x = ds_to_sphere (geo.rstar, pp)) < ds)
-    {
-      x = ds;
-      pp->istat = P_HIT_STAR;	/* Signifying that photon is hitting star */
-    }
-=======
-  }
-
->>>>>>> ca078499
-
-  if ((x = ds_to_disk (pp,0)) < ds)
-    {
-      x = ds;
-      pp->istat = P_HIT_DISK;	/* Signifying that photon is hitting disk */
-    }
+  }
+
+
   move_phot (pp, ds + DFUDGE);
 
 
@@ -543,21 +458,10 @@
   {
     if (translate_in_wind_failure < 1000)
     {
-<<<<<<< HEAD
-      if (translate_in_wind_failure < 1000)
-	{
-	  if (modes.save_photons)
-	    {
-	      save_photons (p, "NotInGrid_translate_in_wind");
-	    }
-	}
-      return (n);		/* Photon was not in grid */
-=======
 //OLD     if (modes.save_photons)
 //OLD       {
 //OLD         save_photons (p, "NotInGrid_translate_in_wind");
 //OLD       }
->>>>>>> ca078499
     }
     return (n);                 /* Photon was not in grid */
   }
@@ -725,15 +629,6 @@
 return and record an error */
 
   if ((p->grid = n = where_in_grid (ndom, p->x)) < 0)
-<<<<<<< HEAD
-    {
-      if (modes.save_photons)
-	{
-	  save_photons (p, "NotInGrid_ds_in_cell");
-	}
-      return (n);
-    }
-=======
   {
 //OLD      if (modes.save_photons)
 //OLD   {
@@ -741,7 +636,6 @@
 //OLD   }
     return (n);
   }
->>>>>>> ca078499
 
 /* Assign the pointers for the cell containing the photon */
 
@@ -871,55 +765,6 @@
     rho = sqrt (p->x[0] * p->x[0] + p->x[1] * p->x[1]);
     if ((rho) < geo.diskrad && fabs (p->x[2]) <= (z = zdisk (rho)))
     {
-<<<<<<< HEAD
-      rho = sqrt (p->x[0] * p->x[0] + p->x[1] * p->x[1]);
-      if ((rho) < geo.diskrad && fabs (p->x[2]) <= (z = zdisk (rho)))
-	{
-	  /* 0 here means to return VERY_BIG if one has missed the disk, something
-	   * that should not happen
-	   */
-
-	  s = ds_to_disk (pold, 0);
-	  if (s <= 0)
-	    {
-	      Error
-		("walls: The previous position %e %e %e was inside the disk, correcting by  %e \n",
-		 pold->x[0], pold->x[1], pold->x[2], s);
-	      s = ds_to_disk (pold, 0);
-	    }
-	  else if (s == VERY_BIG)
-	    {
-	      Error
-		("walls: Should not miss disk at this position %e %e %e\n",
-		 pold->x[0], pold->x[1], pold->x[2]);
-	      s = ds_to_disk (pold, 0);
-	    }
-	  stuff_phot (pold, p);
-	  move_phot (p, s - DFUDGE);
-
-      rho = sqrt (p->x[0] * p->x[0] + p->x[1] * p->x[1]);
-      if ((rho) < geo.diskrad && fabs (p->x[2]) <= (z = zdisk (rho))) {
-          Error("Bloody Hell. We are still inside the disk\n");
-      }
-
-	  /* Finally, we must calculate the normal to the disk at this point */
-
-	  theta = atan ((zdisk (r * (1. + EPSILON)) - z) / (EPSILON * r));
-	  phi = atan2 (p->x[0], p->x[1]);
-
-	  normal[0] = (-cos (phi) * sin (theta));
-	  normal[1] = (-sin (phi) * sin (theta));
-	  normal[2] = cos (theta);
-
-	  if (p->x[2] < 0)
-	    {
-	      normal[2] *= -1;
-	    }
-
-
-	  return (p->istat = P_HIT_DISK);
-	}
-=======
       /* 0 here means to return VERY_BIG if one has missed the disk, something
        * that should not happen
        */
@@ -954,7 +799,6 @@
 
 
       return (p->istat = P_HIT_DISK);
->>>>>>> ca078499
     }
   }
   else if (geo.disk_type == DISK_FLAT && p->x[2] * pold->x[2] < 0.0)
