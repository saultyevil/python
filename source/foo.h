--- conflicted
+++ resolved
@@ -61,15 +61,9 @@
 /* wind.c */
 int where_in_wind(double x[], int *ndomain);
 int wind_check(WindPtr www, int n);
-<<<<<<< HEAD
 double model_velocity(int ndom, double x[], double v[]);
 int model_vgrad(int ndom, double x[], double v_grad[][3]);
 double model_rho(int ndom, double x[]);
-=======
-double model_velocity(double x[], double v[]);
-int model_vgrad(double x[], double v_grad[][3]);
-double model_rho(double x[]);
->>>>>>> 84ca4e5b
 /* vvector.c */
 double dot(double a[], double b[]);
 double length(double a[]);
@@ -186,15 +180,10 @@
 double hydro_velocity(double x[], double v[]);
 double hydro_rho(double x[]);
 double hydro_temp(double x[]);
-<<<<<<< HEAD
 int rtheta_make_hydro_grid(WindPtr w, int ndom);
 int rtheta_hydro_volumes(int ndom, WindPtr w);
-=======
-int rtheta_make_hydro_grid(WindPtr w);
-int rtheta_hydro_volumes(WindPtr w);
 int hydro_frac(double coord, double coord_array[], int imax, int *cell1, int *cell2, double *frac);
 double hydro_interp_value(double array[], int im, int ii, int jm, int jj, double f1, double f2);
->>>>>>> 84ca4e5b
 /* corona.c */
 int get_corona_params(int ndom);
 double corona_velocity(int ndom, double x[], double v[]);
