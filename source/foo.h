/* bb.c */
double planck(double t, double freqmin, double freqmax);
double get_rand_pow(double x1, double x2, double alpha);
double get_rand_exp(double alpha_min, double alpha_max);
double integ_planck_d(double alphamin, double alphamax);
int init_integ_planck_d(void);
double planck_d(double alpha);
double emittance_bb(double freqmin, double freqmax, double t);
double check_fmax(double fmin, double fmax, double temp);
/* get_atomicdata.c */
int get_atomic_data(char masterfile[]);
int index_lines(void);
int index_phot_top(void);
int index_inner_cross(void);
int index_collisions(void);
void indexx(int n, float arrin[], int indx[]);
int limit_lines(double freqmin, double freqmax);
int check_xsections(void);
/* python.c */
int main(int argc, char *argv[]);
int help(void);
int init_geo(void);
int photon_checks(PhotPtr p, double freqmin, double freqmax, char *comment);
int get_spectype(int yesno, char *question, int *spectype);
int qdisk_init(void);
int qdisk_save(char *diskfile, double ztot);
int read_non_standard_disk_profile(char *tprofile);
int init_advanced_modes(void);
/* photon2d.c */
int translate(WindPtr w, PhotPtr pp, double tau_scat, double *tau, int *nres);
int translate_in_space(PhotPtr pp);
double ds_to_wind(PhotPtr pp);
int translate_in_wind(WindPtr w, PhotPtr p, double tau_scat, double *tau, int *nres);
int walls(PhotPtr p, PhotPtr pold);
/* photon_gen.c */
int define_phot(PhotPtr p, double f1, double f2, long nphot_tot, int ioniz_or_final, int iwind, int freq_sampling);
double populate_bands(double f1, double f2, int ioniz_or_final, int iwind, struct xbands *band);
int xdefine_phot(double f1, double f2, int ioniz_or_final, int iwind);
int xmake_phot(PhotPtr p, double f1, double f2, int ioniz_or_final, int iwind, double weight, int iphot_start, int nphotons);
double star_init(double r, double tstar, double freqmin, double freqmax, int ioniz_or_final, double *f);
int photo_gen_star(PhotPtr p, double r, double t, double weight, double f1, double f2, int spectype, int istart, int nphot);
double disk_init(double rmin, double rmax, double m, double mdot, double freqmin, double freqmax, int ioniz_or_final, double *ftot);
int photo_gen_disk(PhotPtr p, double weight, double f1, double f2, int spectype, int istart, int nphot);
int phot_gen_sum(char filename[], char mode[]);
double bl_init(double lum_bl, double t_bl, double freqmin, double freqmax, int ioniz_or_final, double *f);
/* saha.c */
int nebular_concentrations(PlasmaPtr xplasma, int mode);
int concentrations(PlasmaPtr xplasma, int mode);
int saha(PlasmaPtr xplasma, double ne, double t);
int lucy(PlasmaPtr xplasma);
int lucy_mazzali1(double nh, double t_r, double t_e, double www, int nelem, double ne, double density[], double xne, double newden[]);
int fix_concentrations(PlasmaPtr xplasma, int mode);
double get_ne(double density[]);
/* spectra.c */
int spectrum_init(double f1, double f2, int nangle, double angle[], double phase[], int scat_select[], int top_bot_select[], int select_extract, double rho_select[], double z_select[], double az_select[], double r_select[]);
int spectrum_create(PhotPtr p, double f1, double f2, int nangle, int select_extract);
int spectrum_summary(char filename[], char mode[], int nspecmin, int nspecmax, int select_spectype, double renorm, int loglin);
int spectrum_restart_renormalise(int nangle);
/* wind2d.c */
int define_wind(void);
int where_in_grid(double x[]);
int vwind_xyz(PhotPtr p, double v[]);
int wind_div_v(WindPtr w);
double rho(WindPtr w, double x[]);
int mdot_wind(WindPtr w, double z, double rmax);
int get_random_location(int n, int icomp, double x[]);
int zero_scatters(void);
int check_corners_inwind(int n, int icomp);
int set_nstart_nstop(void);
/* wind.c */
int where_in_wind(int ndom, double x[]);
int wind_check(WindPtr www, int n);
double model_velocity(int ndom, double x[], double v[]);
int model_vgrad(int ndom, double x[], double v_grad[][3]);
double model_rho(int ndom, double x[]);
/* vector.c */
double dot(double a[], double b[]);
double length(double a[]);
int renorm(double a[], double scalar);
int cross(double a[], double b[], double c[]);
int vmove(double u[], double lmn[], double s, double result[]);
int vsub(double u[], double v[], double result[]);
int vadd(double u[], double v[], double result[]);
int stuff_v(double vin[], double vout[]);
double dot_tensor_vec(double tensor[3][3], double vin[3], double vout[3]);
int project_from_xyz_cyl(double a[], double b[], double result[]);
int project_from_cyl_xyz(double a[], double b[], double result[]);
int create_basis(double u[], double v[], struct basis *basis_new);
int project_from(struct basis *basis_from, double v_in[], double v_out[]);
int project_to(struct basis *basis_from, double v_in[], double v_out[]);
int reorient(struct basis *basis_from, struct basis *basis_to, double v_from[], double v_to[]);
/* debug.c */
int DebugStr(char *string);
/* recipes.c */
double qromb(double (*func)(double), double a, double b, double eps);
double trapzd(double (*func)(double), double a, double b, int n);
void polint(double xa[], double ya[], int n, double x, double *y, double *dy);
double zbrent(double (*func)(double), double x1, double x2, double tol);
void spline(double x[], double y[], int n, double yp1, double ypn, double y2[]);
void splint(double xa[], double ya[], double y2a[], int n, double x, double *y);
double expint(int n, double x);
double *vector(int i, int j);
void free_vector(double *a, int i, int j);
double rtsafe(void (*funcd)(double, double *, double *), double x1, double x2, double xacc);
double golden(double ax, double bx, double cx, double (*f)(double), double tol, double *xmin);
/* trans_phot.c */
int trans_phot(WindPtr w, PhotPtr p, int iextract);
int trans_phot_single(WindPtr w, PhotPtr p, int iextract);
/* phot_util.c */
int stuff_phot(PhotPtr pin, PhotPtr pout);
int move_phot(PhotPtr pp, double ds);
int comp_phot(PhotPtr p1, PhotPtr p2);
int phot_hist(PhotPtr p, int iswitch);
int phot_history_summarize(void);
double ds_to_cone(ConePtr cc, struct photon *p);
double ds_to_sphere(double r, struct photon *p);
double ds_to_sphere2(double x[], double r, struct photon *p);
int quadratic(double a, double b, double c, double r[]);
double ds_to_plane(struct plane *pl, struct photon *p);
double ds_to_closest_approach(double x[], struct photon *p, double *impact_parameter);
/* resonate.c */
double calculate_ds(WindPtr w, PhotPtr p, double tau_scat, double *tau, int *nres, double smax, int *istat);
int select_continuum_scattering_process(double kap_cont, double kap_es, double kap_ff, PlasmaPtr xplasma);
double kappa_bf(PlasmaPtr xplasma, double freq, int macro_all);
int kbf_need(double fmin, double fmax);
double sobolev(WindPtr one, double x[], double den_ion, struct lines *lptr, double dvds);
int doppler(PhotPtr pin, PhotPtr pout, double v[], int nres);
int scatter(PhotPtr p, int *nres, int *nnscat);
/* radiation.c */
int radiation(PhotPtr p, double ds);
double kappa_ff(PlasmaPtr xplasma, double freq);
double sigma_phot(struct topbase_phot *x_ptr, double freq);
double sigma_phot_verner(struct innershell *x_ptr, double freq);
double den_config(PlasmaPtr xplasma, int nconf);
double pop_kappa_ff_array(void);
int update_banded_estimators(PlasmaPtr xplasma, PhotPtr p, double ds, double w_ave);
double mean_intensity(PlasmaPtr xplasma, double freq, int mode);
/* wind_updates2d.c */
int wind_update(WindPtr (w));
int wind_rad_init(void);
int wind_rad_summary(WindPtr w, char filename[], char mode[]);
int wind_ip(void);
/* windsave.c */
int wind_save(char filename[]);
int wind_read(char filename[]);
int wind_complete(WindPtr w);
int spec_save(char filename[]);
int spec_read(char filename[]);
/* extract.c */
int extract(WindPtr w, PhotPtr p, int itype);
int extract_one(WindPtr w, PhotPtr pp, int itype, int nspec);
/* pdf.c */
int pdf_gen_from_func(PdfPtr pdf, double (*func)(double), double xmin, double xmax, int njumps, double jump[]);
double gen_array_from_func(double (*func)(double), double xmin, double xmax, int pdfsteps);
int pdf_gen_from_array(PdfPtr pdf, double x[], double y[], int n_xy, double xmin, double xmax, int njumps, double jump[]);
double pdf_get_rand(PdfPtr pdf);
int pdf_limit(PdfPtr pdf, double xmin, double xmax);
double pdf_get_rand_limit(PdfPtr pdf);
int pdf_to_file(PdfPtr pdf, char filename[]);
int pdf_check(PdfPtr pdf);
int recalc_pdf_from_cdf(PdfPtr pdf);
/* roche.c */
int binary_basics(void);
double ds_to_roche_2(PhotPtr p);
int hit_secondary(PhotPtr p);
double pillbox(PhotPtr p, double *smin, double *smax);
double phi(double s);
double dphi_ds(double s);
double d2phi_ds2(double s);
double roche_width(double x);
double roche2_width_max(void);
void roche(double s, double *value, double *derivative);
void roche_deriv(double s, double *value, double *derivative);
/* random.c */
int randvec(double a[], double r);
int randvcos(double lmn[], double north[]);
double vcos(double x);
/* stellar_wind.c */
int get_stellar_wind_params(void);
double stellar_velocity(double x[], double v[]);
double stellar_rho(double x[]);
int stellar_vel_grad(double x[], double velgrad[][3]);
/* homologous.c */
int get_homologous_params(int ndom);
double homologous_velocity(int ndom, double x[], double v[]);
double homologous_rho(int ndom, double x[]);
/* hydro_import.c */
int get_hydro_wind_params(void);
int get_hydro(void);
double hydro_velocity(double x[], double v[]);
double hydro_rho(double x[]);
double hydro_temp(double x[]);
int rtheta_make_hydro_grid(WindPtr w, int ndom);
int rtheta_hydro_volumes(WindPtr w);
/* corona.c */
int get_corona_params(void);
double corona_velocity(double x[], double v[]);
double corona_rho(double x[]);
/* knigge.c */
int get_knigge_wind_params(int ndom);
double kn_velocity(double x[], double v[]);
double kn_rho(double x[]);
double kn_vzero(double r);
double kn_wind_mdot_integral(double r);
double kn_rho_zero(double r);
/* disk.c */
double tdisk(double m, double mdot, double r);
double teff(double t, double x);
double gdisk(double mass, double mdot, double rmin);
double geff(double g0, double x);
double vdisk(double x[], double v[]);
double zdisk(double r);
double ds_to_disk(struct photon *p, int miss_return);
void disk_deriv(double s, double *value, double *derivative);
/* lines.c */
double total_line_emission(WindPtr one, double f1, double f2);
double lum_lines(WindPtr one, int nmin, int nmax);
int lum_pdf(PlasmaPtr xplasma, double lumlines);
double q21(struct lines *line_ptr, double t);
double q12(struct lines *line_ptr, double t);
double a21(struct lines *line_ptr);
double two_level_atom(struct lines *line_ptr, PlasmaPtr xplasma, double *d1, double *d2);
double line_nsigma(struct lines *line_ptr, PlasmaPtr xplasma);
double scattering_fraction(struct lines *line_ptr, PlasmaPtr xplasma);
double p_escape(struct lines *line_ptr, PlasmaPtr xplasma);
double p_escape_from_tau(double tau);
int line_heat(PlasmaPtr xplasma, PhotPtr pp, int nres);
/* continuum.c */
double one_continuum(int spectype, double t, double g, double freqmin, double freqmax);
double emittance_continuum(int spectype, double freqmin, double freqmax, double t, double g);
/* emission.c */
double wind_luminosity(double f1, double f2);
double total_emission(WindPtr one, double f1, double f2);
double adiabatic_cooling(WindPtr one, double t);
int photo_gen_wind(PhotPtr p, double weight, double freqmin, double freqmax, int photstart, int nphot);
double one_line(WindPtr one, double freqmin, double freqmax, int *nres);
double total_free(WindPtr one, double t_e, double f1, double f2);
double ff(WindPtr one, double t_e, double freq);
double one_ff(WindPtr one, double f1, double f2);
double gaunt_ff(double gsquared);
/* recomb.c */
double fb_topbase_partial(double freq);
double integ_fb(double t, double f1, double f2, int nion, int fb_choice);
double total_fb(WindPtr one, double t, double f1, double f2);
double one_fb(WindPtr one, double f1, double f2);
int num_recomb(PlasmaPtr xplasma, double t_e);
double fb(PlasmaPtr xplasma, double t, double freq, int ion_choice, int fb_choice);
int init_freebound(double t1, double t2, double f1, double f2);
double get_nrecomb(double t, int nion);
double get_fb(double t, int nion, int narray);
double xinteg_fb(double t, double f1, double f2, int nion, int fb_choice);
int fb_save(char filename[]);
int fb_read(char filename[]);
double total_rrate(int nion, double T);
double gs_rrate(int nion, double T);
/* diag.c */
int open_diagfile(void);
int get_extra_diagnostics(void);
int save_photon_stats(WindPtr one, PhotPtr p, double ds);
/* sv.c */
int get_sv_wind_params(int ndom);
double sv_velocity(double x[], double v[], int ndom);
double sv_rho(int ndom, double x[]);
double sv_find_wind_rzero(int ndom, double p[]);
int sv_zero_init(double p[]);
double sv_zero_r(double r);
double sv_theta_wind(int ndom, double r);
double sv_wind_mdot_integral(double r);
/* ionization.c */
int ion_abundances(PlasmaPtr xplasma, int mode);
int convergence(PlasmaPtr xplasma);
int check_convergence(void);
int one_shot(PlasmaPtr xplasma, int mode);
double calc_te(PlasmaPtr xplasma, double tmin, double tmax);
double zero_emit(double t);
/* ispy.c */
int ispy_init(char filename[], int icycle);
int ispy_close(void);
int ispy(PhotPtr p, int n);
/* levels.c */
int levels(PlasmaPtr xplasma, int mode);
/* gradv.c */
double dvwind_ds(PhotPtr p);
int dvds_ave(void);
/* reposition.c */
int reposition(WindPtr w, PhotPtr p);
/* anisowind.c */
int randwind(PhotPtr p, double lmn[3], double north[3]);
double vrandwind(double x);
double reweightwind(PhotPtr p);
int make_pdf_randwind(double tau);
int randwind_thermal_trapping(PhotPtr p, int *nnscat);
/* util.c */
int fraction(double value, double array[], int npts, int *ival, double *f, int mode);
int linterp(double x, double xarray[], double yarray[], int xdim, double *y, int mode);
int coord_fraction(int ichoice, double x[], int ii[], double frac[], int *nelem);
int where_in_2dcell(int ichoice, double x[], int n, double *fx, double *fz);
int wind_n_to_ij(int ndom, int n, int *i, int *j);
int wind_ij_to_n(int ndom, int i, int j, int *n);
/* density.c */
double get_ion_density(double x[], int nion);
/* detail.c */
int detailed_balance(PlasmaPtr xplasma, int nelem, double newden[]);
int rebalance(double rates_up[], double rates_down[], double fraction[], int ntot);
int wind_update_after_detailed_balance(PlasmaPtr xplasma, int nelem, double newden[]);
/* bands.c */
int bands_init(int imode, struct xbands *band);
int freqs_init(double freqmin, double freqmax);
/* time.c */
double timer(void);
int get_time(char curtime[]);
/* matom.c */
int matom(PhotPtr p, int *nres, int *escape);
double b12(struct lines *line_ptr);
double alpha_sp(struct topbase_phot *cont_ptr, PlasmaPtr xplasma, int ichoice);
double alpha_sp_integrand(double freq);
int kpkt(PhotPtr p, int *nres, int *escape);
int fake_matom_bb(PhotPtr p, int *nres, int *escape);
int fake_matom_bf(PhotPtr p, int *nres, int *escape);
int emit_matom(WindPtr w, PhotPtr p, int *nres, int upper);
double q_ioniz(struct topbase_phot *cont_ptr, double electron_temperature);
double q_recomb(struct topbase_phot *cont_ptr, double electron_temperature);
/* estimators.c */
int bf_estimators_increment(WindPtr one, PhotPtr p, double ds);
int bb_estimators_increment(WindPtr one, PhotPtr p, double tau_sobolev, double dvds, int nn);
int mc_estimator_normalise(int n);
double total_fb_matoms(PlasmaPtr xplasma, double t_e, double f1, double f2);
double total_bb_cooling(PlasmaPtr xplasma, double t_e);
double macro_bb_heating(PlasmaPtr xplasma, double t_e);
double macro_bf_heating(PlasmaPtr xplasma, double t_e);
int bb_simple_heat(PlasmaPtr xplasma, PhotPtr p, double tau_sobolev, double dvds, int nn);
double get_gamma(struct topbase_phot *cont_ptr, PlasmaPtr xplasma);
double gamma_integrand(double freq);
double get_gamma_e(struct topbase_phot *cont_ptr, PlasmaPtr xplasma);
double gamma_e_integrand(double freq);
double get_alpha_st(struct topbase_phot *cont_ptr, PlasmaPtr xplasma);
double alpha_st_integrand(double freq);
double get_alpha_st_e(struct topbase_phot *cont_ptr, PlasmaPtr xplasma);
double alpha_st_e_integrand(double freq);
/* wind_sum.c */
int xtemp_rad(WindPtr w);
/* yso.c */
int get_yso_wind_params(void);
double yso_velocity(double x[], double v[]);
double yso_rho(double x[]);
/* elvis.c */
int get_elvis_wind_params(void);
double elvis_velocity(double x[], double v[]);
double elvis_rho(double x[]);
double elvis_find_wind_rzero(double p[]);
int elvis_zero_init(double p[]);
double elvis_zero_r(double r);
double elvis_theta_wind(double r);
double elvis_wind_mdot_integral(double r);
double ds_to_pillbox(PhotPtr pp, double rmin, double rmax, double height);
/* cylindrical.c */
double cylind_ds_in_cell(PhotPtr p);
<<<<<<< HEAD
int cylind_make_grid(int ndom, WindPtr w);
int cylind_wind_complete(int ndom, WindPtr w);
int cylind_volumes(int ndom, WindPtr w, int icomp);
int cylind_where_in_grid(int ndom, double x[]);
int cylind_get_random_location(int n, int icomp, double x[]);
=======
int cylind_make_grid(WindPtr w, int ndom);
int cylind_wind_complete(WindPtr w);
int cylind_volumes(WindPtr w, int ndom);
int cylind_where_in_grid(double x[]);
int cylind_get_random_location(int n, double x[]);
>>>>>>> f0d34f62
int cylind_extend_density(WindPtr w);
int cylind_is_cell_in_wind(int n);
/* rtheta.c */
double rtheta_ds_in_cell(PhotPtr p);
int rtheta_make_grid(WindPtr w, int ndom);
int rtheta_make_cones(WindPtr w);
int rtheta_wind_complete(WindPtr w);
int rtheta_volumes(WindPtr w, int icomp);
int rtheta_where_in_grid(double x[]);
int rtheta_get_random_location(int n, int icomp, double x[]);
int rtheta_extend_density(WindPtr w);
int rtheta_is_cell_in_wind(int n, int icomp);
/* spherical.c */
double spherical_ds_in_cell(PhotPtr p);
int spherical_make_grid(WindPtr w, int ndom);
int spherical_wind_complete(WindPtr w);
int spherical_volumes(WindPtr w, int icomp);
int spherical_where_in_grid(double x[]);
int spherical_get_random_location(int n, int icomp, double x[]);
int spherical_extend_density(WindPtr w);
int shell_make_grid(WindPtr w, int ndom);
/* cylind_var.c */
double cylvar_ds_in_cell(PhotPtr p);
int cylvar_make_grid(WindPtr w, int ndom);
int cylvar_wind_complete(WindPtr w);
int cylvar_volumes(WindPtr w, int icomp);
int cylvar_where_in_grid(double x[], int ichoice, double *fx, double *fz);
int cylvar_get_random_location(int n, int icomp, double x[]);
int cylvar_extend_density(WindPtr w);
int cylvar_coord_fraction(int ichoice, double x[], int ii[], double frac[], int *nelem);
/* bilinear.c */
int bilin(double x[], double x00[], double x01[], double x10[], double x11[], double *f, double *g);
int xquadratic(double a, double b, double c, double r[]);
/* gridwind.c */
int create_maps(int ichoice);
int calloc_wind(int nelem);
int calloc_plasma(int nelem);
int check_plasma(PlasmaPtr xplasma, char message[]);
int calloc_macro(int nelem);
int calloc_estimators(int nelem);
int calloc_dyn_plasma(int nelem);
/* partition.c */
int partition_functions(PlasmaPtr xplasma, int mode);
int partition_functions_2(PlasmaPtr xplasma, int xnion, double temp, double weight);
/* signal.c */
int xsignal(char *root, char *format, ...);
int xsignal_rm(char *root);
int set_max_time(char *root, double t);
int check_time(char *root);
/* auger_ionization.c */
int auger_ionization(PlasmaPtr xplasma);
/* agn.c */
double agn_init(double r, double lum, double alpha, double freqmin, double freqmax, int ioniz_or_final, double *f);
double emittance_pow(double freqmin, double freqmax, double lum, double alpha);
double emittance_bpow(double freqmin, double freqmax, double lum, double alpha);
int photo_gen_agn(PhotPtr p, double r, double alpha, double weight, double f1, double f2, int spectype, int istart, int nphot);
/* shell_wind.c */
int get_shell_wind_params(void);
/* compton.c */
double kappa_comp(PlasmaPtr xplasma, double freq);
double kappa_ind_comp(PlasmaPtr xplasma, double freq);
double total_comp(WindPtr one, double t_e);
double klein_nishina(double nu);
/* torus.c */
double torus_rho(double x[]);
double ds_to_cylinder(double rho, struct photon *p);
double ds_to_torus(PhotPtr pp);
/* zeta.c */
double compute_zeta(double temp, int nion, int mode);
/* dielectronic.c */
int compute_dr_coeffs(double temp);
double total_dr(WindPtr one, double t_e);
/* spectral_estimators.c */
int spectral_estimators(PlasmaPtr xplasma);
double pl_alpha_func_log(double alpha);
double pl_logmean(double alpha, double lnumin, double lnumax);
double pl_log_w(double j, double alpha, double lnumin, double lnumax);
double pl_log_stddev(double alpha, double lnumin, double lnumax);
double exp_temp_func(double exp_temp);
double exp_mean(double exp_temp, double numin, double numax);
double exp_w(double j, double exp_temp, double numin, double numax);
double exp_stddev(double exp_temp, double numin, double numax);
/* variable_temperature.c */
int variable_temperature(PlasmaPtr xplasma, int mode);
double pi_correct(double xtemp, int nion, PlasmaPtr xplasma, int mode);
double temp_func(double solv_temp);
/* matom_diag.c */
int matom_emiss_report(void);
/* direct_ion.c */
int compute_di_coeffs(double T);
double total_di(WindPtr one, double t_e);
/* pi_rates.c */
double calc_pi_rate(int nion, PlasmaPtr xplasma, int mode, int type);
double tb_planck1(double freq);
double tb_logpow1(double freq);
double tb_exp1(double freq);
/* matrix_ion.c */
int matrix_ion_populations(PlasmaPtr xplasma, int mode);
int populate_ion_rate_matrix(PlasmaPtr xplasma, double rate_matrix[nions][nions], double pi_rates[nions], double inner_rates[n_inner_tot], double rr_rates[nions], double b_temp[nions], double xne, int xelem[nions]);
int solve_matrix(double *a_data, double *b_data, int nrows, double *x);
/* para_update.c */
int communicate_estimators_para(void);
int gather_spectra_para(int nspec_helper, int nspecs);
int communicate_matom_estimators_para(void);
/* setup.c */
int parse_command_line(int argc, char *argv[]);
int init_log_and_windsave(int restart_stat);
int get_grid_params(int ndom);
int get_line_transfer_mode(void);
int get_radiation_sources(void);
int get_wind_params(int ndom);
double get_stellar_params(void);
double get_disk_params(void);
int get_bl_and_agn_params(double lstar);
int get_compton_torus_params(void);
int get_meta_params(void);
double setup_dfudge(void);
int setup_windcone(void);
int setup_created_files(void);
int get_standard_care_factors(void);
/* photo_gen_matom.c */
double get_kpkt_f(void);
double get_matom_f(int mode);
int photo_gen_kpkt(PhotPtr p, double weight, int photstart, int nphot);
int photo_gen_matom(PhotPtr p, double weight, int photstart, int nphot);
/* macro_gov.c */
int macro_gov(PhotPtr p, int *nres, int matom_or_kpkt, int *which_out);
int macro_pops(PlasmaPtr xplasma, double xne);
/* reverb.c */
double delay_to_observer(PhotPtr pp);
int delay_dump_prep(char filename[], int restart_stat, int i_rank);
int delay_dump_finish(void);
int delay_dump_combine(int iRanks);
int delay_dump(PhotPtr p, int np, int iExtracted);
int delay_dump_single(PhotPtr pp, int extract_phot);
Path_Data_Ptr path_data_constructor(double r_rad_min, double r_rad_max, int i_path_bins, int i_angles, double freqmin, double freqmax, int i_theta_res);
int path_data_init(double r_rad_min, double r_rad_max, int i_path_bins, int i_angles, double r_freq_min, double r_freq_max, int i_theta_res);
Wind_Paths_Ptr wind_paths_constructor(WindPtr wind);
int reverb_init(WindPtr wind, int nangles, double freqmin, double freqmax);
int wind_paths_init(WindPtr wind);
int wind_paths_add_phot(WindPtr wind, PhotPtr pp);
int wind_paths_gen_phot(WindPtr wind, PhotPtr pp);
int wind_paths_single_evaluate(Wind_Paths_Ptr paths);
int wind_paths_evaluate(WindPtr wind);
int wind_paths_point_index(int i, int j, int k, int i_top);
int wind_paths_output(WindPtr wind, char c_file_in[]);
/* py_wind_sub.c */
int zoom(int direction);
int overview(WindPtr w, char rootname[]);
int position_summary(WindPtr w);
int abs_summary(WindPtr w, char rootname[], int ochoice);
int adiabatic_cooling_summary(WindPtr w, char rootname[], int ochoice);
int lum_summary(WindPtr w, char rootname[], int ochoice);
int photo_summary(WindPtr w, char rootname[], int ochoice);
int recomb_summary(WindPtr w, char rootname[], int ochoice);
int electron_summary(WindPtr w, char rootname[], int ochoice);
int rho_summary(WindPtr w, char rootname[], int ochoice);
int plasma_cell(WindPtr w, char rootname[], int ochoice);
int freq_summary(WindPtr w, char rootname[], int ochoice);
int nphot_summary(WindPtr w, char rootname[], int ochoice);
int temp_summary(WindPtr w, char rootname[], int ochoice);
int temp_rad(WindPtr w, char rootname[], int ochoice);
int weight_summary(WindPtr w, char rootname[], int ochoice);
int velocity_summary(WindPtr w, char rootname[], int ochoice);
int mo_summary(WindPtr w, char rootname[], int ochoice);
int vol_summary(WindPtr w, char rootname[], int ochoice);
int wind_element(WindPtr w);
int tau_h_summary(WindPtr w, char rootname[], int ochoice);
int coolheat_summary(WindPtr w, char rootname[], int ochoice);
int complete_file_summary(WindPtr w, char root[], int ochoice);
int wind_reg_summary(WindPtr w, char rootname[], int ochoice);
int dvds_summary(WindPtr w, char rootname[], int ochoice);
int inner_shell_summary(WindPtr w, char rootname[], int ochoice);
int IP_summary(WindPtr w, char rootname[], int ochoice);
int alpha_summary(WindPtr w, char rootname[], int ochoice);
int J_summary(WindPtr w, char rootname[], int ochoice);
int J_scat_summary(WindPtr w, char rootname[], int ochoice);
int phot_split(WindPtr w, char rootname[], int ochoice);
int thompson(WindPtr w, char rootname[], int ochoice);
int nscat_split(WindPtr w, char rootname[], int ochoice);
int convergence_summary(WindPtr w, char rootname[], int ochoice);
int convergence_all(WindPtr w, char rootname[], int ochoice);
int model_bands(WindPtr w, char rootname[], int ochoice);
int heatcool_summary(WindPtr w, char rootname[], int ochoice);
int complete_physical_summary(WindPtr w, char rootname[], int ochoice);
double get_density_or_frac(PlasmaPtr xplasma, int element, int istate, int frac_choice);
int find_ion(int element, int istate);
int find_element(int element);
int get_los_dvds(WindPtr w, char rootname[], int ochoice);
/* py_wind_ion.c */
int ion_summary(WindPtr w, int element, int istate, int iswitch, char rootname[], int ochoice);
int tau_ave_summary(WindPtr w, int element, int istate, double freq, char rootname[], int ochoice);
int line_summary(WindPtr w, int element, int istate, char rootname[], int ochoice);
int total_emission_summary(WindPtr w, char rootname[], int ochoice);
int modify_te(WindPtr w, char rootname[], int ochoice);
int partial_measure_summary(WindPtr w, int element, int istate, char rootname[], int ochoice);
/* py_wind_write.c */
int write_array(char filename[], int choice);
int display(char name[]);
/* py_wind_macro.c */
int xadiabatic_cooling_summary(WindPtr w, char rootname[], int ochoice);
int macro_summary(WindPtr w, char rootname[], int ochoice);
int ion_overview(int icell);
int config_overview(int n, int icell);
int depcoef_overview(int icell);
int copy_plasma(PlasmaPtr x1, PlasmaPtr x2);
int depcoef_overview_specific(int version, int nconfig, WindPtr w, char rootname[], int ochoice);
int level_popsoverview(int nplasma, WindPtr w, char rootname[], int ochoice);
int level_emissoverview(int nlev, WindPtr w, char rootname[], int ochoice);
int level_escapeoverview(int nlev, WindPtr w, char rootname[], int ochoice);
int level_tauoverview(int nlev, WindPtr w, char rootname[], int ochoice);
/* py_wind.c */
int main(int argc, char *argv[]);
int one_choice(int choice, char *root, int ochoice);
int py_wind_help(void);
/* test_saha.c */<|MERGE_RESOLUTION|>--- conflicted
+++ resolved
@@ -65,10 +65,10 @@
 int mdot_wind(WindPtr w, double z, double rmax);
 int get_random_location(int n, int icomp, double x[]);
 int zero_scatters(void);
-int check_corners_inwind(int n, int icomp);
+int check_corners_inwind(int n);
 int set_nstart_nstop(void);
 /* wind.c */
-int where_in_wind(int ndom, double x[]);
+int where_in_wind(double x[]);
 int wind_check(WindPtr www, int n);
 double model_velocity(int ndom, double x[], double v[]);
 int model_vgrad(int ndom, double x[], double v_grad[][3]);
@@ -77,510 +77,4 @@
 double dot(double a[], double b[]);
 double length(double a[]);
 int renorm(double a[], double scalar);
-int cross(double a[], double b[], double c[]);
-int vmove(double u[], double lmn[], double s, double result[]);
-int vsub(double u[], double v[], double result[]);
-int vadd(double u[], double v[], double result[]);
-int stuff_v(double vin[], double vout[]);
-double dot_tensor_vec(double tensor[3][3], double vin[3], double vout[3]);
-int project_from_xyz_cyl(double a[], double b[], double result[]);
-int project_from_cyl_xyz(double a[], double b[], double result[]);
-int create_basis(double u[], double v[], struct basis *basis_new);
-int project_from(struct basis *basis_from, double v_in[], double v_out[]);
-int project_to(struct basis *basis_from, double v_in[], double v_out[]);
-int reorient(struct basis *basis_from, struct basis *basis_to, double v_from[], double v_to[]);
-/* debug.c */
-int DebugStr(char *string);
-/* recipes.c */
-double qromb(double (*func)(double), double a, double b, double eps);
-double trapzd(double (*func)(double), double a, double b, int n);
-void polint(double xa[], double ya[], int n, double x, double *y, double *dy);
-double zbrent(double (*func)(double), double x1, double x2, double tol);
-void spline(double x[], double y[], int n, double yp1, double ypn, double y2[]);
-void splint(double xa[], double ya[], double y2a[], int n, double x, double *y);
-double expint(int n, double x);
-double *vector(int i, int j);
-void free_vector(double *a, int i, int j);
-double rtsafe(void (*funcd)(double, double *, double *), double x1, double x2, double xacc);
-double golden(double ax, double bx, double cx, double (*f)(double), double tol, double *xmin);
-/* trans_phot.c */
-int trans_phot(WindPtr w, PhotPtr p, int iextract);
-int trans_phot_single(WindPtr w, PhotPtr p, int iextract);
-/* phot_util.c */
-int stuff_phot(PhotPtr pin, PhotPtr pout);
-int move_phot(PhotPtr pp, double ds);
-int comp_phot(PhotPtr p1, PhotPtr p2);
-int phot_hist(PhotPtr p, int iswitch);
-int phot_history_summarize(void);
-double ds_to_cone(ConePtr cc, struct photon *p);
-double ds_to_sphere(double r, struct photon *p);
-double ds_to_sphere2(double x[], double r, struct photon *p);
-int quadratic(double a, double b, double c, double r[]);
-double ds_to_plane(struct plane *pl, struct photon *p);
-double ds_to_closest_approach(double x[], struct photon *p, double *impact_parameter);
-/* resonate.c */
-double calculate_ds(WindPtr w, PhotPtr p, double tau_scat, double *tau, int *nres, double smax, int *istat);
-int select_continuum_scattering_process(double kap_cont, double kap_es, double kap_ff, PlasmaPtr xplasma);
-double kappa_bf(PlasmaPtr xplasma, double freq, int macro_all);
-int kbf_need(double fmin, double fmax);
-double sobolev(WindPtr one, double x[], double den_ion, struct lines *lptr, double dvds);
-int doppler(PhotPtr pin, PhotPtr pout, double v[], int nres);
-int scatter(PhotPtr p, int *nres, int *nnscat);
-/* radiation.c */
-int radiation(PhotPtr p, double ds);
-double kappa_ff(PlasmaPtr xplasma, double freq);
-double sigma_phot(struct topbase_phot *x_ptr, double freq);
-double sigma_phot_verner(struct innershell *x_ptr, double freq);
-double den_config(PlasmaPtr xplasma, int nconf);
-double pop_kappa_ff_array(void);
-int update_banded_estimators(PlasmaPtr xplasma, PhotPtr p, double ds, double w_ave);
-double mean_intensity(PlasmaPtr xplasma, double freq, int mode);
-/* wind_updates2d.c */
-int wind_update(WindPtr (w));
-int wind_rad_init(void);
-int wind_rad_summary(WindPtr w, char filename[], char mode[]);
-int wind_ip(void);
-/* windsave.c */
-int wind_save(char filename[]);
-int wind_read(char filename[]);
-int wind_complete(WindPtr w);
-int spec_save(char filename[]);
-int spec_read(char filename[]);
-/* extract.c */
-int extract(WindPtr w, PhotPtr p, int itype);
-int extract_one(WindPtr w, PhotPtr pp, int itype, int nspec);
-/* pdf.c */
-int pdf_gen_from_func(PdfPtr pdf, double (*func)(double), double xmin, double xmax, int njumps, double jump[]);
-double gen_array_from_func(double (*func)(double), double xmin, double xmax, int pdfsteps);
-int pdf_gen_from_array(PdfPtr pdf, double x[], double y[], int n_xy, double xmin, double xmax, int njumps, double jump[]);
-double pdf_get_rand(PdfPtr pdf);
-int pdf_limit(PdfPtr pdf, double xmin, double xmax);
-double pdf_get_rand_limit(PdfPtr pdf);
-int pdf_to_file(PdfPtr pdf, char filename[]);
-int pdf_check(PdfPtr pdf);
-int recalc_pdf_from_cdf(PdfPtr pdf);
-/* roche.c */
-int binary_basics(void);
-double ds_to_roche_2(PhotPtr p);
-int hit_secondary(PhotPtr p);
-double pillbox(PhotPtr p, double *smin, double *smax);
-double phi(double s);
-double dphi_ds(double s);
-double d2phi_ds2(double s);
-double roche_width(double x);
-double roche2_width_max(void);
-void roche(double s, double *value, double *derivative);
-void roche_deriv(double s, double *value, double *derivative);
-/* random.c */
-int randvec(double a[], double r);
-int randvcos(double lmn[], double north[]);
-double vcos(double x);
-/* stellar_wind.c */
-int get_stellar_wind_params(void);
-double stellar_velocity(double x[], double v[]);
-double stellar_rho(double x[]);
-int stellar_vel_grad(double x[], double velgrad[][3]);
-/* homologous.c */
-int get_homologous_params(int ndom);
-double homologous_velocity(int ndom, double x[], double v[]);
-double homologous_rho(int ndom, double x[]);
-/* hydro_import.c */
-int get_hydro_wind_params(void);
-int get_hydro(void);
-double hydro_velocity(double x[], double v[]);
-double hydro_rho(double x[]);
-double hydro_temp(double x[]);
-int rtheta_make_hydro_grid(WindPtr w, int ndom);
-int rtheta_hydro_volumes(WindPtr w);
-/* corona.c */
-int get_corona_params(void);
-double corona_velocity(double x[], double v[]);
-double corona_rho(double x[]);
-/* knigge.c */
-int get_knigge_wind_params(int ndom);
-double kn_velocity(double x[], double v[]);
-double kn_rho(double x[]);
-double kn_vzero(double r);
-double kn_wind_mdot_integral(double r);
-double kn_rho_zero(double r);
-/* disk.c */
-double tdisk(double m, double mdot, double r);
-double teff(double t, double x);
-double gdisk(double mass, double mdot, double rmin);
-double geff(double g0, double x);
-double vdisk(double x[], double v[]);
-double zdisk(double r);
-double ds_to_disk(struct photon *p, int miss_return);
-void disk_deriv(double s, double *value, double *derivative);
-/* lines.c */
-double total_line_emission(WindPtr one, double f1, double f2);
-double lum_lines(WindPtr one, int nmin, int nmax);
-int lum_pdf(PlasmaPtr xplasma, double lumlines);
-double q21(struct lines *line_ptr, double t);
-double q12(struct lines *line_ptr, double t);
-double a21(struct lines *line_ptr);
-double two_level_atom(struct lines *line_ptr, PlasmaPtr xplasma, double *d1, double *d2);
-double line_nsigma(struct lines *line_ptr, PlasmaPtr xplasma);
-double scattering_fraction(struct lines *line_ptr, PlasmaPtr xplasma);
-double p_escape(struct lines *line_ptr, PlasmaPtr xplasma);
-double p_escape_from_tau(double tau);
-int line_heat(PlasmaPtr xplasma, PhotPtr pp, int nres);
-/* continuum.c */
-double one_continuum(int spectype, double t, double g, double freqmin, double freqmax);
-double emittance_continuum(int spectype, double freqmin, double freqmax, double t, double g);
-/* emission.c */
-double wind_luminosity(double f1, double f2);
-double total_emission(WindPtr one, double f1, double f2);
-double adiabatic_cooling(WindPtr one, double t);
-int photo_gen_wind(PhotPtr p, double weight, double freqmin, double freqmax, int photstart, int nphot);
-double one_line(WindPtr one, double freqmin, double freqmax, int *nres);
-double total_free(WindPtr one, double t_e, double f1, double f2);
-double ff(WindPtr one, double t_e, double freq);
-double one_ff(WindPtr one, double f1, double f2);
-double gaunt_ff(double gsquared);
-/* recomb.c */
-double fb_topbase_partial(double freq);
-double integ_fb(double t, double f1, double f2, int nion, int fb_choice);
-double total_fb(WindPtr one, double t, double f1, double f2);
-double one_fb(WindPtr one, double f1, double f2);
-int num_recomb(PlasmaPtr xplasma, double t_e);
-double fb(PlasmaPtr xplasma, double t, double freq, int ion_choice, int fb_choice);
-int init_freebound(double t1, double t2, double f1, double f2);
-double get_nrecomb(double t, int nion);
-double get_fb(double t, int nion, int narray);
-double xinteg_fb(double t, double f1, double f2, int nion, int fb_choice);
-int fb_save(char filename[]);
-int fb_read(char filename[]);
-double total_rrate(int nion, double T);
-double gs_rrate(int nion, double T);
-/* diag.c */
-int open_diagfile(void);
-int get_extra_diagnostics(void);
-int save_photon_stats(WindPtr one, PhotPtr p, double ds);
-/* sv.c */
-int get_sv_wind_params(int ndom);
-double sv_velocity(double x[], double v[], int ndom);
-double sv_rho(int ndom, double x[]);
-double sv_find_wind_rzero(int ndom, double p[]);
-int sv_zero_init(double p[]);
-double sv_zero_r(double r);
-double sv_theta_wind(int ndom, double r);
-double sv_wind_mdot_integral(double r);
-/* ionization.c */
-int ion_abundances(PlasmaPtr xplasma, int mode);
-int convergence(PlasmaPtr xplasma);
-int check_convergence(void);
-int one_shot(PlasmaPtr xplasma, int mode);
-double calc_te(PlasmaPtr xplasma, double tmin, double tmax);
-double zero_emit(double t);
-/* ispy.c */
-int ispy_init(char filename[], int icycle);
-int ispy_close(void);
-int ispy(PhotPtr p, int n);
-/* levels.c */
-int levels(PlasmaPtr xplasma, int mode);
-/* gradv.c */
-double dvwind_ds(PhotPtr p);
-int dvds_ave(void);
-/* reposition.c */
-int reposition(WindPtr w, PhotPtr p);
-/* anisowind.c */
-int randwind(PhotPtr p, double lmn[3], double north[3]);
-double vrandwind(double x);
-double reweightwind(PhotPtr p);
-int make_pdf_randwind(double tau);
-int randwind_thermal_trapping(PhotPtr p, int *nnscat);
-/* util.c */
-int fraction(double value, double array[], int npts, int *ival, double *f, int mode);
-int linterp(double x, double xarray[], double yarray[], int xdim, double *y, int mode);
-int coord_fraction(int ichoice, double x[], int ii[], double frac[], int *nelem);
-int where_in_2dcell(int ichoice, double x[], int n, double *fx, double *fz);
-int wind_n_to_ij(int ndom, int n, int *i, int *j);
-int wind_ij_to_n(int ndom, int i, int j, int *n);
-/* density.c */
-double get_ion_density(double x[], int nion);
-/* detail.c */
-int detailed_balance(PlasmaPtr xplasma, int nelem, double newden[]);
-int rebalance(double rates_up[], double rates_down[], double fraction[], int ntot);
-int wind_update_after_detailed_balance(PlasmaPtr xplasma, int nelem, double newden[]);
-/* bands.c */
-int bands_init(int imode, struct xbands *band);
-int freqs_init(double freqmin, double freqmax);
-/* time.c */
-double timer(void);
-int get_time(char curtime[]);
-/* matom.c */
-int matom(PhotPtr p, int *nres, int *escape);
-double b12(struct lines *line_ptr);
-double alpha_sp(struct topbase_phot *cont_ptr, PlasmaPtr xplasma, int ichoice);
-double alpha_sp_integrand(double freq);
-int kpkt(PhotPtr p, int *nres, int *escape);
-int fake_matom_bb(PhotPtr p, int *nres, int *escape);
-int fake_matom_bf(PhotPtr p, int *nres, int *escape);
-int emit_matom(WindPtr w, PhotPtr p, int *nres, int upper);
-double q_ioniz(struct topbase_phot *cont_ptr, double electron_temperature);
-double q_recomb(struct topbase_phot *cont_ptr, double electron_temperature);
-/* estimators.c */
-int bf_estimators_increment(WindPtr one, PhotPtr p, double ds);
-int bb_estimators_increment(WindPtr one, PhotPtr p, double tau_sobolev, double dvds, int nn);
-int mc_estimator_normalise(int n);
-double total_fb_matoms(PlasmaPtr xplasma, double t_e, double f1, double f2);
-double total_bb_cooling(PlasmaPtr xplasma, double t_e);
-double macro_bb_heating(PlasmaPtr xplasma, double t_e);
-double macro_bf_heating(PlasmaPtr xplasma, double t_e);
-int bb_simple_heat(PlasmaPtr xplasma, PhotPtr p, double tau_sobolev, double dvds, int nn);
-double get_gamma(struct topbase_phot *cont_ptr, PlasmaPtr xplasma);
-double gamma_integrand(double freq);
-double get_gamma_e(struct topbase_phot *cont_ptr, PlasmaPtr xplasma);
-double gamma_e_integrand(double freq);
-double get_alpha_st(struct topbase_phot *cont_ptr, PlasmaPtr xplasma);
-double alpha_st_integrand(double freq);
-double get_alpha_st_e(struct topbase_phot *cont_ptr, PlasmaPtr xplasma);
-double alpha_st_e_integrand(double freq);
-/* wind_sum.c */
-int xtemp_rad(WindPtr w);
-/* yso.c */
-int get_yso_wind_params(void);
-double yso_velocity(double x[], double v[]);
-double yso_rho(double x[]);
-/* elvis.c */
-int get_elvis_wind_params(void);
-double elvis_velocity(double x[], double v[]);
-double elvis_rho(double x[]);
-double elvis_find_wind_rzero(double p[]);
-int elvis_zero_init(double p[]);
-double elvis_zero_r(double r);
-double elvis_theta_wind(double r);
-double elvis_wind_mdot_integral(double r);
-double ds_to_pillbox(PhotPtr pp, double rmin, double rmax, double height);
-/* cylindrical.c */
-double cylind_ds_in_cell(PhotPtr p);
-<<<<<<< HEAD
-int cylind_make_grid(int ndom, WindPtr w);
-int cylind_wind_complete(int ndom, WindPtr w);
-int cylind_volumes(int ndom, WindPtr w, int icomp);
-int cylind_where_in_grid(int ndom, double x[]);
-int cylind_get_random_location(int n, int icomp, double x[]);
-=======
-int cylind_make_grid(WindPtr w, int ndom);
-int cylind_wind_complete(WindPtr w);
-int cylind_volumes(WindPtr w, int ndom);
-int cylind_where_in_grid(double x[]);
-int cylind_get_random_location(int n, double x[]);
->>>>>>> f0d34f62
-int cylind_extend_density(WindPtr w);
-int cylind_is_cell_in_wind(int n);
-/* rtheta.c */
-double rtheta_ds_in_cell(PhotPtr p);
-int rtheta_make_grid(WindPtr w, int ndom);
-int rtheta_make_cones(WindPtr w);
-int rtheta_wind_complete(WindPtr w);
-int rtheta_volumes(WindPtr w, int icomp);
-int rtheta_where_in_grid(double x[]);
-int rtheta_get_random_location(int n, int icomp, double x[]);
-int rtheta_extend_density(WindPtr w);
-int rtheta_is_cell_in_wind(int n, int icomp);
-/* spherical.c */
-double spherical_ds_in_cell(PhotPtr p);
-int spherical_make_grid(WindPtr w, int ndom);
-int spherical_wind_complete(WindPtr w);
-int spherical_volumes(WindPtr w, int icomp);
-int spherical_where_in_grid(double x[]);
-int spherical_get_random_location(int n, int icomp, double x[]);
-int spherical_extend_density(WindPtr w);
-int shell_make_grid(WindPtr w, int ndom);
-/* cylind_var.c */
-double cylvar_ds_in_cell(PhotPtr p);
-int cylvar_make_grid(WindPtr w, int ndom);
-int cylvar_wind_complete(WindPtr w);
-int cylvar_volumes(WindPtr w, int icomp);
-int cylvar_where_in_grid(double x[], int ichoice, double *fx, double *fz);
-int cylvar_get_random_location(int n, int icomp, double x[]);
-int cylvar_extend_density(WindPtr w);
-int cylvar_coord_fraction(int ichoice, double x[], int ii[], double frac[], int *nelem);
-/* bilinear.c */
-int bilin(double x[], double x00[], double x01[], double x10[], double x11[], double *f, double *g);
-int xquadratic(double a, double b, double c, double r[]);
-/* gridwind.c */
-int create_maps(int ichoice);
-int calloc_wind(int nelem);
-int calloc_plasma(int nelem);
-int check_plasma(PlasmaPtr xplasma, char message[]);
-int calloc_macro(int nelem);
-int calloc_estimators(int nelem);
-int calloc_dyn_plasma(int nelem);
-/* partition.c */
-int partition_functions(PlasmaPtr xplasma, int mode);
-int partition_functions_2(PlasmaPtr xplasma, int xnion, double temp, double weight);
-/* signal.c */
-int xsignal(char *root, char *format, ...);
-int xsignal_rm(char *root);
-int set_max_time(char *root, double t);
-int check_time(char *root);
-/* auger_ionization.c */
-int auger_ionization(PlasmaPtr xplasma);
-/* agn.c */
-double agn_init(double r, double lum, double alpha, double freqmin, double freqmax, int ioniz_or_final, double *f);
-double emittance_pow(double freqmin, double freqmax, double lum, double alpha);
-double emittance_bpow(double freqmin, double freqmax, double lum, double alpha);
-int photo_gen_agn(PhotPtr p, double r, double alpha, double weight, double f1, double f2, int spectype, int istart, int nphot);
-/* shell_wind.c */
-int get_shell_wind_params(void);
-/* compton.c */
-double kappa_comp(PlasmaPtr xplasma, double freq);
-double kappa_ind_comp(PlasmaPtr xplasma, double freq);
-double total_comp(WindPtr one, double t_e);
-double klein_nishina(double nu);
-/* torus.c */
-double torus_rho(double x[]);
-double ds_to_cylinder(double rho, struct photon *p);
-double ds_to_torus(PhotPtr pp);
-/* zeta.c */
-double compute_zeta(double temp, int nion, int mode);
-/* dielectronic.c */
-int compute_dr_coeffs(double temp);
-double total_dr(WindPtr one, double t_e);
-/* spectral_estimators.c */
-int spectral_estimators(PlasmaPtr xplasma);
-double pl_alpha_func_log(double alpha);
-double pl_logmean(double alpha, double lnumin, double lnumax);
-double pl_log_w(double j, double alpha, double lnumin, double lnumax);
-double pl_log_stddev(double alpha, double lnumin, double lnumax);
-double exp_temp_func(double exp_temp);
-double exp_mean(double exp_temp, double numin, double numax);
-double exp_w(double j, double exp_temp, double numin, double numax);
-double exp_stddev(double exp_temp, double numin, double numax);
-/* variable_temperature.c */
-int variable_temperature(PlasmaPtr xplasma, int mode);
-double pi_correct(double xtemp, int nion, PlasmaPtr xplasma, int mode);
-double temp_func(double solv_temp);
-/* matom_diag.c */
-int matom_emiss_report(void);
-/* direct_ion.c */
-int compute_di_coeffs(double T);
-double total_di(WindPtr one, double t_e);
-/* pi_rates.c */
-double calc_pi_rate(int nion, PlasmaPtr xplasma, int mode, int type);
-double tb_planck1(double freq);
-double tb_logpow1(double freq);
-double tb_exp1(double freq);
-/* matrix_ion.c */
-int matrix_ion_populations(PlasmaPtr xplasma, int mode);
-int populate_ion_rate_matrix(PlasmaPtr xplasma, double rate_matrix[nions][nions], double pi_rates[nions], double inner_rates[n_inner_tot], double rr_rates[nions], double b_temp[nions], double xne, int xelem[nions]);
-int solve_matrix(double *a_data, double *b_data, int nrows, double *x);
-/* para_update.c */
-int communicate_estimators_para(void);
-int gather_spectra_para(int nspec_helper, int nspecs);
-int communicate_matom_estimators_para(void);
-/* setup.c */
-int parse_command_line(int argc, char *argv[]);
-int init_log_and_windsave(int restart_stat);
-int get_grid_params(int ndom);
-int get_line_transfer_mode(void);
-int get_radiation_sources(void);
-int get_wind_params(int ndom);
-double get_stellar_params(void);
-double get_disk_params(void);
-int get_bl_and_agn_params(double lstar);
-int get_compton_torus_params(void);
-int get_meta_params(void);
-double setup_dfudge(void);
-int setup_windcone(void);
-int setup_created_files(void);
-int get_standard_care_factors(void);
-/* photo_gen_matom.c */
-double get_kpkt_f(void);
-double get_matom_f(int mode);
-int photo_gen_kpkt(PhotPtr p, double weight, int photstart, int nphot);
-int photo_gen_matom(PhotPtr p, double weight, int photstart, int nphot);
-/* macro_gov.c */
-int macro_gov(PhotPtr p, int *nres, int matom_or_kpkt, int *which_out);
-int macro_pops(PlasmaPtr xplasma, double xne);
-/* reverb.c */
-double delay_to_observer(PhotPtr pp);
-int delay_dump_prep(char filename[], int restart_stat, int i_rank);
-int delay_dump_finish(void);
-int delay_dump_combine(int iRanks);
-int delay_dump(PhotPtr p, int np, int iExtracted);
-int delay_dump_single(PhotPtr pp, int extract_phot);
-Path_Data_Ptr path_data_constructor(double r_rad_min, double r_rad_max, int i_path_bins, int i_angles, double freqmin, double freqmax, int i_theta_res);
-int path_data_init(double r_rad_min, double r_rad_max, int i_path_bins, int i_angles, double r_freq_min, double r_freq_max, int i_theta_res);
-Wind_Paths_Ptr wind_paths_constructor(WindPtr wind);
-int reverb_init(WindPtr wind, int nangles, double freqmin, double freqmax);
-int wind_paths_init(WindPtr wind);
-int wind_paths_add_phot(WindPtr wind, PhotPtr pp);
-int wind_paths_gen_phot(WindPtr wind, PhotPtr pp);
-int wind_paths_single_evaluate(Wind_Paths_Ptr paths);
-int wind_paths_evaluate(WindPtr wind);
-int wind_paths_point_index(int i, int j, int k, int i_top);
-int wind_paths_output(WindPtr wind, char c_file_in[]);
-/* py_wind_sub.c */
-int zoom(int direction);
-int overview(WindPtr w, char rootname[]);
-int position_summary(WindPtr w);
-int abs_summary(WindPtr w, char rootname[], int ochoice);
-int adiabatic_cooling_summary(WindPtr w, char rootname[], int ochoice);
-int lum_summary(WindPtr w, char rootname[], int ochoice);
-int photo_summary(WindPtr w, char rootname[], int ochoice);
-int recomb_summary(WindPtr w, char rootname[], int ochoice);
-int electron_summary(WindPtr w, char rootname[], int ochoice);
-int rho_summary(WindPtr w, char rootname[], int ochoice);
-int plasma_cell(WindPtr w, char rootname[], int ochoice);
-int freq_summary(WindPtr w, char rootname[], int ochoice);
-int nphot_summary(WindPtr w, char rootname[], int ochoice);
-int temp_summary(WindPtr w, char rootname[], int ochoice);
-int temp_rad(WindPtr w, char rootname[], int ochoice);
-int weight_summary(WindPtr w, char rootname[], int ochoice);
-int velocity_summary(WindPtr w, char rootname[], int ochoice);
-int mo_summary(WindPtr w, char rootname[], int ochoice);
-int vol_summary(WindPtr w, char rootname[], int ochoice);
-int wind_element(WindPtr w);
-int tau_h_summary(WindPtr w, char rootname[], int ochoice);
-int coolheat_summary(WindPtr w, char rootname[], int ochoice);
-int complete_file_summary(WindPtr w, char root[], int ochoice);
-int wind_reg_summary(WindPtr w, char rootname[], int ochoice);
-int dvds_summary(WindPtr w, char rootname[], int ochoice);
-int inner_shell_summary(WindPtr w, char rootname[], int ochoice);
-int IP_summary(WindPtr w, char rootname[], int ochoice);
-int alpha_summary(WindPtr w, char rootname[], int ochoice);
-int J_summary(WindPtr w, char rootname[], int ochoice);
-int J_scat_summary(WindPtr w, char rootname[], int ochoice);
-int phot_split(WindPtr w, char rootname[], int ochoice);
-int thompson(WindPtr w, char rootname[], int ochoice);
-int nscat_split(WindPtr w, char rootname[], int ochoice);
-int convergence_summary(WindPtr w, char rootname[], int ochoice);
-int convergence_all(WindPtr w, char rootname[], int ochoice);
-int model_bands(WindPtr w, char rootname[], int ochoice);
-int heatcool_summary(WindPtr w, char rootname[], int ochoice);
-int complete_physical_summary(WindPtr w, char rootname[], int ochoice);
-double get_density_or_frac(PlasmaPtr xplasma, int element, int istate, int frac_choice);
-int find_ion(int element, int istate);
-int find_element(int element);
-int get_los_dvds(WindPtr w, char rootname[], int ochoice);
-/* py_wind_ion.c */
-int ion_summary(WindPtr w, int element, int istate, int iswitch, char rootname[], int ochoice);
-int tau_ave_summary(WindPtr w, int element, int istate, double freq, char rootname[], int ochoice);
-int line_summary(WindPtr w, int element, int istate, char rootname[], int ochoice);
-int total_emission_summary(WindPtr w, char rootname[], int ochoice);
-int modify_te(WindPtr w, char rootname[], int ochoice);
-int partial_measure_summary(WindPtr w, int element, int istate, char rootname[], int ochoice);
-/* py_wind_write.c */
-int write_array(char filename[], int choice);
-int display(char name[]);
-/* py_wind_macro.c */
-int xadiabatic_cooling_summary(WindPtr w, char rootname[], int ochoice);
-int macro_summary(WindPtr w, char rootname[], int ochoice);
-int ion_overview(int icell);
-int config_overview(int n, int icell);
-int depcoef_overview(int icell);
-int copy_plasma(PlasmaPtr x1, PlasmaPtr x2);
-int depcoef_overview_specific(int version, int nconfig, WindPtr w, char rootname[], int ochoice);
-int level_popsoverview(int nplasma, WindPtr w, char rootname[], int ochoice);
-int level_emissoverview(int nlev, WindPtr w, char rootname[], int ochoice);
-int level_escapeoverview(int nlev, WindPtr w, char rootname[], int ochoice);
-int level_tauoverview(int nlev, WindPtr w, char rootname[], int ochoice);
-/* py_wind.c */
-int main(int argc, char *argv[]);
-int one_choice(int choice, char *root, int ochoice);
-int py_wind_help(void);
-/* test_saha.c */+int cross(double a[], double b[], double 