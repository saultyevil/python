--- conflicted
+++ resolved
@@ -494,11 +494,8 @@
   double area, theat,ttot;
   qptr = fopen (diskfile, "w");
   fprintf (qptr,
-<<<<<<< HEAD
-	   "r       zdisk     t_disk     heat      nhit nhit/nemit  t_heat    t_irrad  W_irrad\n");
-=======
 	   "r         zdisk     t_disk   heat       nhit nhit/nemit  t_heat    t_irrad  W_irrad  t_tot\n");
->>>>>>> 365f4d58
+  
   for (n = 0; n < NRINGS; n++)
     {
       area =
