/***********************************************************
                                       Space Telescope Science Institute

 Synopsis:
	Python is a program designed to simulate the transfer of radiation in a wind.  It uses the
	Sobolev approximation.  It models a wind as a biconical flow.     
	
	This is the "main" routine for Python.  It's basic purpose is to gather the input variables 
	and to control the flow of the program
 
Arguments:		

	Usage:  py [-h] [-r] [-d] [-t time_max] xxx  or simply py

	where xxx is the rootname or full name of a parameter file, e. g. test.pf

	and the switches have the following meanings

	-h 	to get this help message
	-r 	restart a run of the progarm reading the file xxx.windsave

	-t time_max	limit the total time to approximately time_max seconds.  Note that the program checks
		for this limit somewhat infrequently, usually at the ends of cycles, because it
		is attempting to save the program outputs so that the program can be restarted with
		-r if theat is desired.
	-v num  determines the amount of information that is printed out.  If num is small, then
		less information is printed out; if num is large more is printed out.  Setting
		v to 5 causes the routine to print out all the information which outputs have
		included previously.  The current default is set to 3 which suppresses Debug, Log_silent
		and Error_silent
	-d	Enters detailed or advanced mode. Allows one to access extra diagnositics and some
	    other advanced commands
	-e  Alter the maximum number of errors before the program quits
	-i  Diagnostic mode which quits after reading in inputs. Used for Travis test suite.


	
	if one simply types py or pyZZ where ZZ is the version number one is queried for a name
	of the parameter file.

	NOTE - If this is modified, please also modify the help message in help() below
Returns:
 
Description:	
	Python is far too complicated to describe.  Basically it simulates the radiative transfer
	of photons through the wind of a cataclysmic variable or a star.  The kinematic formulation for
	the CV wind is due to Schlossman and Vitello while that of the star is due to Castor & Larmors. 
	
	 Radiation from an optically thick disk, the WD star, a boundary layer and the wind itself
	 may be included
	
	There are 4 basic portions to the program which are easy to see in the main program.
	
	1. A data gathering stage
	
	2. A calculation of the state of ionization of the wind.
	
	3. A calculation of a detailed spectrum in which the ionization is held fixed.
	
		
Notes:
	The program has been designed and tested both on Suns and MacIntoshes (with Symentec's
	C compiler).  Some of its peculiarities are due to memory limitations and relatively small 
	stack sizes on the Mac.  When compiling, check to see that the global varible MAC is
	set properly in python.h.

History:
 	97jan   ksl	Coding on python began.
 	97jul	ksl	Added capability model the spectrum as a function of orbital phase.
 	97aug	ksl	Added boundary layer as additional source of radiation
 	97aug	ksl	Added capability to extract spectra with a specific number of scatters
 	97nov	ksl	Changed error and diagnostic logging
 	98july	ksl	Added radiation from the wind itself
 	98nov	ksl	Added spherical winds and greatly modified I/O  
	99jan	ksl	Added ability to enter parameter file (w/out) root on command line
	99jul	ksl	Begin eliminating MAC dependencies
	00sep	ksl	Began work on adding a new coronal possibility
	01mar	ksl	Added a knigge wind
        01sept	ksl	Added a thierry wind
	01dec	ksl	Incorporated improved atomic data reading codes, and
			made a variety of other major changes to the way in
			which many of the subroutines operate.
	01dec	ksl	Revised way in which old windfile option works.  It
			was not working at all originally, because of a
			change I made in April.  The new method is a bit dangerous
			because it does change a good bit of geo, since all of the
			input data is read in.  In principle, his can create an inconsistency
			between some of the info in geo and some in the wind array.
			But it keeps the wind the same, which is what was desired.  
	01dec	ksl	Added a general capability to python(40) so that during the
			the ionization cycle photons do not necessarily have identical
			weights.
	02jan	ksl	Moved specific inputs for KWD wind to knigge.c
	02feb	ksl	Added anisotropic wind scattering
	02feb	ksl	41.1 -- Allowed user to chose between anisotropic and
			isotropic scattering in the wind.
	02feb	ksl	41.2 -- Added aditional options for choosing what photons
			to count
	02apr	ksl	43.1 -- Added additional radiative transfer options.  Modified main
			so that a spectrum is printed out after each cycle
	02jul	ksl	43.7 -- Considerable changes associated with photoionization
			and recombination were made.  The initial attemps to allow
			for using a more accurate detailed balance approach were
			included in the ionizatio routines.
	03dec	ksl	Added back some timing ability
        04Mar   SS      Minor changes to set switch for macro atom method.
                        geo.line_mode=6 switches geo.rt_mode=2 (macro method)
                        and then geo.ine_mode back to =3. (SS)
        04Apr   SS      Minor change to set a switch for geo.line_mode=7 
                        which is the same as 6 but with anisotropic scattering
        04May   SS      geo.line_mode=8 added: this mode is the same as mode 6
                        BUT will treat all ions as simple - it is for 
                        test purposes only.
	04Jun	ksl	Added new disk + wind model for ysos.  In process, moved
			the variables describing the wind mdots to subroutines
	04Aug	ksl	52 -- Modified input variables to allow a variety of input models
			all ascii-based.
	04Aug	ksl	52 -- Modified input variables to allow for various disk illumination
			models
	04Aug	ksl	52 -- Modified to allow for vertically extended disks. Note that some of
			the input variables were rearranged in the process.
        04Aug   SS      Minor modifications to cope with finite disk thickness calculations.
	04dec	ksl	54a -- Minor mod to calculation of fraction of luminosity that hits
			disk so that correct values are printed out in situation where there
			are multiple subcycles.
	04dec	ksl	54e -- Minor mod to record master atomic file in geo, and, for the 
			case of fixed concentration to store the file where the concentrations
			are contaned.
	05apr	ksl	56 -- Added new variable geo.binary_system to avoid binary system
			questions in cases where one was modelling a single object.  Note
			that I did not remove seemingly superfluous quesions regarding
			phase because one can still extract photons in various azimuthal
			directions, and if we ever move to 3d situations one might want
			to deal with non-axially symmetric systems.
	05jul	ksl	56d -- Updated to include new windcone definitions.
	05jul	ksl	56d -- Completed basic work to allow vertically extended disk
	06may	ksl	57g -- Began work on modifying structures to lower memory requirments
			At empty wind cells have mostly been eliminated, and macroatoms
			have been split off into a separate structure so this is not 
			used.
	06jul	ksl	57h -- Have contined work to speed program up as much as possible
			by giving more control over the parameters that govern the speed
			such as SMAX_FRAC.
	06oct	ksl	58 -- This version is a cleaned up version of py57ib, which differs
			from 57h primarily in bb.c and pdf.c.   In addition, this version
			makes it possible to use the SV velocity law in what is otherwise
			a KWD description of the wind.  
	06nov	ksl	58c -- This version requires and updated version of kpar, that 
			keeps track of all the errors.  
	07aug	ksl	58f -- Modified the way in which the program handles a situation
			in which one attempts to run with a non-existent .pf file.
	08may	ksl	60a -- Significant modifications were made to the main routine
			to make sure we could restart models.  Unfortunaaely rhe point
			at which the user was asked for the atomic data needed to be changed,
			so earlier .pf files will need to be modified.  
	080808	ksl	62 -- Cleaned up wind ionization options
	081110	ksl	67 -- Revised a number of portions of the main python.c routine
			to enable restarts.  There are still inconsistencies in the
			way one reads information from the .pf file after having read
			in the windsave files that could be cleaned up.
	081218	ksl	67c -- Added a switch -h to provide information about usage.
	090202	ksl	68b -- Added switch -v  to control the level of verbosity.  Updated
			Plasma to allow routine to track scatters and absorption during
			generation of detailed spectrum
	090402	ksl	NSPEC has been moved to the main routine, as its only remaining
			purpose is to define some arrays in the main routine.  Note that
			MSPEC still has meaning as the number of spectra of various types
			that are construced without going through types.
	1108	ksl/nsh Adding code to keep track of gross spectra in a cell though xbands,
			xj and xave_freq.  Just set up the frequence limits here.	
	1112	ksl	Moved everything associated with frequency bands into bands_init
	1212	nsh	changed the way DFUDGE is defined.
        1302	jm	74b5 introduced double precision variable for photon number for calling 
			define_phot. Fixes Bug JM130302 in photon weights. It has been suggested
			that we should make NPHOT a long integer- at the moment I have not done 
			this and simply comverted to double before calling define_phot (otherwise 
			I believe rdint would have to be redone for long integers).
	1304	ksl	75 rewrote the fix above to use a long, instead of double.  
			This has plenty of range.  Notge that there is no need to make NPHOT
			a long, as suggested above.  We do not expect it to exceed 2e9,
			although some kind of error check might be reasonble.
	1306	ksl	Modified to allow a power law component to a stellar spectrum.  Made
			some changes use DEF variables instead of numbers to make choices
	1307	jm	SS Parallelized Python in June 2013, for release 76a. I have now introduced
			slightly altered reporting to allow more succinct reporting in parallel mode.
	1307	ksl	Removed the Thierry & Hubeny O-star models as an option from the code.
			This was never tested, and never really used.  Knox no longer even has the 
			models.  Note that Stuart is replacing this with a homologous expansion
			model
	1308	nsh	Added a call to generate rtheta wind cones - issue #41
	1309	nsh	Changed the loop around where disk parameters are read in - issue #44
	1309	nsh	Added commands to write out warning summary - relating to issue #47
  	1312	nsh	Added a new parameter file command to turn off heating and cooling mechanisms
			at the moment it only does adiabatc
			Also some modifications to the parallel communiactions to deal with some new
			plasma variabales, and the min and max frequency photons seen in bands.
	1409	ksl	Added new switch -d to enable use of a new Debug logging feature
	1411 	JM removed photons per cycle in favour of NPHOT. subcycles are now eliminated
	1501 	JM moved some parallelization stuff to subroutines in para_update.c
			functions are communicate_estimators_para, communicate_matom_estimators_para,
			and gather_spectra_para
 	
 	Look in Readme.c for more text concerning the early history of the program.

**************************************************************/



#include <stdio.h>
#include <stdlib.h>
#include <string.h>
#include <math.h>
#include "atomic.h"


#include "python.h"
#define NSPEC	20

int
main (argc, argv)
     int argc;
     char *argv[];
{
  WindPtr w;
  PhotPtr p;

  double freqmin, freqmax;
  double swavemin, swavemax, renorm;
  long nphot_to_define;
  int n, nangles;
  int iwind;
  int thermal_opt; /*NSH 131213 - added to control options to turn on and off some heating and cooling mechanisms */

  /* Next three lines have variables that should be a structure, or possibly we
  should allocate the space for the spectra to avoid all this nonsense.  02feb ksl */

  double angle[NSPEC], phase[NSPEC];
  int scat_select[NSPEC], top_bot_select[NSPEC];
  double rho_select[NSPEC], z_select[NSPEC], az_select[NSPEC],
    r_select[NSPEC];

  char yesno[20];
  int select_extract, select_spectype;
  char dummy[LINELENGTH];
  double x;

  int nn;
  double zz, zzz, zze, ztot, zz_adiab;
  int icheck, nn_adiab;
  FILE *fopen ();

  int disk_illum;
  int opar_stat, restart_stat;
  double time_max;		// The maximum time the program is allowed to run before halting
  double lstar;                 // The luminosity of the star, iv it exists

  int my_rank;		// these two variables are used regardless of parallel mode
  int np_mpi;		// rank and number of processes, 0 and 1 in non-parallel
  int time_to_quit;

  int mkdir();

  #ifdef MPI_ON
    int ioniz_spec_helpers, spec_spec_helpers;

    MPI_Init(&argc, &argv);
    MPI_Comm_rank(MPI_COMM_WORLD, &my_rank);
    MPI_Comm_size(MPI_COMM_WORLD, &np_mpi);
  #else
    my_rank = 0;
    np_mpi=1;
  #endif
  
  np_mpi_global = np_mpi;              /// Glob al variable which holds the number of MPI processes
  rank_global = my_rank;   /// Global variable which holds the rank of the active MPI process

  Log_set_mpi_rank(my_rank, np_mpi);	// communicates my_rank to kpar


  opar_stat = 0;		/* 59a - ksl - 08aug - Initialize opar_stat to indicate that if we do not open a rdpar file, 
				   the assumption is that we are reading from the command line */
  restart_stat = 0;		/* 67 -ksl - 08nov - Assume initially that these is a new run from scratch, and not 
				   a restart
				 */
  time_max = 13.8e9 * 3.2e7;	/* 67 - ksl - 08nov - The maximum time the program will run without stopping.  This
				   is initially set to the lifetime of the universe
				 */

  verbosity = 3;		/* Set the default verbosity to 3.  To get more info raise the verbosity level to a higher number. To
				   get less set the verbosity to a lower level. */

  time_to_quit = 100000;	// Initialise variable


  Log_set_verbosity (verbosity);


  Log_parallel ("Thread %d starting.\n", my_rank); //JM130723 moved this after verbosity switch



  restart_stat = 0;
  time_max = -1;

  /* initialise options for advanced mode (all set to 0) */
  init_advanced_modes();


  /* Parse the command line. Get the root. create files.diagfolder + diagfiles */

<<<<<<< HEAD
  restart_stat = parse_command_line (argc, argv);
=======
  if (argc == 1)
    {
      printf ("Input file (interactive=stdin):");
      fgets (dummy, LINELENGTH, stdin);
      get_root (root, dummy);
      strcpy (diagfile, root);
      strcat (diagfile, ".diag");
    }
  else
    {

      for (i = 1; i < argc; i++)
	{

	  if (strcmp (argv[i], "-h") == 0)
	    {
	      help ();
	    }
	  else if (strcmp (argv[i], "-r") == 0)
	    {
	      Log ("Restarting %s\n", root);
	      restart_stat = 1;
	    }
	  else if (strcmp (argv[i], "-t") == 0)
	    {
	      if (sscanf (argv[i + 1], "%lf", &time_max) != 1)
		{
		  Error ("python: Expected time after -t switch\n");
		  exit (0);
		}
	      i++;

	    }
	  else if (strcmp (argv[i], "-v") == 0)
	    {
	      if (sscanf (argv[i + 1], "%d", &verbosity) != 1)
		{
		  Error ("python: Expected verbosity after -v switch\n");
		  exit (0);
		}
	      Log_set_verbosity (verbosity);
	      i++;

	    }
	  else if (strcmp (argv[i], "-e") == 0)
	    {
	      if (sscanf (argv[i + 1], "%d", &time_to_quit) != 1)
		{
		  Error ("python: Expected max errors after -e switch\n");
		  exit (0);
		}
	      Log_quit_after_n_errors (time_to_quit);
	      i++;

	    }
	  else if (strcmp (argv[i], "-d") == 0)
	  {
		modes.iadvanced = 1;
	  	i++;
	  }		
	  else if (strcmp (argv[i], "-i") == 0)
      {
        modes.quit_after_inputs = 1;
      }
	  else if (strncmp (argv[i], "-", 1) == 0)
	    {
	      Error ("python: Unknown switch %s\n", argv[i]);
	      help ();
	    }
	}



      /* The last command line variable is always the .pf file */

      strcpy (dummy, argv[argc - 1]);
      get_root (root, dummy);

  /* This completes the parsing of the command line */

      /* JM130722 we now store diag files in a subdirectory if in parallel*/
      /* ksl - I believe this is created in all cases, and that is what we want */

      sprintf(diagfolder,"diag_%s/",root);
      mkdir(diagfolder, 0777);
      strcpy (diagfile,diagfolder);
      sprintf(dummy,"_%d.diag",my_rank);	
      strcat (diagfile, root);
      strcat (diagfile, dummy);
>>>>>>> 3e6cfd21



  /* 0811 - ksl - If the restart flag has been set, we check to see if a windsave file exists.  If it doues we will 
     we will restart from that point.  If the windsave file does not exist we will start from scratch */

  init_log_and_windsave(restart_stat);



  /* Start logging of errors and comments */

  Log ("!!Python Version %s \n", VERSION);	//54f -- ksl -- Now read from version.h
  Log ("!!Git commit hash %s\n", GIT_COMMIT_HASH);
  Log ("!!Python is running with %d processors\n", np_mpi_global);
  Log_parallel ("This is MPI task number %d (a total of %d tasks are running).\n", rank_global, np_mpi_global);
  Debug("Debug statements are on. To turn off use lower verbosity (< 5).\n");

  /* Set the maximum time if it was defined */
  if (time_max > 0)
    {
      set_max_time (files.root, time_max);
    }

  xsignal (files.root, "%-20s Initializing variables for %s\n", "NOK", files.root);
  
  opar_stat = setup_created_files();


/* Provide plausible initial values for the sizes of the wind arrays.  This is desirable
 * primarily for creating reasonable .pf files*/

/* Set plausible values for everything in geo struct which basically defines the overall geometry */

  init_geo ();

/* Set the global variables that define the size of the grid as defined in geo.  These are used for convenience */

  NDIM = geo.ndim;
  MDIM = geo.mdim;
  NDIM2 = geo.ndim * geo.mdim;

/* End of definition of wind arrays */


/* Initialize variables which are used in the main routine */


/* Initialize basis vectors for a cartesian coordinate system */

  x_axis[0] = 1.0;
  x_axis[1] = x_axis[2] = 0.0;
  y_axis[1] = 1.0;
  y_axis[0] = y_axis[2] = 0.0;
  z_axis[2] = 1.0;
  z_axis[1] = z_axis[0] = 0.0;





  /* BEGIN GATHERING INPUT DATA */

  /* Describe the basic calculation in terms of the number of iterations which will
     be used to calculate the wind parameters and the number of iterations and wavelength
     range which will be used for the final spectrom.  Also describe the observer's views
     of the system */


  if (restart_stat == 0)	/* We are starting a new run from scratch */
    {
      /* Note that these describe wind geometries and not the type of object */


      rdint
	("Wind_type(0=SV,1=Sphere,2=Previous,3=Proga,4=Corona,5=knigge,6=homologous,7=yso,8=elvis,9=shell)",
	 &geo.wind_type);


      if (geo.wind_type == 2)
	{
	  /* This option is for the confusing case where we want to start with
	     a previous wind model, but we are going to write the result to a
	     new windfile. In other words it is not a restart where we would overwrite
	     the previous wind model.  */

	  strcpy (files.old_windsave, "earlier.run");
	  rdstr ("Old_windfile(root_only)", files.old_windsave);
	  strcat (files.old_windsave, ".wind_save");


	  Log
	    ("Starting a new run from scratch starting with previous windfile");
	  if (wind_read (files.old_windsave) < 0)
	    {
	      Error ("python: Unable to open %s\n", files.old_windsave);	//program will exit if unable to read the file
	      exit (0);
	    }
	  geo.wind_type = 2;	// after wind_read one will have a different wind_type otherwise
	  w = wmain;


	}

      else
	{			/* Read the atomic datafile here, because for the cases where we have read
				   and old wind files, we also got the atomic data */

	  rdstr ("Atomic_data", geo.atomic_filename);
      
      /* read a variable which controls whether to save a summary of atomic data
         this is defined in atomic.h, rather than the modes structure */
	  if (modes.iadvanced)	
	  	rdint ("write_atomicdata", &write_atomicdata);	

	  if (write_atomicdata)
	  	Log("You have opted to save a summary of the atomic data\n");

	  get_atomic_data (geo.atomic_filename);

	}

      geo.wcycles = geo.pcycles = 1;
      geo.wcycle = geo.pcycle = 0;

    }

  else	if (restart_stat == 1)		/* We want to continue a previous run*/
    {
      Log ("Continuing a previous run of %s \n", files.root);
      strcpy (files.old_windsave, files.root);
      strcat (files.old_windsave, ".wind_save");
      if (wind_read (files.old_windsave) < 0)
	{
	  Error ("python: Unable to open %s\n", files.old_windsave);	//program will exit if unable to read the file
	  exit (0);
	}
      w = wmain;
      geo.wind_type = 2;	// We read the data from a file
      xsignal (files.root, "%-20s Read %s\n", "COMMENT", files.old_windsave);

      if (geo.pcycle > 0)
	{
	  spec_read (files.specsave);
	  xsignal (files.root, "%-20s Read %s\n", "COMMENT", files.specsave);
	}
    }




/* Get the remainder of the data.  Note that this is done whether or not the windsave file was read in */

  /* 140907 - ksl - Although photons_per_cycle is really an integer, 
     read in as a double so it is easier for input */

  x = 100000;
  rddoub ("photons_per_cycle", &x);
  NPHOT = x;	// NPHOT is photons/cycle

#ifdef MPI_ON
  Log ("Photons per cycle per MPI task will be %d\n", NPHOT / np_mpi_global);

  NPHOT /= np_mpi_global;
#endif

  rdint ("Ionization_cycles", &geo.wcycles);

  rdint ("spectrum_cycles", &geo.pcycles);


  Debug ("Test %d %d \n",geo.wcycles,geo.pcycles);

  if (geo.wcycles == 0 && geo.pcycles == 0)
    exit (0);			//There is really nothing to do!

  /* Allocate the memory for the photon structure now that NPHOT is established */

  p = (PhotPtr) calloc (sizeof (p_dummy), NPHOT);

  if (p == NULL)
    {
      Error
	("There is a problem in allocating memory for the photon structure\n");
      exit (0);
    }

  /* Define the coordinate system for the grid and allocate memory for the wind structure
     by reading from user */
  
  get_grid_params();


  /* 080808 - 62 - Ionization section has been cleaned up -- ksl */
  /* ??? ksl - Acoording to line 110 of ionization. option 4 is LTE with SIM_correction.  It would be good to
   * know what this is actually.   Note that pairwise is the appraoch which cboses between pairwise_bb, and pairwise_pow.
   * Normally, any of the pairwise options should force use of a banding option with a broad set of bands
   */

  rdint
    ("Wind_ionization(0=on.the.spot,1=LTE,2=fixed,3=recalc_bb,6=pairwise_bb,7=pairwise_pow,8=matrix_bb,9=matrix_pow)",
     &geo.ioniz_mode);

  if (geo.ioniz_mode == IONMODE_FIXED)
    {
      rdstr ("Fixed.concentrations.filename", &geo.fixed_con_file[0]);
    }
  if (geo.ioniz_mode == 4 || geo.ioniz_mode == 5 || geo.ioniz_mode > 9)	/*NSH CLOUDY test - remove once done */
    {
      Log ("The allowed ionization modes are 0, 1, 2, 3, 6, 7\n");
      Error ("Unknown ionization mode %d\n", geo.ioniz_mode);
      exit (0);
    }

  /*Normally, geo.partition_mode is set to -1, which means that partition functions are calculated to take
  full advantage of the data file.  This means that in calculating the partition functions, the information
  on levels and their multiplicities is taken into account.   */

  geo.partition_mode = -1;	//?? Stuart, is there a reason not to move this earlier so it does not affect restart

  
  /* get_line_transfer_mode reads in the Line_transfer question from the user, 
     then alters the variables geo.line_mode, geo.scatter_mode, geo.rt_mode and geo.macro_simple */
  
  get_line_transfer_mode();


  

  thermal_opt = 0; /* NSH 131213 Set the option to zero - the default. The lines allow allow the
  user to turn off mechanisms that affect the thermal balance. Adiabatic is the only one implemented
  to start off with. */

  rdint
    ("Thermal_balance_options(0=everything.on,1=no.adiabatic)",
     &thermal_opt);

  if (thermal_opt == 1)
	{
	  geo.adiabatic = 0;
	}

  else if (thermal_opt > 1 || thermal_opt < 0)
	{
      Error ("Unknown thermal balance mode %d\n", thermal_opt);
      exit (0);
    }


  /* 57h -- Next line prevents bf calculation of macro_estimaters when no macro atoms are present.   */

  if (nlevels_macro == 0)
    geo.macro_simple = 1;	// Make everything simple if no macro atoms -- 57h

  //SS - initalise the choice of handling for macro pops.
  if (geo.wind_type == 2)
    {
      geo.macro_ioniz_mode = 1;	// Now that macro atom properties are available for restarts
    }
  else
    {
      geo.macro_ioniz_mode = 0;
    }

  /*  Establish the overall system type  - Added for python_69 to allow qso's have different inputs
      Note - ksl - What happened to the possibility of a true single star with no disk - 110914 */

  rdint ("System_type(0=star,1=binary,2=agn)", &geo.system_type);

  /* specify if there is a disk and what type */
  /* JM 1502 -- moved disk type question here- previously it was just before
     asking for disk radiation. See #8 and #44 */
  rdint
	("disk.type(0=no.disk,1=standard.flat.disk,2=vertically.extended.disk)",
	 &geo.disk_type);


  /* Determine what radiation sources there are.  
     Note that most of these values are initilized in init_geo */

  get_radiation_sources (); 


  if (geo.wind_type == 2)
    {
      disk_illum = geo.disk_illum;
    }


  if (geo.wind_type != 2)	// Start of block to define a model for the first time
    {

      /* get_stellar_params gets information like mstar, rstar, tstar etc.
         it returns the luminosity of the star */
      lstar = get_stellar_params ();


      /* Describe the disk */

      if (geo.disk_type)	/* Then a disk exists and it needs to be described */
	{
      get_disk_params ();
	}

      else
	{			
	  /* There is no disk so set variables accordingly */
	  geo.disk_radiation = 0;
	  geo.diskrad = 0;
	}

    /* describe the boundary layer / agn components to the spectrum if they exist. 
       reads in information specified by the user and sets variables in geo structure */
    get_bl_and_agn_params (lstar);



    /* Describe the Compton torus */
    geo.compton_torus=0;

    /* JM 1411 -- we only ask about the Torus if we've used the -d flag */
    if (modes.iadvanced)
      get_compton_torus_params ();



    /* Describe the wind. This routine readsin geo.rmax and geo.twind
       and then gets params by calling e.g. get_sv_wind_params() */

      get_wind_params ();	

    }				// End of block to define a model for the first time

  else
    {
      if (geo.disk_type)	/* Then a disk exists and it needs to be described */
	{
	  if (geo.disk_radiation)
	    {
	      rdint
		("Disk.temperature.profile(0=standard;1=readin)",
		 &geo.disk_tprofile);
	      if (geo.disk_tprofile == 1)
		{
		  rdstr ("T_profile_file", files.tprofile);
		}
	    }
	}
    }

  /* 121219 NSH Set up DFUDGE to be a value that makes some kind of sense
  given the scale of the wind. Up till py74b2 it was set to be fixed at
  1e5, so we ensure that this is a minimum, so any winds of CV type scale
  will keep the old dfudge, and hopefully look the same. We also need to
  set defudge slightly differently for the shell wind.*/

  DFUDGE = setup_dfudge();


  /* Now define the wind cones generically. modifies the global windcone structure */

  setup_windcone();


  /*NSH 130821 broken out into a seperate routine added these lines to fix bug41, where
  the cones are never defined for an rtheta grid if the model is restarted */

  if (geo.coord_type==RTHETA && geo.wind_type==2) //We need to generate an rtheta wind cone if we are restarting
    {
      rtheta_make_cones(wmain);
    }

  geo.rmax_sq = geo.rmax * geo.rmax;

  /* Calculate additional parameters associated with the binary star system */

  if (geo.system_type == SYSTEM_TYPE_BINARY)
    binary_basics ();

  /* Check that the parameters which have been supplied for the star, disk and boundary layer will
     allow generation of photons where that is appropriate */

  if (geo.tstar <= 0.0)
    geo.star_radiation = 0;
  if (geo.disk_mdot <= 0.0)
    geo.disk_radiation = 0;
  if (geo.t_bl <= 0.0 || geo.lum_bl <= 0.0)
    geo.bl_radiation = 0;

  /* Next block added by SS August 04 in case diskrad = 0 is used to mean no disk at any point. */

  if (geo.diskrad <= 0.0)
    {
      geo.disk_type = 0;
      geo.disk_radiation = 0;
    }

  if (geo.star_radiation)
    Log ("There is a star which radiates\n");
  else
    Log ("The star in the system does not radiate\n");

  if (!geo.disk_type)
    Log ("There is no disk in the system \n");
  else if (!geo.disk_radiation)
    Log ("The disk exists, but only absorbs photons\n");
  else
    Log ("There is a disk which radiates and absorbs\n");

  if (geo.bl_radiation)
    Log ("There is a boundary layer which radiates\n");
  else
    Log ("There is no boundary layer\n");

  if (geo.agn_radiation)
    Log ("There is a BH  which radiates\n");
  else
    Log ("There is no BH \n");

  /* Describe the spectra which will be extracted and the way it will be extracted */

  /* First initialise things to semi-reasonable values */

  nangles = 4;
  angle[0] = 10;
  angle[1] = 30.;
  angle[2] = 60.;
  angle[3] = 80.;
  for (n = 4; n < NSPEC; n++)
    angle[n] = 45;
  for (n = 0; n < NSPEC; n++)
    {
      phase[n] = 0.5;
      scat_select[n] = 1000;
      top_bot_select[n] = 0;
    }
  swavemin = 1450;
  swavemax = 1650;

/* These two variables have to do with what types of spectra are created n the
 * spectrum files. They are not associated with the nature of the spectra that
 * are generated by say the boundary layer
 */

  select_extract = 1;
  select_spectype = 1;

/* Completed initialization of this section.  Note that get_spectype uses the source of the
 * ratiation and then value given to return a spectrum type. The output is not the same 
 * number as one inputs. It's not obvious that this is a good idea. */

  if (geo.pcycles > 0)
    {

      get_spectype (geo.star_radiation,
		    "Rad_type_for_star(0=bb,1=models,2=uniform)_in_final_spectrum",
		    &geo.star_spectype);


      get_spectype (geo.disk_radiation,
		    "Rad_type_for_disk(0=bb,1=models,2=uniform)_in_final_spectrum",
		    &geo.disk_spectype);


      get_spectype (geo.bl_radiation,
		    "Rad_type_for_bl(0=bb,1=models,2=uniform)_in_final_spectrum",
		    &geo.bl_spectype);

      geo.agn_spectype = 3;
      get_spectype (geo.agn_radiation,
		    "Rad_type_for_agn(3=power_law,4=cloudy_table)_in_final_spectrum",
		    &geo.agn_spectype);



      rddoub ("spectrum_wavemin", &swavemin);
      rddoub ("spectrum_wavemax", &swavemax);
      if (swavemin > swavemax)
	{
	  swavemax = swavemin;
	  swavemin = swavemax;
	}

      /* SS June 04: convert these to frequencies and store for use
         in computing macro atom and k-packet emissivities. */

      em_rnge.fmin = C / (swavemax * 1.e-8);
      em_rnge.fmax = C / (swavemin * 1.e-8);

      geo.matom_radiation = 0;	//initialise for ionization cycles - don't use pre-computed emissivities for macro-atom levels/ k-packets.

/* Note: Below here many of the variables which are read in are not currently part of geo stucture */

      rdint ("no_observers", &nangles);

      if (nangles < 1 || nangles > NSPEC)
	{
	  Error ("no_observers %d should not be > %d or <0\n", nangles,
		 NSPEC);
	  exit (0);
	}

    
      for (n = 0; n < nangles; n++)
	rddoub ("angle(0=pole)", &angle[n]);

      /* 05apr-ksl-56--For diagnostic reasons I have left questions regarding phase
       * even for systems which are not binaries.  Phase 0 in this case corresponds to
       * an extraction direction which is in the xz plane
       */
      /* JM 1502 -- change this so we only ask for phase if the system is a binary -- see #137 */

      if (geo.system_type == SYSTEM_TYPE_BINARY)
      {
        
        for (n = 0; n < nangles; n++)
	      rddoub ("phase(0=inferior_conjunction)", &phase[n]);
      }
      else
      	Log("No phase information needed as system type %i is not a binary\n",
      		 geo.system_type);


      rdint ("live.or.die(0).or.extract(anything_else)", &select_extract);
      if (select_extract != 0)
	{
	  select_extract = 1;
	  Log ("OK, extracting from specific angles\n");
	}
      else
	Log ("OK, using live or die option\n");

/* Select spectra with certain numbers of scatterings.  See extract 1997 aug 28 ksl 
 * 141116 - ksl The following options are clealy diagnostic and have been relegated to 
 * advanced commands*/

      if (modes.iadvanced) {
      strcpy (yesno, "n");
      rdstr ("Select_specific_no_of_scatters_in_spectra(y/n)", yesno);
      if (yesno[0] == 'y')
	{
	  Log
	    ("OK n>MAXSCAT->all; 0<=n<MAXSCAT -> n scatters; n<0 -> >= |n| scatters\n");
	  for (n = 0; n < nangles; n++)
	    {
	      rdint ("Select_scatters", &scat_select[n]);
	    }
	}
      strcpy (yesno, "n");
      rdstr ("Select_photons_by_position(y/n)", yesno);
      if (yesno[0] == 'y')
	{
	  Log
	    ("OK 0->all; -1 -> below; 1 -> above the disk, 2 -> specific location in wind\n");
	  for (n = 0; n < nangles; n++)
	    {
	      rdint ("Select_location", &top_bot_select[n]);
	      if (top_bot_select[n] == 2)
		{
		  Log
		    ("Warning: Make sure that position will be in wind, or no joy will be obtained\n");
		  rddoub ("rho(cm)", &rho_select[n]);
		  rddoub ("z(cm)", &z_select[n]);
		  rddoub ("azimuth(deg)", &az_select[n]);
		  rddoub ("r(cm)", &r_select[n]);

		}
	    }
	}
	}
    }

  /* Select the units of the output spectra.  This is always needed */

  rdint ("spec.type(flambda(1),fnu(2),basic(other)", &select_spectype);
  if (select_spectype == 1)
    {
      Log ("OK, generating flambda at 100pc\n");
    }
  else if (select_spectype == 2)
    {
      Log ("OK, generating fnu at 100 pc\n");
    }
  else
    Log ("OK, basic Monte Carlo spectrum\n");



  /* 57h -- New section of inputs to provide more control over how the program is
  run -- 07jul -- ksl
  1502 JM -- moved to subroutine
  */

  get_standard_care_factors();


/* 081221 - 67c - Establish limits on the frequency intervals to be used by the ionization cycles and 
 * the fraquency bands for stratified sampling.  Changes here were made to allow more control
 * over statified sampling, since we have expanded the temperature ranges of the types of systems
 * we would like to calculate.  This section of inputs might logically go earlier in the code, but
 * was put here so it would add on to existing .pf files.  It would be reasonble to consider moving
 * it to a more logical location
 */


/* Determine the frequency range which will be used to establish the ionization balance of the wind */

  // Note that bands_init asks .pf file or user what kind of banding is desired 

  bands_init (-1, &xband);

  /*if we have changed min and max in bands_init, we need to make sure this is reflected in the frequency bounds*/
  freqmin = xband.f1[0];
  freqmax = xband.f2[xband.nbands - 1];

 /* 1112 - 71 - ksl Next routine sets up the frequencies that are used for charactizing the spectrum in a cell
 * These need to be coordinated with the bands that are set up for spectral gneration
 */
  freqs_init (freqmin, freqmax);

  
  if (modes.iadvanced)
    {
      /* Do we require extra diagnostics or not */
      rdint ("Extra.diagnostics(0=no,1=yes) ", &modes.diag_on_off);

      if (modes.diag_on_off)
        {
          get_extra_diagnostics();
        }
    }



  /* Wrap up and save all the inputs */

  if (strncmp (files.root, "mod", 3) == 0)
    cpar ("mod.pf");
  else if (strncmp (files.root, "dummy", 5) == 0)
    {
      cpar ("dummy.pf");
      exit (0);
    }
  else if (opar_stat == 1)
    {
      cpar (files.input);
    }
  else
    cpar ("python.pf");

<<<<<<< HEAD

=======
>>>>>>> 3e6cfd21
  /* OK all inputs have been obtained at this point and the inputs have been copied to "mod.pf" or "python.pf" */
  /* JM 1502 -- if we have used the -i flag we want to quit after inputs as we were just testing readin */
  if (modes.quit_after_inputs)
    {
      Log ("Run with -i flag, so quitting now inputs have been gathered.\n");	
  	  exit(0);
    }

  /* INPUTS ARE FINALLY COMPLETE */


  /* Next line finally defines the wind if this is the initial time this model is being run */
  if (geo.wind_type != 2)	// Define the wind and allocate the arrays the first time
    define_wind ();
  // Do not reinit if you want to use old windfile

  w = wmain;

  if (modes.save_cell_stats)
    {
      /* Open a diagnostic file or files.  These are all fixed files */
      open_diagfile ();
    }

  /* initialize the random number generator */
  //      srand( (n=(unsigned int) clock()));  
  srand (1084515760+(13*rank_global));

  /* 68b - 0902 - ksl - Start with photon history off */

  phot_hist_on = 0;

  /* If required, read in a non-standard disk temperature profile */

  if (geo.disk_tprofile == 1)
    {
      read_non_standard_disk_profile (files.tprofile);
    }



/* The next section sets up a structure qdisk to record the effects
 * of illumination on the disk.  disk_init is called primarily to get
 * a defined set of annular rings which are kept throughout the
 * ionization calculation.  A second structure qdisk is needed
 * because in the process of generating photons in various bands
 * the annular rings are changed
 *
 * disk_init calculates the flux from the disk in the energy range set by
 * freqmin and freqmax, and uses is this to identify the position of the
 * rings in the disk, so that each ring contributes the same amount to
 * the flux
 *
 * */


  disk_init (geo.rstar, geo.diskrad, geo.mstar, geo.disk_mdot, freqmin,
	     freqmax, 0, &geo.f_disk);

  qdisk_init ();		/* Initialize a disk qdisk to store the information about photons impinging on the disk */

/* 04aug -- ksl -- now that everything is initialized, we set geo.disk_illum
 *
 * 080518 - ksl - I believe that the reason for this somewhat weird logic is to
 * assure that models (e.g corona and knigge) where the base wind velocity
 * depends on teff are not altered by illumination, but since no photons
 * have been transported at this stage, it's hard to see why that would
 * matter.
 */

  geo.disk_illum = disk_illum;

  xsignal (files.root, "%-20s Finished initialization for %s\n", "NOK", files.root);
  check_time (files.root);

#ifdef MPI_ON
  /* Since the wind is now set up can work out the length big arrays to help with the MPI reductions of the spectra
     the variables for the estimator arrays are set up in the subroutines themselves */
  ioniz_spec_helpers = 2*MSPEC*NWAVE; //we need space for log and lin spectra for MSPEC XNWAVE
  spec_spec_helpers = (NWAVE*(MSPEC+nangles)); //We need space for NWAVE wavelengths for nspectra, which will eventually equal nangles + MSPEC

#endif



/* XXXX - THE CALCULATION OF THE IONIZATION OF THE WIND */

  geo.ioniz_or_extract = 1;	//SS July 04 - want to compute MC estimators during ionization cycles
  //1 simply implies we are in the ionization section of the code
  //and allows routines to act accordinaly.

/* 67 -ksl- geo.wycle will start at zero unless we are completing an old run */

/* XXXX - BEGINNING OF CYCLE TO CALCULATE THE IONIZATION OF THE WIND */

  if (geo.wcycle == geo.wcycles)
    xsignal (files.root, "%-20s No ionization needed: wcycles(%d)==wcyeles(%d)\n",
	     "COMMENT", geo.wcycle, geo.wcycles);
  else
    {
      geo.pcycle = 0;  /* Set the spectrum cycles executed to 0, because 
				          we are going to modify the wind and hence any
				          previously calculated spectra must be recreated
				       */
    }

  

  while (geo.wcycle < geo.wcycles)
    {				/* This allows you to build up photons in bunches */

      xsignal (files.root, "%-20s Starting %d of %d ionization cycle \n", "NOK",
	       geo.wcycle, geo.wcycles);


      Log ("!!Python: Begining cycle %d of %d for defining wind\n",
	   geo.wcycle, geo.wcycles);
      Log_flush ();		/*NH June 13 Added call to flush logfile */

      /* Initialize all of the arrays, etc, that need initialization for each cycle
       */

      spectrum_init (freqmin, freqmax, nangles, angle, phase, scat_select,
		     top_bot_select, select_extract, rho_select, z_select,
		     az_select, r_select);


      wind_rad_init ();		/*Zero the parameters pertaining to the radiation field */



    if (modes.ispy)
      ispy_init ("python", geo.wcycle);


      geo.n_ioniz = 0.0;
      geo.lum_ioniz = 0.0;
      ztot = 0.0;		/* ztot is the luminosity of the disk multipled by the number of cycles, which is used by save_disk_heating */

      /* JM 1409 -- We used to execute subcycles here, but these have been removed */

	  if (!geo.wind_radiation || (geo.wcycle == 0 && geo.wind_type != 2))
	    iwind = -1;		/* Do not generate photons from wind */
	  else
	    iwind = 1;		/* Create wind photons and force a reinitialization of wind parms */

	  /* Create the photons that need to be transported through the wind
	   *
	   * NPHOT is the number of photon bundles which will equal the luminosity; 
	   * 0 => for ionization calculation 
	   */


	  /* JM 130306 need to convert photons_per_cycle to double precision for define_phot */
	  /* ksl 130410 - This is needed here not because we expect photons per cycle to 
	   * exceed the size of an integer, but because of the call to define phot in the
	   * spectrum cycle, which can exceed this
	   */
	  /* JM 1409 photons_per_cycle has been removed in favour of NPHOT */

	  nphot_to_define = (long) NPHOT;

	  define_phot (p, freqmin, freqmax, nphot_to_define, 0, iwind, 1);

      /* Zero the arrays that store the heating of the disk */

      /* 080520 - ksl - There is a conundrum here.  One should really zero out the 
       * quantities below each time the wind structure is updated.  But relatively
       * few photons hit the disk under normal situations, and therefore the statistcs
       * are not very good.  
       */

      /* 130213 JM -- previously this was done before define_phot, which meant that
         the ionization state was never computed with the heated disk */

      for (n = 0; n < NRINGS; n++)
	{
	  qdisk.heat[n] = qdisk.nphot[n] = qdisk.w[n] = qdisk.ave_freq[n] = 0;
	}



	  photon_checks (p, freqmin, freqmax, "Check before transport");

	  wind_ip ();


	  zz = 0.0;
	  for (nn = 0; nn < NPHOT; nn++)
	    {
	      zz += p[nn].w;
	    }

	  Log
	    ("!!python: Total photon luminosity before transphot %18.12e\n",
	     zz);
	  Log_flush ();		/* NSH June 13 Added call to flush logfile */
	  ztot += zz;		/* Total luminosity in all cycles, used for calculating disk heating */

	  /* kbf_need determines how many & which bf processes one needs to considere.  It was introduced
	   * as a way to speed up the program.  It has to be recalculated evey time one changes
	   * freqmin and freqmax
	   */

	  kbf_need (freqmin, freqmax);

	  /* NSH 22/10/12  This next call populates the prefactor for free free heating for each cell in the plasma array */
	  /* NSH 4/12/12  Changed so it is only called if we have read in gsqrd data */
	  if (gaunt_n_gsqrd > 0)
	    pop_kappa_ff_array ();

	  /* Transport the photons through the wind */
	  trans_phot (w, p, 0);

	  /*Determine how much energy was absorbed in the wind */
	  zze = zzz = zz_adiab = 0.0;
	  nn_adiab = 0;
	  for (nn = 0; nn < NPHOT; nn++)
	    {
	      zzz += p[nn].w;
	      if (p[nn].istat == P_ESCAPE)
		zze += p[nn].w;
	      if (p[nn].istat == P_ADIABATIC)
	      {
		    zz_adiab += p[nn].w;
		    nn_adiab++;
		  }
	    }

	  Log
	    ("!!python: Total photon luminosity after transphot %18.12e (diff %18.12e). Radiated luminosity %18.12e\n",
	     zzz, zzz - zz, zze);
      if (geo.rt_mode == 2)
	  Log("Luminosity taken up by adiabatic kpkt destruction %18.12e number of packets %d\n", zz_adiab, nn_adiab);

    if (modes.print_windrad_summary)
	  wind_rad_summary (w, files.windrad, "a");




	  photon_checks (p, freqmin, freqmax, "Check after transport");

	  spectrum_create (p, freqmin, freqmax, nangles, select_extract);



   /* At this point we should communicate all the useful infomation 
      that has been accummulated on differenet MPI tasks */

#ifdef MPI_ON

    communicate_estimators_para ();

    communicate_matom_estimators_para (); // this will return 0 if nlevels_macro == 0
#endif




    if (modes.ispy)
      ispy_close ();


      /* Calculate and store the amount of heating of the disk due to radiation impinging on the disk */
      qdisk_save (files.disk, ztot);

/* Completed writing file describing disk heating */

      Log
	("!!python: Number of ionizing photons %g lum of ionizing photons %g\n",
	 geo.n_ioniz, geo.lum_ioniz);

/* This step shoudl be MPI_parallelised too */

      wind_update (w);

/* In a diagnostic mode save the wind file for each cycle (from thread 0) */

      if (modes.keep_ioncycle_windsaves)
	{
	  strcpy (dummy, "");
	  sprintf (dummy, "python%02d.wind_save", geo.wcycle);

#ifdef MPI_ON
	  if (rank_global == 0)
	  {
#endif
	  wind_save (dummy);
#ifdef MPI_ON
          }
#endif
	  Log ("Saved wind structure in %s\n", dummy);
	}


      Log ("Completed ionization cycle %d :  The elapsed TIME was %f\n",
	   geo.wcycle, timer ());

      Log_silent ("Finished creating spectra\n");

      /* Do an MPI reduce to get the spectra all gathered to the master thread */

#ifdef MPI_ON

    gather_spectra_para (ioniz_spec_helpers, MSPEC);

#endif



#ifdef MPI_ON
      if (rank_global == 0)
      {
#endif
      spectrum_summary (files.wspec, "w", 0, 5, 0, 1., 0);
      spectrum_summary (files.lspec, "w", 0, 5, 0, 1., 1);	/* output the log spectrum */

#ifdef MPI_ON
      }
      MPI_Barrier(MPI_COMM_WORLD);
#endif
      phot_gen_sum (files.phot, "w");	/* Save info about the way photons are created and absorbed
					   by the disk */

      /* Save everything after each cycle and prepare for the next cycle 
         JM1304: moved geo.wcycle++ after xsignal to record cycles correctly. First cycle is cycle 0. */
      /* NSH1306 - moved geo.wcycle++ back, but moved the log and xsignal statements */


      xsignal (files.root, "%-20s Finished %d of %d ionization cycle \n", "OK",
	       geo.wcycle, geo.wcycles);
      geo.wcycle++;		//Increment ionisation cycles


/* NSH 1408 - Save only the windsave file from thread 0, to prevent many processors from writing to the same
 * file. */

#ifdef MPI_ON
      if (rank_global == 0)
      {
#endif
      wind_save (files.windsave);
      Log_silent ("Saved wind structure in %s after cycle %d\n", files.windsave,
	   geo.wcycle);
#ifdef MPI_ON
      }
      MPI_Barrier(MPI_COMM_WORLD);
#endif




      check_time (files.root);
      Log_flush ();		/*Flush the logfile */

    }				// End of Cycle loop

/* XXXX - END OF CYCLE TO CALCULATE THE IONIZATION OF THE WIND */


  Log (" Completed wind creation.  The elapsed TIME was %f\n", timer ());


/* XXXX - THE CALCULATION OF A DETAILED SPECTRUM IN A SPECIFIC REGION OF WAVELENGTH SPACE */

  freqmax = C / (swavemin * 1.e-8);
  freqmin = C / (swavemax * 1.e-8);


  /* Perform the initilizations required to handle macro-atoms during the detailed
     calculation of the spectrum.  

     Next lines turns off macro atom estimators and other portions of the code that are
     unnecessary during spectrum cycles.  */

  geo.ioniz_or_extract = 0;

/* 57h -- 07jul -- Next steps to speed up extraction stage */
  if (!modes.keep_photoabs)
    {
      DENSITY_PHOT_MIN = -1.0;	// Do not calculated photoabsorption in detailed spectrum 
    }

  /*Switch on k-packet/macro atom emissivities  SS June 04 */

  if (geo.rt_mode == 2)
    {
      geo.matom_radiation = 1;
    }

  /* Finished initializations required for macro-atom approach */

  /* Calculate and store which bf processess need to be considered in each cell
   * Note that this is not macro-specific but is just to speed the program up.
   */

  kbf_need (freqmin, freqmax);

  /* XXXX - BEGIN CYCLES TO CREATE THE DETAILED SPECTRUM */

  /* the next section initializes the spectrum array in two cases, for the
   * standard one where one is calulating the spectrum for the first time
   * and in the somewhat abnormal case where additional ionization cycles
   * were calculated for the wind
   */

  if (geo.pcycle == 0)
    {
      spectrum_init (freqmin, freqmax, nangles, angle, phase, scat_select,
		     top_bot_select, select_extract, rho_select, z_select,
		     az_select, r_select);

      /* 68b - zero the portion of plasma main that records the numbers of scatters by
       * each ion in a cell
       */

      zero_scatters ();

    }

  /* the next condition should really when one has nothing more to do */

  else if (geo.pcycle >= geo.pcycles)
    xsignal (files.root, "%-20s No spectrum   needed: pcycles(%d)==pcycles(%d)\n",
	     "COMMENT", geo.pcycle, geo.pcycles);

  else
    {
      /* Then we are restarting a run with more spectral cycles, but we 
         have already completed some. The memory for the spectral arrays
         should already have been allocated, and the spectrum was initialised
         on the original run, so we just need to renormalise the saved spectrum */
      /* See issue #134 (JM) */
      if (restart_stat  == 0)
      	Error("Not restarting, but geo.pcycle = %i and trying to renormalise!\n",
      		   geo.pcycle);

      spectrum_restart_renormalise(nangles);  
    }


  while (geo.pcycle < geo.pcycles)
    {				/* This allows you to build up photons in bunches */

      xsignal (files.root, "%-20s Starting %d of %d spectral cycle \n", "NOK",
	       geo.pcycle, geo.pcycles);

    if (modes.ispy)
      ispy_init ("python", geo.pcycle + 1000);


      Log ("!!Cycle %d of %d to calculate a detailed spectrum\n", geo.pcycle,
	   geo.pcycles);
      Log_flush ();		/*NSH June 13 Added call to flush logfile */
      if (!geo.wind_radiation)
	iwind = -1;		/* Do not generate photons from wind */
      else if (geo.pcycle == 0)
	iwind = 1;		/* Create wind photons and force a reinitialization of wind parms */
      else
	iwind = 0;		/* Create wind photons but do not force reinitialization */

      /* Create the initial photon bundles which need to be trannsported through the wind 

         For the detailed spectra, NPHOT*pcycles is the number of photon bundles which will equal the luminosity, 
         1 implies that detailed spectra, as opposed to the ionization of the wind is being calculated

         JM 130306 must convert NPHOT and pcycles to double precision variable nphot_to_define

       */

      nphot_to_define = (long) NPHOT * (long) geo.pcycles;
      define_phot (p, freqmin, freqmax, nphot_to_define, 1, iwind, 0);

      for (icheck = 0; icheck < NPHOT; icheck++)
	{
	  if (sane_check (p[icheck].freq))
	    {
	      Error
		("python after define phot:sane_check unnatural frequency for photon %d\n",
		 icheck);
	    }
	}


      /* Tranport photons through the wind */

      trans_phot (w, p, select_extract);

    if (modes.print_windrad_summary)
      wind_rad_summary (w, files.windrad, "a");


      spectrum_create (p, freqmin, freqmax, nangles, select_extract);

/* Write out the detailed spectrum each cycle so that one can see the statistics build up! */
      renorm = ((double) (geo.pcycles)) / (geo.pcycle + 1.0);

      /* Do an MPI reduce to get the spectra all gathered to the master thread */
#ifdef MPI_ON
      gather_spectra_para(spec_spec_helpers, nspectra);
#endif





#ifdef MPI_ON
      if (rank_global == 0)
      {
#endif
      spectrum_summary (files.spec, "w", 0, nspectra - 1, select_spectype,
			renorm, 0);
#ifdef MPI_ON
      }
#endif
      Log ("Completed spectrum cycle %3d :  The elapsed TIME was %f\n",
	   geo.pcycle, timer ());



      /* JM1304: moved geo.pcycle++ after xsignal to record cycles correctly. First cycle is cycle 0. */

      xsignal (files.root, "%-20s Finished %3d of %3d spectrum cycles \n", "OK",
	       geo.pcycle, geo.pcycles);

      geo.pcycle++;		// Increment the spectral cycles

#ifdef MPI_ON    
      if (rank_global == 0)
      {
#endif
      wind_save (files.windsave);	// This is only needed to update pcycle
      spec_save (files.specsave);
#ifdef MPI_ON
      }
#endif
      check_time (files.root);
    }


/* XXXX -- END CYCLE TO CALCULATE DETAILED SPECTRUM */

  phot_gen_sum (files.phot, "a");

/* 57h - 07jul -- ksl -- Write out the freebound information */

#ifdef MPI_ON
   if (rank_global == 0)
   {
#endif
  fb_save ("recomb.save");
#ifdef MPI_ON
   }
#endif


/* Finally done */
   
#ifdef MPI_ON
  sprintf (dummy,"End of program, Thread %d only",my_rank);   // added so we make clear these are just errors for thread ngit status	
  error_summary (dummy);	// Summarize the errors that were recorded by the program
  Log ("Run py_error.py for full error report.\n");
#else
  error_summary ("End of program");	// Summarize the errors that were recorded by the program
#endif


  #ifdef MPI_ON
    MPI_Finalize();
    Log_parallel("Thread %d Finalized. All done\n", my_rank);
  #endif  


  xsignal (files.root, "%-20s %s\n", "COMPLETE", files.root);
  Log ("Completed entire program.  The elapsed TIME was %f\n", timer ());
  return EXIT_SUCCESS;
}


/***********************************************************
                                       Space Telescope Science Institute

 Synopsis:
	print out some basic help on how to run the program
Arguments:		

Returns:
 
Description:	
		
Notes:

The easiest way to create the message, at least initially, is simply to to type
out what you want to appear on the screen and then as \n\ to all of the lines, including
the ones with nothing in them

History:
	081217	ksl	67c - Added so that ksl could remember all of the options
	09feb	ksl	68b - Added info on -v switch

**************************************************************/

int
help ()
{
  char *some_help;

  some_help = "\
\n\
This program simulates radiative transfer in a (biconical) CV, YSO, quasar or (spherical) stellar wind \n\
\n\
	Usage:  py [-h] [-r] [-t time_max] xxx  or simply py \n\
\n\
	where xxx is the rootname or full name of a parameter file, e. g. test.pf \n\
\n\
	and the switches have the following meanings \n\
\n\
	-h 	to ge this help message \n\
	-r 	restart a run of the progarm reading the file xxx.windsave \n\
	-e change the maximum number of errors before quit- don't do this unless you understand\
	the consequences! \n\
\n\
	-t time_max	limit the total time to approximately time_max seconds.  Note that the program checks \n\
		for this limit somewhat infrequently, usually at the ends of cycles, because it \n\
		is attempting to save the program outputs so that the program can be restarted with \n\
		-r if that is desired. \n\
\n\
	-v n	controls the amount of print out.  The default is 4.  Larger numbers increase  \n\
		the amount printed; smaller numbers decrease it.   \n\
	if one simply types py or pyZZ where ZZ is the version number one is queried for a name \n\
	of the parameter file. \n\
\n\
\n\
";				// End of string to provide one with help

  printf ("%s\n", some_help);

  exit (0);
}

/***********************************************************
                                       Space Telescope Science Institute

 Synopsis:
	init_geo initializes the geo structure to something that is semi-reasonable
Arguments:		

Returns:
 
Description:	
	Initial values for all of the variables that are not part of the individual
	wind descriptions that are actully read(!) into the program should be 
	created here.  The derived values are not needed.

		
Notes:

	When initializing geo, be sure to initialize to cgs units, since this cgs units
	are the working units for the program.  This is necessary for consistncy when
	one tries to restart the program.

	Note that init_geo is set up for CVs and Stars and not AGN


History:
 	98dec	ksl	Coded and debugged.  Much of code was copied from old main routine for
			python
	04dec	ksl	This is probably still not completely up to date, but have
			added some initializations 
	080518	ksl	60a - modified to set all spectypes to SPECTYPE_BB, as part of 
			effort to get restarting models to work better
	080518	ksl	60a - modified all inputs to be in cgs units.  Added a small
      			amount of code to initialize model_list	
	081112	ksl	67 - moved more of initializaiton of geo into
			this routine as part of genearl cleanup of the main
			routine

**************************************************************/

int
init_geo ()
{
  geo.coord_type = 1;
  geo.ndim = 30;
  geo.mdim = 30;
  geo.disk_z0 = geo.disk_z1 = 0.0;	// 080518 - ksl - moved this up
  geo.adiabatic = 1;		// Default is now set so that adiabatic cooling is included in the wind
  geo.auger_ionization = 1;	//Default is on.


  geo.wind_type = 0;		// Schlossman and Vitello

  geo.star_ion_spectype = geo.star_spectype
    = geo.disk_ion_spectype = geo.disk_spectype
    = geo.bl_ion_spectype = geo.bl_spectype = SPECTYPE_BB;
  geo.agn_ion_spectype = SPECTYPE_POW;	// 130605 - nsh - moved from python.c

  geo.log_linear = 0;		/* Set intervals to be logarithmic */

  geo.rmax = 1e11;
  geo.rmax_sq = geo.rmax * geo.rmax;
  geo.rstar = 7e8;
  geo.rstar_sq = geo.rstar * geo.rstar;
  geo.mstar = 0.8 * MSOL;
  geo.m_sec = 0.4 * MSOL;
  geo.period = 3.2 * 3600;
  geo.tstar = 40000;
  geo.twind = 40000;
  geo.wind_mdot = 1.e-9 * MSOL / YR;

  geo.ioniz_mode = IONMODE_ML93;	/* default is on the spot and find the best t */
  geo.line_mode = 3;		/* default is escape probabilites */

  geo.star_radiation = 1;	/* 1 implies star will radiate */
  geo.disk_radiation = 1;	/* 1 implies disk will radiate */
  geo.bl_radiation = 0;		/*1 implies boundary layer will radiate */
  geo.wind_radiation = 0;	/* 1 implies wind will radiate */

  geo.disk_type = 1;		/*1 implies existence of a disk for purposes of absorption */
  geo.diskrad = 2.4e10;
  geo.disk_mdot = 1.e-8 * MSOL / YR;

  geo.t_bl = 100000.;


  strcpy (geo.atomic_filename, "data/standard77");
  strcpy (geo.fixed_con_file, "none");

  // Note that geo.model_list is initialized through get_spectype 


  return (0);
}

/*
Perform some simple checks on the photon distribution just produced.

History:
	01	ksl	Removed from main routine
	02jul	ksl	Loosened frequency limits to reflect the
			fact that in some cases, e.g. those in
			which the photon distribution has been split
			into small energy segments, Doppler shifts
			move photons out of that region.
	08mar	ksl	Updated slightly, ane eliminated any frequency
			checks photons generated by macro atoms since
			these often get out of range.
	090124	ksl	Modified slightly to reduce output if all
			is OK and if not debugging

*/
int
photon_checks (p, freqmin, freqmax, comment)
     char *comment;
     PhotPtr p;
     double freqmin, freqmax;
{
  int nnn, nn;
//  double lum_ioniz;  //NSH 16/2/2011 These are now declared externally to allow python to see them
//  int n_ioniz;
  int nlabel;

  geo.n_ioniz = 0;
  geo.lum_ioniz = 0.0;
  nnn = 0;
  nlabel = 0;


  /* Next two lines are to allow for fact that photons generated in
   * a frequency range may be Doppler shifted out of that range, especially
   * if they are disk photons generated right up against one of the frequency
   * limits
   * 04aug--ksl-increased limit from 0.02 to 0.03, e.g from 6000 km/s to 9000 km/s
   * 11apr--NSH-decreased freqmin to 0.4, to take account of double redshifted photons.
   * shift.
   */

  Debug ("photon_checks: %s\n", comment);

  freqmax *= (1.8);
  freqmin *= (0.6);
  for (nn = 0; nn < NPHOT; nn++)
    {
      p[nn].np = nn;		/*  NSH 13/4/11 This is a line to populate the new internal photon pointer */
      if (H * p[nn].freq > ion[0].ip)
	{
	  geo.lum_ioniz += p[nn].w;
	  geo.n_ioniz += p[nn].w / (H * p[nn].freq);
	}
      if (sane_check (p[nn].freq) != 0 || sane_check (p[nn].w))
	{
	  if (nlabel == 0)
	    {
	      Error
		("photon_checks: nphot  origin  freq     freqmin    freqmax\n");
	      nlabel++;
	    }
	  Error
	    ("photon_checks:sane_check %6d %5d %10.4e %10.4e %10.4e %5d w %10.4e \n",
	     nn, p[nn].origin, p[nn].freq, freqmin, freqmax, p[nn].w);
	  p[nn].freq = freqmax;
	  nnn++;
	}
      if (p[nn].origin < 10 && (p[nn].freq < freqmin || freqmax < p[nn].freq))
	{
	  if (nlabel == 0)
	    {
	      Error
		("photon_checks: nphot  origin  freq     freqmin    freqmax\n");
	      nlabel++;
	    }
	  Error
	    ("photon_checks: %6d %5d %10.4e %10.4e %10.4e freq out of range\n",
	     nn, p[nn].origin, p[nn].freq, freqmin, freqmax);
	  p[nn].freq = freqmax;
	  nnn++;
	}
      if (nnn > 100)
	{
	  Error
	    ("photon_checks: Exiting because too many bad photons generated\n");
	  exit (0);
	}
    }
  Log ("NSH Geo.n_ioniz=%e\n", geo.n_ioniz);

  if (nnn == 0)
    Debug ("photon_checks: All photons passed checks successfully\n");

  return (0);
}


/***********************************************************
                                       Space Telescope Science Institute

 Synopsis:
	Generalized routine to get the spectrum type and read the model files 
Arguments:		

Returns:
 
Description:	

		
Notes:

	The routine is slightly dangerous in the sense that if assumes that
	rdint always wants 0 for BB, models for 1, and 2 for uniform.  If
	we were to add another internally generated spectrum type one would
	have to carefull consider how to do this.  

	For models we have to handle two cases:
		A new model.  Here we want to start with a default value and
			to keep track of what was entered since it is likely
			we will want that together
		The continuation of an old model.  Here we need to expect the
			same choices as previously
081026 - Actual routine is still a mess.  
		* yesno is a statment of whether the component exists
		* question is really tightly associted with the way the program is 
		written
		* The progam returns the component type two ways, on through the call
		* and the other through the return.  It ssems like one would do.:




History:
	080518	ksl	Coded as part of effort to make models restart more
			easily, but also simplifies some of the code
        121025  nsh	added a mode for power law

**************************************************************/


char get_spectype_oldname[LINELENGTH] = "data/kurucz91.ls";	/*This is to assure that we read model lists in the same order everytime */
int get_spectype_count = 0;
int
get_spectype (yesno, question, spectype)
     int yesno;
     char *question;
     int *spectype;
{
  char model_list[LINELENGTH];
  int stype;
  int get_models ();		// Note: Needed because get_models cannot be included in templates.h
  if (yesno)
    {
      // First convert the spectype to the way the questionis supposed to be answered
      if (*spectype == SPECTYPE_BB || *spectype == SPECTYPE_NONE)
	stype = 0;
      else if (*spectype == SPECTYPE_UNIFORM)
	stype = 2;
      else if (*spectype == SPECTYPE_POW)
	stype = 3;
      else
	stype = 1;
      /* Now get the response */
      rdint (question, &stype);
      /* Now convert the response back to the values which python uses */
      if (stype == 0)
	*spectype = SPECTYPE_BB;	// bb
      else if (stype == 2)
	*spectype = SPECTYPE_UNIFORM;	// uniform
      else if (stype == 3)
	*spectype = SPECTYPE_POW;	// power law
      else if (stype == 4)
	*spectype = SPECTYPE_CL_TAB;
      else
	{
	  if (geo.wind_type == 2)
	    {			// Continuing an old model
	      strcpy (model_list, geo.model_list[get_spectype_count]);
	    }
	  else
	    {			// Starting a new model
	      strcpy (model_list, get_spectype_oldname);
	    }
	  rdstr ("Model_file", model_list);
	  get_models (model_list, 2, spectype);
	  strcpy (geo.model_list[get_spectype_count], model_list);	// Copy it to geo 
	  strcpy (get_spectype_oldname, model_list);	// Also copy it back to the old name
	  get_spectype_count++;
	}
    }
  else
    {
      *spectype = SPECTYPE_NONE;	// No radiation
    }

  return (*spectype);
}


/***********************************************************
                                       Space Telescope Science Institute

 Synopsis:
	The next couple of routines are for recording information about photons/energy impinging
	on the disk, which is stored in a disk structure called qdisk.

	qdisk_init() just initializes the structure (once the disk structue has been initialized.

	qdisk_save records the results in a file

Arguments:		

Returns:
 
Description:	

		
Notes:



History:
	04mar	ksl	add section to dump heating of disk.  
 			Factor of 2 in area calculation reflects
 			fact that disk has two sides
	04dec	ksl	created variable ztot so fractional heating
			is correct if multiple subcyles
	080519	ksl	60a - Added code to calculate the irradiation of the disk
			in terms of t and w.  This should help to monitor the effect
			of irradiation on the disk

**************************************************************/


int
qdisk_init ()
{
  int n;
  for (n = 0; n < NRINGS; n++)
    {
      qdisk.r[n] = disk.r[n];
      qdisk.t[n] = disk.t[n];
      qdisk.g[n] = disk.g[n];
      qdisk.v[n] = disk.v[n];
      qdisk.heat[n] = 0.0;
      qdisk.nphot[n] = 0;
      qdisk.nhit[n] = 0;
      qdisk.w[n] = 0;
      qdisk.ave_freq[n] = 0;
      qdisk.t_hit[0] = 0;
    }
  return (0);
}

int
qdisk_save (diskfile, ztot)
     char *diskfile;
     double ztot;
{
  FILE *qptr;
  int n;
  double area, theat;
  qptr = fopen (diskfile, "w");
  fprintf (qptr,
	   "# r       zdisk     t_disk     heat      nhit nhit/nemit  t_heat    t_irrad  W_irrad\n");
  for (n = 0; n < NRINGS; n++)
    {
      area =
	(2. * PI *
	 (qdisk.r[n + 1] * qdisk.r[n + 1] - qdisk.r[n] * qdisk.r[n]));
      theat = qdisk.heat[n] / area;
      theat = pow (theat / STEFAN_BOLTZMANN, 0.25);	// theat is temperature if no internal energy production
      if (qdisk.nhit[n] > 0)
	{

	  qdisk.ave_freq[n] /= qdisk.heat[n];
	  qdisk.t_hit[n] = H * qdisk.ave_freq[n] / (BOLTZMANN * 3.832);	// Basic conversion from freq to T
	  qdisk.w[n] =
	    qdisk.heat[n] / (4. * PI * STEFAN_BOLTZMANN * area *
			     qdisk.t_hit[n] * qdisk.t_hit[n] *
			     qdisk.t_hit[n] * qdisk.t_hit[n]);
	}

      fprintf (qptr,
	       "%8.3e %8.3e %8.3e %8.3e %5d %8.3e %8.3e %8.3e %8.3e\n",
	       qdisk.r[n], zdisk (qdisk.r[n]), qdisk.t[n],
	       qdisk.heat[n], qdisk.nhit[n],
	       qdisk.heat[n] * NRINGS / ztot, theat, qdisk.t_hit[n],
	       qdisk.w[n]);
    }

  fclose (qptr);
  return (0);
}



/***********************************************************
	Space Telescope Science Institute

Synopsis:
	Stuart's routine to read a non-standard disk profile
	for YSO effort

Arguments:		

Returns:
 
Description:	

		
Notes:
	Originally part of main routine; moved to separate routine
	by ksl sometime in the fall of 08



History:

**************************************************************/

int
read_non_standard_disk_profile (tprofile)
     char *tprofile;
{

  FILE *fopen (), *fptr;
  int n;
  float dumflt1, dumflt2;
  int dumint;

  if ((fptr = fopen (tprofile, "r")) == NULL)
    {
      Error ("Could not open filename %s\n", tprofile);
      exit (0);
    }

  fscanf (fptr, "%d\n", &dumint);
  blmod.n_blpts = dumint;
  for (n = 0; n < blmod.n_blpts; n++)
    {
      fscanf (fptr, "%g %g", &dumflt1, &dumflt2);
      blmod.r[n] = dumflt1 * 1.e11;
      blmod.t[n] = dumflt2 * 1.e3;
    }

  fclose (fptr);

  return (0);
}


/***********************************************************
				University of Southampton

Synopsis:
	init_advanced_modes simply initialises the set of 
	advanced modes stored in the modes structure to a 
	default value. For now, this is 0 (off).

Arguments:	
    none	

Returns:
    just initialises modes which is declared in python.h
 
Description:	
	
Notes:
    see #111 and #120

History:
    1410 -- JM -- Coded
**************************************************************/


int init_advanced_modes()
{ 
  modes.iadvanced = 0;                // this is controlled by the -d flag, global mode control.
  modes.save_cell_stats = 0;          // want to save photons statistics by cell
  modes.ispy = 0;                 	  // want to use the ispy function
  modes.keep_ioncycle_windsaves = 0;  // want to save wind file each ionization cycle
  modes.track_resonant_scatters = 0;  // want to track resonant scatters
  modes.save_extract_photons = 0;     // we want to save details on extracted photons
  modes.print_windrad_summary = 0;    // we want to print the wind rad summary each cycle
  modes.adjust_grid = 0;              // the user wants to adjust the grid scale
  modes.diag_on_off = 0;              // extra diagnostics
  modes.use_debug = 0;
  modes.print_dvds_info = 0;          // print out information on velocity gradients
  write_atomicdata = 0;               // print out summary of atomic data 
  modes.quit_after_inputs = 0;		  // testing mode which quits after reading in inputs
  //note this is defined in atomic.h, rather than the modes structure 


  modes.keep_photoabs = 1;			  // keep photoabsorption in final spectrum

  return (0);
}<|MERGE_RESOLUTION|>--- conflicted
+++ resolved
@@ -308,100 +308,8 @@
 
   /* Parse the command line. Get the root. create files.diagfolder + diagfiles */
 
-<<<<<<< HEAD
+
   restart_stat = parse_command_line (argc, argv);
-=======
-  if (argc == 1)
-    {
-      printf ("Input file (interactive=stdin):");
-      fgets (dummy, LINELENGTH, stdin);
-      get_root (root, dummy);
-      strcpy (diagfile, root);
-      strcat (diagfile, ".diag");
-    }
-  else
-    {
-
-      for (i = 1; i < argc; i++)
-	{
-
-	  if (strcmp (argv[i], "-h") == 0)
-	    {
-	      help ();
-	    }
-	  else if (strcmp (argv[i], "-r") == 0)
-	    {
-	      Log ("Restarting %s\n", root);
-	      restart_stat = 1;
-	    }
-	  else if (strcmp (argv[i], "-t") == 0)
-	    {
-	      if (sscanf (argv[i + 1], "%lf", &time_max) != 1)
-		{
-		  Error ("python: Expected time after -t switch\n");
-		  exit (0);
-		}
-	      i++;
-
-	    }
-	  else if (strcmp (argv[i], "-v") == 0)
-	    {
-	      if (sscanf (argv[i + 1], "%d", &verbosity) != 1)
-		{
-		  Error ("python: Expected verbosity after -v switch\n");
-		  exit (0);
-		}
-	      Log_set_verbosity (verbosity);
-	      i++;
-
-	    }
-	  else if (strcmp (argv[i], "-e") == 0)
-	    {
-	      if (sscanf (argv[i + 1], "%d", &time_to_quit) != 1)
-		{
-		  Error ("python: Expected max errors after -e switch\n");
-		  exit (0);
-		}
-	      Log_quit_after_n_errors (time_to_quit);
-	      i++;
-
-	    }
-	  else if (strcmp (argv[i], "-d") == 0)
-	  {
-		modes.iadvanced = 1;
-	  	i++;
-	  }		
-	  else if (strcmp (argv[i], "-i") == 0)
-      {
-        modes.quit_after_inputs = 1;
-      }
-	  else if (strncmp (argv[i], "-", 1) == 0)
-	    {
-	      Error ("python: Unknown switch %s\n", argv[i]);
-	      help ();
-	    }
-	}
-
-
-
-      /* The last command line variable is always the .pf file */
-
-      strcpy (dummy, argv[argc - 1]);
-      get_root (root, dummy);
-
-  /* This completes the parsing of the command line */
-
-      /* JM130722 we now store diag files in a subdirectory if in parallel*/
-      /* ksl - I believe this is created in all cases, and that is what we want */
-
-      sprintf(diagfolder,"diag_%s/",root);
-      mkdir(diagfolder, 0777);
-      strcpy (diagfile,diagfolder);
-      sprintf(dummy,"_%d.diag",my_rank);	
-      strcat (diagfile, root);
-      strcat (diagfile, dummy);
->>>>>>> 3e6cfd21
-
 
 
   /* 0811 - ksl - If the restart flag has been set, we check to see if a windsave file exists.  If it doues we will 
@@ -1051,10 +959,7 @@
   else
     cpar ("python.pf");
 
-<<<<<<< HEAD
-
-=======
->>>>>>> 3e6cfd21
+
   /* OK all inputs have been obtained at this point and the inputs have been copied to "mod.pf" or "python.pf" */
   /* JM 1502 -- if we have used the -i flag we want to quit after inputs as we were just testing readin */
   if (modes.quit_after_inputs)
