--- conflicted
+++ resolved
@@ -624,139 +624,9 @@
     get_bl_and_agn_params (lstar);
 
 
-<<<<<<< HEAD
+
     /* Describe the Compton torus */
     geo.compton_torus=0;
-=======
-//OLD 130622      if (geo.bl_radiation )    Change made to allow a power law boundary layer
-      if (geo.bl_radiation &&  geo.bl_ion_spectype != SPECTYPE_POW)  
-	{
-	  xbl = geo.lum_bl = 0.5 * G * geo.mstar * geo.disk_mdot / geo.rstar;
-
-	  rddoub ("lum_bl(ergs/s)", &geo.lum_bl);
-	  Log ("OK, the bl lum will be about %.2e the disk lum\n",
-	       geo.lum_bl / xbl);
-	  rddoub ("t_bl", &geo.t_bl);
-	}
-      else
-	{
-	  geo.lum_bl = 0;
-	  geo.t_bl = 0;
-	}
-
-/* Describe the agn */
-
-      if (geo.agn_radiation && geo.system_type == SYSTEM_TYPE_AGN)	/* This peculiar line is to enamble us to add a star with a power law component */
-	{
-	  xbl = geo.lum_agn = 0.5 * G * geo.mstar * geo.disk_mdot / geo.r_agn;
-
-	  /* If there is no disk, initilize geo.lum to the luminosity of a star */
-	  if (geo.disk_type==0) {
-		  geo.lum_agn=lstar;
-	  }
-
-	  // At present we have set geo.r_agn = geo.rstar, and encouraged the user
-	  // set the default for the radius of the BH to be 6 R_Schwartschild.
-	  // rddoub("R_agn(cm)",&geo.r_agn);
-
-	  rddoub ("lum_agn(ergs/s)", &geo.lum_agn);
-	  Log ("OK, the agn lum will be about %.2e the disk lum\n",
-	       geo.lum_agn / xbl);
-	  geo.alpha_agn = (-1.5);
-	  rddoub ("agn_power_law_index", &geo.alpha_agn);
-
-      /* JM 1502 -- lines to add a low frequency power law cutoff. accessible
-       only in advanced mode. default is zero which is checked before we call photo_gen_agn */
-      geo.pl_low_cutoff = 0.0;	
-	  if (modes.iadvanced)
-	  	rddoub ("agn_power_law_cutoff", &geo.pl_low_cutoff);
-
-/* Computes the constant for the power law spectrum from the input alpha and 2-10 luminosity. 
-This is only used in the sim correction factor for the first time through. 
-Afterwards, the photons are used to compute the sim parameters. */
-
-	  geo.const_agn =
-	    geo.lum_agn /
-	    (((pow (2.42e18, geo.alpha_agn + 1.)) -
-	      pow (4.84e17, geo.alpha_agn + 1.0)) / (geo.alpha_agn + 1.0));
-	  Log ("AGN Input parameters give a power law constant of %e\n",
-	       geo.const_agn);
-
-	  if (geo.agn_ion_spectype == SPECTYPE_CL_TAB)	/*NSH 0412 - option added to allow direct comparison with cloudy power law table option */
-	    {
-	      geo.agn_cltab_low = 1.0;
-	      geo.agn_cltab_hi = 10000;
-	      rddoub ("low_energy_break(ev)", &geo.agn_cltab_low);	/*lo frequency break - in ev */
-	      rddoub ("high_energy_break(ev)", &geo.agn_cltab_hi);
-	      geo.agn_cltab_low_alpha = 2.5;	//this is the default value in cloudy
-	      geo.agn_cltab_hi_alpha = -2.0;	//this is the default value in cloudy
-	    }
-	}
-      else if (geo.agn_radiation)  /* We want to add a power law to something other than an AGN */
-	{
-	  xbl = geo.lum_agn = 0.5 * G * geo.mstar * geo.disk_mdot / geo.r_agn;
-
-	  // At present we have set geo.r_agn = geo.rstar, and encouraged the user
-	  // set the default for the radius of the BH to be 6 R_Schwartschild.
-	  // rddoub("R_agn(cm)",&geo.r_agn);
-
-	  rddoub ("lum_agn(ergs/s)", &geo.lum_agn);
-	  Log ("OK, the agn lum will be about %.2e the disk lum\n",
-	       geo.lum_agn / xbl);
-	  geo.alpha_agn = (-1.5);
-	  rddoub ("agn_power_law_index", &geo.alpha_agn);
-
-      /* JM 1502 -- lines to add a low frequency power law cutoff. accessible
-       only in advanced mode. default is zero which is checked before we call photo_gen_agn */
-      geo.pl_low_cutoff = 0.0;	
-	  if (modes.iadvanced)
-	  	rddoub ("agn_power_law_cutoff", &geo.pl_low_cutoff);
-
-/* Computes the constant for the power law spectrum from the input alpha and 2-10 luminosity. 
-This is only used in the sim correction factor for the first time through. 
-Afterwards, the photons are used to compute the sim parameters. */
-
-	  geo.const_agn =
-	    geo.lum_agn /
-	    (((pow (2.42e18, geo.alpha_agn + 1.)) -
-	      pow (4.84e17, geo.alpha_agn + 1.0)) / (geo.alpha_agn + 1.0));
-	  Log ("AGN Input parameters give a power law constant of %e\n",
-	       geo.const_agn);
-
-	  if (geo.agn_ion_spectype == SPECTYPE_CL_TAB)	/*NSH 0412 - option added to allow direct comparison with cloudy power law table option */
-	    {
-	      geo.agn_cltab_low = 1.0;
-	      geo.agn_cltab_hi = 10000;
-	      rddoub ("low_energy_break(ev)", &geo.agn_cltab_low);	/*lo frequency break - in ev */
-	      rddoub ("high_energy_break(ev)", &geo.agn_cltab_hi);
-	      geo.agn_cltab_low_alpha = 2.5;	//this is the default value in cloudy
-	      geo.agn_cltab_hi_alpha = -2.0;	//this is the default value in cloudy
-	    }
-	}
-      else
-	{
-	  geo.r_agn = 0.0;
-	  geo.lum_agn = 0.0;
-	  geo.alpha_agn = 0.0;
-	  geo.const_agn = 0.0;
-	}
-
-/* Describe the Compton torus */
-
-/* 70b - ksl - 1108067 - Here we add parameters for the compton torus or blocking region 
-*
-* Note that the whole flow of this may be a bit odd as it seems as if we have to keep checking for whether
-* we are modelling an agn
-*
-* Note that these calls need to precede the calls below, because we want to keep the compton torus  ???
-* inside the actual wind, or at least that's what ksl believes on 110809.  ???
-*/
-
-/* 140907: ksl - I have effectively commented out any consideration of the compton_torus because it is not
- * debugged.  But one can continue debugging it by setting the DEBUG variatble to true 
- */
-      geo.compton_torus=0;
->>>>>>> 0f7c961a
 
     /* JM 1411 -- we only ask about the Torus if we've used the -d flag */
     if (modes.iadvanced)
