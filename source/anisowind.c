
/***********************************************************/
/** @file  anisowind.c
 * @author ksl
 * @date   March, 2018
 *
 * @brief  Routines to implement anisotropic scattering in
 * the wind
 *
 *
 * Python supports two ways to determine a new photon
 * direction when a photon scatters in thie wind.  These
 * include 
 *
 * * SCATTER_MODE_ISOTROPIC -isotropic scattering (randvec),
 * * SCATTER_MODE_THERMAL - thermally-broadened anisotropic scattering
 * (randwind_thermal_trapping).
 *
 ***********************************************************/

#include <stdio.h>
#include <stdlib.h>
#include <math.h>

#include "atomic.h"
#include "python.h"


/**********************************************************/
/**
 * @brief the routine which chooses
 *   a new anisotropic direction in geo.scatter_mode = SCATTER_MODE_THERMAL
 *
 * @param [in,out] PhotPtr  p   The photon being scattered
 * @param [out] int *  nnscat   The number of times the photon
 * scattered internally before escaping the local scattering region
 *
 * @return     0 for success. Also modifies the photon ptr p
 *   to reflect new direction (p->lmn), and nnscat, which
 *   should be copied to the photon structure after calling
 *   this routine.
 *
 * @details
 * This routine uses a rejection method to choose a direction
 * so that the probability distribution of directions generated
 * reflects the probability of escape along each direction in accordance
 * with the sobolev optical depth.
 *
 * ### Notes ###
 * The resonance that caused the scatter must be stored in the
 * photon bundle.
 *
 * The name of the routine is something of a misnomer. Pure
 * sobolev optical depths are used.  The temperature in the
 * cell does not come into the calculation.
 *
 * 1904 - ksl - In certain situations, see issue #505, the photon can
 * get trapped in the while loop.  To prevent his from hanging
 * the routine bails after NSCAT_MAX trips through the while loop
 * and chooses the direction with the lowest tau it has found. 
 * From a physics perspective, this is not an ideal treatment of
 * the problem ans so if this occurs a lot of times, something
 * better needs to be done.
 **********************************************************/

#define NSCAT_MAX 10000


int
randwind_thermal_trapping (p, nnscat)
     PhotPtr p;
     int *nnscat;
{
  double tau_norm, p_norm;
  double tau, dvds, z, ztest;
  double z_prime[3], z_min[3];
  int nscat;
  double tau_min = VERY_BIG;
  double dvds_max;
  WindPtr one;

  /* find the wind pointer for the photon */
  one = &wmain[p->grid];

  /* we want to normalise our rejection method by the escape
     probability along the vector of maximum velocity gradient.
     First find the sobolev optical depth along that vector 

     PNORM_FUDGE_FACTOR is a bandaide to address #815.  It should
     not be the final solution
   */


  dvds_max = PNORM_FUDGE_FACTOR * get_dvds_max (p);
//OLD  dvds_max = get_dvds_max (p);
  tau_norm = sobolev (one, p->x, -1.0, lin_ptr[p->nres], dvds_max);

  /* then turn into a probability. Note that we take account of
     this in trans_phot before calling extract */
  p_norm = p_escape_from_tau (tau_norm);

  /* Throw error if p_norm is 0 */
  if (p_norm <= 0)
    Error ("randwind_thermal_trapping: p_norm is %8.4e in cell %i", p_norm, one->nplasma);

  ztest = 1.0;
  z = 0.0;

  /* JM 1406 -- we increment nnscat here, and it is recorded in the photon
     structure. This is done because we actuall have to multiply the photon weight
     by 1/mean escape probability- which is nnscat. this is done in trans_phot.c
     before extract is called.
   */
  *nnscat = *nnscat - 1;
  nscat = 0;

  /* rejection method loop, which chooses direction and also calculated nnscat */
  while (ztest > z && nscat < NSCAT_MAX)
  {
    *nnscat = *nnscat + 1;
    randvec (z_prime, 1.0);
    stuff_v (z_prime, p->lmn);


    /* generate random number, normalised by p_norm as dvds_max is worked out with a sample of directions) */
    ztest = random_number (0.0, 1.0) * p_norm;

    dvds = dvwind_ds_cmf (p);

    if (dvds > dvds_max)
    {
<<<<<<< HEAD
      Error_silent ("randwind_thermal trapping: dvds (%e) > dvds_max (%e) ratio %e in grid %d at %e %e %e\n",
                    dvds, dvds_max, dvds / dvds_max, p->grid, p->x[0], p->x[1], p->x[2]);
=======
//      Error ("randwind_thermal trapping: dvds (%e) > dvds_max (%e) ratio %e in grid %d at %e %e %e\n",
//             dvds, dvds_max, dvds / dvds_max, p->grid, p->x[0], p->x[1], p->x[2]);
>>>>>>> 036f5b14
    }
    tau = sobolev (one, p->x, -1.0, lin_ptr[p->nres], dvds);

    if (tau < tau_min)
    {
      stuff_v (z_prime, z_min);
      tau_min = tau;
    }

    z = p_escape_from_tau (tau);        /* probability to see if it escapes in that direction */

    nscat++;
  }

  if (nscat == NSCAT_MAX)
  {
    stuff_v (z_min, p->lmn);    // copy to photon pointer
    Error_silent
      ("rand_wind_thermal_trapping: photon had more than  %d internal scatters in cell %d at %e %e %e with p_norm %e zmin %e tau_min %e\n",
       nscat, p->grid, p->x[0], p->x[1], p->x[2], p_norm, z, tau_min);
  }

  return (0);
}<|MERGE_RESOLUTION|>--- conflicted
+++ resolved
@@ -129,13 +129,8 @@
 
     if (dvds > dvds_max)
     {
-<<<<<<< HEAD
-      Error_silent ("randwind_thermal trapping: dvds (%e) > dvds_max (%e) ratio %e in grid %d at %e %e %e\n",
-                    dvds, dvds_max, dvds / dvds_max, p->grid, p->x[0], p->x[1], p->x[2]);
-=======
-//      Error ("randwind_thermal trapping: dvds (%e) > dvds_max (%e) ratio %e in grid %d at %e %e %e\n",
-//             dvds, dvds_max, dvds / dvds_max, p->grid, p->x[0], p->x[1], p->x[2]);
->>>>>>> 036f5b14
+      Error ("randwind_thermal trapping: dvds (%e) > dvds_max (%e) ratio %e in grid %d at %e %e %e\n",
+             dvds, dvds_max, dvds / dvds_max, p->grid, p->x[0], p->x[1], p->x[2]);
     }
     tau = sobolev (one, p->x, -1.0, lin_ptr[p->nres], dvds);
 
@@ -153,7 +148,7 @@
   if (nscat == NSCAT_MAX)
   {
     stuff_v (z_min, p->lmn);    // copy to photon pointer
-    Error_silent
+    Error
       ("rand_wind_thermal_trapping: photon had more than  %d internal scatters in cell %d at %e %e %e with p_norm %e zmin %e tau_min %e\n",
        nscat, p->grid, p->x[0], p->x[1], p->x[2], p_norm, z, tau_min);
   }
