--- conflicted
+++ resolved
@@ -204,18 +204,10 @@
   }
   else if (mode == 2)           //blackbody mode
   {
-<<<<<<< HEAD
-    fmaxtemp = xtop->freq[xtop->np - 1]; //Set the maximum frequency temporarily to the maximum cross section frequency
-    fmax = check_fmax(fmaxtemp, xplasma->t_r);  /*Check that the requested maximum frequency is sensible - if it is way
-		 off the end of the wien tail then the integration can fail - reset if necessary.*/
-
-    if (fthresh > fmax)  //The threshold for PI is above the maximum frequency of the radiation
-=======
     fmaxtemp = xtop->freq[xtop->np - 1];        //Set the maximum frequency temporarily to the maximum cross section frequency
     fmax = check_fmax (fmaxtemp, xplasma->t_r); /*Check that the requested maximum frequency is sensible - if it is way
                                                    off the end of the wien tail then the integration can fail - reset if necessary. */
     if (fthresh > fmax)         //The threshold for PI is above the maximum frequency of the radiation
->>>>>>> c54bcc0f
     {
       pi_rate = 0.0;
     }
