# This is the makefile for the python related programs
#
# usage      make [CC=...] [D] python
# 			 make [CC=...] [D] all to remake all of the routines, and assure they
# 			 					are properly indented.
#
# Adding D causes the routine to be run in a way that profiling and ddd can be used.
# Otherwise the run will be optimized to run as fast as possible. CC is an option to choose
# a different compiler other than mpicc.
#


#MPICC is now default compiler
CC = mpicc
# CC = gcc	can use GCC either from command line or by uncommenting this
FC = g77
# FC = gfortran
# speciify any extra compiler flags here
EXTRA_FLAGS =
LDFLAGS =


# Check a load of compiler options
# This is mostly to address GitHub issues #100
ifeq (mpicc, $(CC))
	# you're using mpicc, so we'll compile with the DMPI_ON flag
	MPI_FLAG = -DMPI_ON

	# check what underlying compiler mpi is using, and the version
	# we'll use this to print to the user and also to do some checks
	MPI_COMPILER := $(shell mpicc --showme:command)
	COMPILER_VERSION := $(shell expr `'$(CC)' -dumpversion`)
	COMPILER_PRINT_STRING = Compiling with mpicc wrapper, for compiler $(MPI_COMPILER) $(COMPILER_VERSION)

	# if it's gcc we want to check if the version is 4.8 or later
	# if it is then we'll disable aggressive loop optimizations, see #100
	ifeq (gcc, $(MPI_COMPILER))
		GCCVERSIONGTEQ4 := $(shell expr `gcc -dumpversion | cut -f1-2 -d.` \>= 4.8)
		ifeq ("$(GCCVERSIONGTEQ4)", "1")
			EXTRA_FLAGS += -fno-aggressive-loop-optimizations 	# add the flag to EXTRA_FLAGS
			COMPILER_PRINT_STRING += with -fno-aggressive-loop-optimizations
		endif
	endif

else ifeq (gcc, $(CC))
	# no mpicc,
	MPI_FLAG =

	# check the version
	# we'll use this to print to the user and also to do some checks
	COMPILER_VERSION := $(shell expr `gcc -dumpversion`)

	# if it's gcc we want to check if the version is 4.8 or later
	# if it is then we'll disable aggressive loop optimizations, see #100
	GCCVERSIONGTEQ4 := $(shell expr `gcc -dumpversion | cut -f1-2 -d.` \>= 4.8)
	COMPILER_PRINT_STRING = Compiling with $(CC) $(COMPILER_VERSION)
	ifeq ("$(GCCVERSIONGTEQ4)", "1")
		EXTRA_FLAGS += -fno-aggressive-loop-optimizations
		COMPILER_PRINT_STRING += with -fno-aggressive-loop-optimizations
	endif
else	# you must be using clang or icc
	MPI_FLAG =

	# check the version we'll use this to print to the user
	COMPILER_VERSION = $(shell expr `$(CC) -dumpversion`)
	COMPILER_PRINT_STRING = Compiling with $(CC) $(COMPILER_VERSION)
endif

# this command finds out how many files with uncommitted changes there are
GIT_DIFF_STATUS := $(shell expr `git status --porcelain 2>/dev/null| grep "^ M" | wc -l`)
GIT_COMMIT_HASH := $(shell expr `git rev-parse HEAD`)



INCLUDE = ../include
LIB = ../lib
BIN = ../bin

ifeq (D,$(firstword $(MAKECMDGOALS)))
# use pg when you want to use gprof the profiler
# to use profiler make with arguments "make D python"
# this can be altered to whatever is best
	CFLAGS = -g -pg -Wall $(EXTRA_FLAGS) -I$(INCLUDE)  $(MPI_FLAG)
	FFLAGS = -g -pg
	PRINT_VAR = DEBUGGING, -g -pg -Wall flags
else
# Use this for large runs
	CFLAGS = -O3 -Wall $(EXTRA_FLAGS) -I$(INCLUDE)  $(MPI_FLAG)
	FFLAGS =
	PRINT_VAR = LARGE RUNS, -03 -Wall flags
endif



# next line for debugging when concerned about memory problems and duma installed in python directory
# LDFLAGS= -L$(LIB)  -lm -lkpar  -lgslcblas ../duma_2_5_3/libduma.a -lpthread
# next line if you want to use kpar as a library, rather than as source below
# LDFLAGS= -L$(LIB)  -lm -lkpar -lcfitsio -lgsl -lgslcblas
LDFLAGS+= -L$(LIB) -lm -lgsl -lgslcblas

#Note that version should be a single string without spaces.

VERSION = 84b

INDENT = yes

startup:
	@echo $(COMPILER_PRINT_STRING)			# prints out compiler information
	@echo 'YOU ARE COMPILING FOR' $(PRINT_VAR)	# tells user if compiling for optimized or debug
	@echo 'MPI_FLAG=' $(MPI_FLAG)
	echo "#define VERSION " \"$(VERSION)\" > version.h
	echo "#define GIT_COMMIT_HASH" \"$(GIT_COMMIT_HASH)\" >> version.h
	echo "#define GIT_DIFF_STATUS" $(GIT_DIFF_STATUS)\ >> version.h

# indent:
# 	@echo $(INDENT_STRING)
# 	$(INDENT_CMD)





indent:
	# Fix indenting, if necessary.
	@if [ $(INDENT) = yes ] ; then  \
	../py_progs/run_indent.py -changed ; \
	fi \


zoo:
	# Fix indenting, if necessary.
	@if [ $(INDENT) = yes ] ; then  ../py_progs/run_indent.py -changed ; fi



foo: foo.o signal.o time.o
	$(CC) ${cfllags} foo.o signal.o time.o ${LDFLAGS}  -o foo


# these are the objects required for compiltion of python
# note that the kpar_source is now separate from this
python_objects = bb.o get_atomicdata.o photon2d.o photon_gen.o parse.o setup_files.o \
		saha.o spectra.o wind2d.o wind.o  vvector.o recipes.o \
		trans_phot.o phot_util.o resonate.o radiation.o \
		wind_updates2d.o windsave.o extract.o cdf.o roche.o random.o \
		stellar_wind.o homologous.o hydro_import.o corona.o knigge.o  disk.o\
		lines.o  continuum.o get_models.o emission.o cooling.o recomb.o diag.o \
		sv.o ionization.o  levels.o gradv.o reposition.o \
		anisowind.o wind_util.o density.o  bands.o time.o \
		matom.o estimators.o wind_sum.o cylindrical.o rtheta.o spherical.o  \
		cylind_var.o bilinear.o gridwind.o partition.o signal.o  \
		agn.o shell_wind.o compton.o zeta.o dielectronic.o \
		spectral_estimators.o matom_diag.o \
		xlog.o rdpar.o direct_ion.o pi_rates.o matrix_ion.o para_update.o \
		setup_star_bh.o setup_domains.o setup_disk.o photo_gen_matom.o macro_gov.o windsave2table_sub.o \
		import.o import_spherical.o import_cylindrical.o import_rtheta.o  \
		reverb.o paths.o setup.o run.o brem.o synonyms.o \
<<<<<<< HEAD
		setup_reverb.o setup_line_transfer.o rdpar_init.o cv.o tau_diag.o \
=======
		setup_reverb.o setup_line_transfer.o rdpar_init.o cv.o import_calloc.o
>>>>>>> 299b413c



# For reasons that are unclear to me.  get_models.c cannot be included in the sources
# Problems ocurr due to the prototypes that are generated.  ksl 160705
python_source= bb.c get_atomicdata.c python.c photon2d.c photon_gen.c parse.c \
		saha.c spectra.c wind2d.c wind.c  vvector.c recipes.c \
		trans_phot.c phot_util.c resonate.c radiation.c setup_files.c \
		wind_updates2d.c windsave.c extract.c cdf.c roche.c random.c \
		stellar_wind.c homologous.c hydro_import.c corona.c knigge.c  disk.c\
		lines.c  continuum.c emission.c cooling.c recomb.c diag.c \
		sv.c ionization.c  levels.c gradv.c reposition.c \
		anisowind.c wind_util.c density.c  bands.c time.c \
		matom.c estimators.c wind_sum.c cylindrical.c rtheta.c spherical.c  \
		cylind_var.c bilinear.c gridwind.c partition.c signal.c  \
		agn.c shell_wind.c compton.c zeta.c dielectronic.c \
		spectral_estimators.c matom_diag.c \
		direct_ion.c pi_rates.c matrix_ion.c para_update.c setup_star_bh.c setup_domains.c \
		setup_disk.c photo_gen_matom.c macro_gov.c windsave2table_sub.c \
		import.c import_spherical.c import_cylindrical.c import_rtheta.c\
		reverb.c paths.c setup.c run.c brem.c synonyms.c \
<<<<<<< HEAD
		setup_reverb.c setup_line_transfer.c cv.c tau_diag.c \

=======
		setup_reverb.c setup_line_transfer.c cv.c import_calloc.c
>>>>>>> 299b413c

#
# kpar_source is now declared separately from python_source so that the file log.h
# can be made using cproto
kpar_source = rdpar.c xlog.c synonyms.c

additional_py_wind_source = py_wind_sub.c py_wind_ion.c py_wind_write.c py_wind_macro.c py_wind.c windsave2table.c windsave2table_sub.c

prototypes:
	cp templates.h templates.h.old
	cproto -I$(INCLUDE) $(python_source) ${additional_py_wind_source} > foo.h
	cp foo.h templates.h
	rm foo.h
	cproto -I$(INCLUDE) $(kpar_source) > log.h
	cproto  -I$(INCLUDE) get_atomicdata.c > atomic_proto.h

python: startup python.o $(python_objects)
	$(CC) ${CFLAGS} python.o $(python_objects) $(kpar_objects) $(LDFLAGS) -o python
	cp $@ $(BIN)/py
	mv $@ $(BIN)/py$(VERSION)
	# Fix indenting, if necessary.
	@if [ $(INDENT) = yes ] ; then  ../py_progs/run_indent.py -changed ; fi


#This line is jsut so you can use make D python for debugging
D:
	@echo 'Debugging Mode'

py_wind_objects = py_wind.o get_atomicdata.o py_wind_sub.o windsave.o py_wind_ion.o \
		emission.o recomb.o wind_util.o  \
		cdf.o random.o recipes.o saha.o \
		stellar_wind.o homologous.o sv.o hydro_import.o corona.o knigge.o  disk.o\
		lines.o vvector.o wind2d.o wind.o  ionization.o  py_wind_write.o levels.o \
		radiation.o gradv.o phot_util.o anisowind.o resonate.o density.o \
		matom.o estimators.o photon2d.o cylindrical.o rtheta.o spherical.o \
		import.o import_spherical.o import_cylindrical.o import_rtheta.o \
		cylind_var.o bilinear.o gridwind.o py_wind_macro.o partition.o \
		spectral_estimators.o shell_wind.o compton.o zeta.o dielectronic.o \
		bb.o rdpar.o xlog.o direct_ion.o diag.o matrix_ion.o \
		pi_rates.o photo_gen_matom.o macro_gov.o \
		time.o reverb.o paths.o synonyms.o cooling.o windsave2table_sub.o \
		rdpar_init.o import_calloc.c



py_wind: startup $(py_wind_objects)
	$(CC) $(CFLAGS) $(py_wind_objects) $(LDFLAGS) -o py_wind
	cp $@ $(BIN)
	mv $@ $(BIN)/py_wind$(VERSION)
	@if [ $(INDENT) = yes ] ; then  ../py_progs/run_indent.py -changed ; fi


table_objects = windsave2table.o windsave2table_sub.o get_atomicdata.o py_wind_sub.o windsave.o py_wind_ion.o \
		emission.o recomb.o wind_util.o  \
		cdf.o random.o recipes.o saha.o \
		stellar_wind.o homologous.o sv.o hydro_import.o corona.o knigge.o  disk.o\
		lines.o vvector.o wind2d.o wind.o  ionization.o  py_wind_write.o levels.o \
		radiation.o gradv.o phot_util.o anisowind.o resonate.o density.o \
		matom.o estimators.o photon2d.o cylindrical.o rtheta.o spherical.o \
		import.o import_spherical.o import_cylindrical.o import_rtheta.o  \
		cylind_var.o bilinear.o gridwind.o py_wind_macro.o partition.o \
		spectral_estimators.o shell_wind.o compton.o zeta.o dielectronic.o \
		bb.o rdpar.o rdpar_init.o xlog.o direct_ion.o diag.o matrix_ion.o \
		pi_rates.o photo_gen_matom.o macro_gov.o reverb.o paths.o time.o synonyms.o \
		cooling.o import_calloc.o


run_indent:
	../py_progs/run_indent.py -all_no_headers


windsave2table: $(table_objects)
	$(CC) $(CFLAGS) $(table_objects) $(LDFLAGS) -o windsave2table
	cp $@ $(BIN)
	mv $@ $(BIN)/windsave2table$(VERSION)
	@if [ $(INDENT) = yes ] ; then  ../py_progs/run_indent.py -changed ; fi


# The next line runs recompiles all of the routines after first cleaning the directory
# all: clean run_indent python windsave2table py_wind
all: clean python windsave2table py_wind indent


FILE = get_atomicdata.o atomic.o

libatomic.a:  get_atomicdata.o atomic.o
	ar ru libatomic.a get_atomicdata.o atomic.o
	ranlib libatomic.a
	mv libatomic.a $(LIB)
	cp atomic.h  $(INCLUDE)



clean :
	rm -f *.o  *~<|MERGE_RESOLUTION|>--- conflicted
+++ resolved
@@ -155,11 +155,8 @@
 		setup_star_bh.o setup_domains.o setup_disk.o photo_gen_matom.o macro_gov.o windsave2table_sub.o \
 		import.o import_spherical.o import_cylindrical.o import_rtheta.o  \
 		reverb.o paths.o setup.o run.o brem.o synonyms.o \
-<<<<<<< HEAD
 		setup_reverb.o setup_line_transfer.o rdpar_init.o cv.o tau_diag.o \
-=======
-		setup_reverb.o setup_line_transfer.o rdpar_init.o cv.o import_calloc.o
->>>>>>> 299b413c
+		import_calloc.o
 
 
 
@@ -181,12 +178,7 @@
 		setup_disk.c photo_gen_matom.c macro_gov.c windsave2table_sub.c \
 		import.c import_spherical.c import_cylindrical.c import_rtheta.c\
 		reverb.c paths.c setup.c run.c brem.c synonyms.c \
-<<<<<<< HEAD
-		setup_reverb.c setup_line_transfer.c cv.c tau_diag.c \
-
-=======
-		setup_reverb.c setup_line_transfer.c cv.c import_calloc.c
->>>>>>> 299b413c
+		setup_reverb.c setup_line_transfer.c cv.c tau_diag.c import_calloc.c
 
 #
 # kpar_source is now declared separately from python_source so that the file log.h
