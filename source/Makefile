--- conflicted
+++ resolved
@@ -147,13 +147,8 @@
 		agn.o shell_wind.o compton.o torus.o zeta.o dielectronic.o \
 		spectral_estimators.o variable_temperature.o matom_diag.o \
 		log.o lineio.o rdpar.o direct_ion.o pi_rates.o matrix_ion.o para_update.o \
-<<<<<<< HEAD
-		setup.o photo_gen_matom.o macro_gov.o \
+		setup.o photo_gen_matom.o macro_gov.o brem.o\
 		reverb.o paths.o
-=======
-		setup.o photo_gen_matom.o macro_gov.o brem.o\
-		reverb.o
->>>>>>> f2fd61d1
 		
 
 
@@ -170,13 +165,8 @@
 		agn.c shell_wind.c compton.c torus.c zeta.c dielectronic.c \
 		spectral_estimators.c variable_temperature.c matom_diag.c \
 		direct_ion.c pi_rates.c matrix_ion.c para_update.c setup.c \
-<<<<<<< HEAD
-		photo_gen_matom.c macro_gov.c \
+		photo_gen_matom.c macro_gov.c brem.c\
 		reverb.c paths.c
-=======
-		photo_gen_matom.c macro_gov.c brem.c\
-		reverb.c
->>>>>>> f2fd61d1
 
 # kpar_source is now declared seaprately from python_source so that the file log.h 
 # can be made using cproto
