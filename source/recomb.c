--- conflicted
+++ resolved
@@ -171,14 +171,11 @@
   if (ion[nion].phot_info > 0)	// it's a topbase record
     gn = config[fb_xtop->nlev].g;
   else if (ion[nion].phot_info == 0)	// it's a VFKY record, so shouldn't really use levels
-<<<<<<< HEAD
-    gn = ion[nion].g;
-=======
   	gn = ion[nion].g;
   else
   	Error("fb_topbase_partial: Did not understand cross-section type %i for ion %i. Setting multiplicity to zero!\n",
   		   ion[nion].phot_info, nion);
->>>>>>> 76989d26
+
 
 
   gion = ion[nion + 1].g;	// Want the g factor of the next ion up
