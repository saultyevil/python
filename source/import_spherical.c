
/***********************************************************/
/** @file  import_spherical.c
 * @author ksl
 * @date   May, 2018
 *
 * @brief
 * General purpose routines for reading in an arbitrary wind model
<<<<<<< HEAD
 * in 1D spherical coordinates
 *
 * The basic data we need to read in are:
 *
 *     i r v_r rho (and optionally T)
 *
 * TODO: this is confusing - what do we mean here?
 * We assume that all of the variables are centered, that is
 * we are not assuming that we are giving rho at the center of
 * a cell, but that r and v_r are at the edges of a cell.
 * This is something that would presumable be easy to change
=======
 * in spherical coordinates.
 *
 * The basic data we need to read in are,
 *
 *     i r v_r mass_rho (and optionally T_r)
 *
 *  where,
 *
 *  * i are the element numbers (increasing outwards)
 *  * r is the radial coordinates
 *  * v_r is the velocity in the radial direction
 *  * mass_rho is the density in cgs units
 *  * T_r is the radiation temperature in Kelvin
 *
 * We assume that all of the physical quantities are centered, that is
 * we are assuming that we are giving mass_rho/T_r at the center of
 * a cell. However, r and v_r should be given at the edges of a cell.
>>>>>>> fcbfea67
 ***********************************************************/

#include <stdio.h>
#include <stdlib.h>
#include <math.h>

#include "atomic.h"
#include "python.h"
#include "import.h"


/**********************************************************/
/**
<<<<<<< HEAD
 * @brief      Read an arbitrary spherically symmetric wind model.
=======
 * @brief      Read an arbitrary wind model in spherical symmetry.
>>>>>>> fcbfea67
 *
 * @param [in out] int     ndom       The domain number for the imported model
 * @param [in out] char *  filename   The file containing the model to import
 * @return                            Always returns 0
 *
 * @details
<<<<<<< HEAD
 * This routine reads in the data and stores it in arrays
 *
 * ### Notes ###
 * The basic data we need to read in are,
=======
 *
 * This routine just reads in the data and stores it in arrays
 *
 * ### Notes ###
>>>>>>> fcbfea67
 *
 * The basic data we need to read in are,
 *
 *     i r v_r mass_rho (and optionally T_r)
 *
 *  where,
 *
<<<<<<< HEAD
 *  * i is the element number (increasing outwards)
 *  * r is the radial coordinate
 *  * v_r is the velocity in the radial direction
 *  * rho is the mass density in cgs units
 *
 * TODO: this is confusing - what do we mean here?
 * We assume that all of the variables are centered, that is
 * we are not assuming that we are giving rho at the center of
 * a cell, but that r and v_r are at the edges of a cell.
 * This is something that would presumable be easy to change
=======
 *  * i are the element numbers (increasing outwards)
 *  * r is the radial coordinates
 *  * v_r is the velocity in the radial direction
 *  * mass_rho is the density in cgs units
 *  * T_r is the radiation temperature in Kelvin
 *
 * We assume that all of the physical quantities are centered, that is
 * we are assuming that we are giving mass_rho/T_r at the center of
 * a cell. However, r and v_r should be given at the edges of a cell.
 *
>>>>>>> fcbfea67
 **********************************************************/

int
import_1d (ndom, filename)
     int ndom;
     char *filename;
{
  FILE *fptr;
<<<<<<< HEAD
  char line[LINELEN];
=======
  char line[LINELENGTH];
>>>>>>> fcbfea67
  int n, icell, ncell;
  double r, v_r, mass_rho, t_r;

  Log ("Reading a 1d model %s\n", filename);

  if ((fptr = fopen (filename, "r")) == NULL)
  {
    Error ("import_1d: No such file\n");
    Exit (0);
  }

  ncell = 0;
<<<<<<< HEAD
  while (fgets (line, LINELEN, fptr) != NULL)
  {
    n = sscanf (line, "%d %le %le %le %le", &icell, &q1, &q2, &q3, &q4);
=======
  while (fgets (line, LINELENGTH, fptr) != NULL)
  {
    n = sscanf (line, " %d %le %le %le %le", &icell, &r, &v_r, &mass_rho, &t_r);
>>>>>>> fcbfea67
    if (n < 4)
    {
      continue;
    }
    else
    {
      import_model_1d.element[ncell] = icell;
      import_model_1d.r[ncell] = r;
      import_model_1d.v_r[ncell] = v_r;
      import_model_1d.mass_rho[ncell] = mass_rho;
      if (n > 4)
      {
        import_model_1d.t_r[ncell] = t_r;
      }
      else
      {
        import_model_1d.t_r[ncell] = DEFAULT_IMPORT_TEMPERATURE;
      }
      ncell++;
    }
  }

  import_model_1d.ncell = ncell;

<<<<<<< HEAD
  xx_1d.ndim = ncell;

  /* Although much of the initialization of zdom can be postponed,
=======
  /* Although much of the initialization of zdom can be postponed
>>>>>>> fcbfea67
   * one has to define mdim and ndim of zdom here, so that the correct
   * number of wind cells will be allocated */

  zdom[ndom].ndim2 = zdom[ndom].ndim = import_model_1d.ncell;
  zdom[ndom].mdim = 1;

  return (0);
}


/* The next section contains routines to make the grids for imported models.

   We make some assumptions here.  We assume that every cell is in the wind.
   and we assume that r refers to the inside edge of the cell.

 * */


/**********************************************************/
/**
 * @brief      Use the imported data to initialize various
 * portions of the Wind and Domain structures
 *
 *
 * @param [out] WindPtr  w   The entire wind
 * @param [in] int  ndom   The domain for the imported model
 * @return     Always returns 0
 *
 * @details
 * This routine initializes the portions of the wind structure
 * using the imported model, specifically those portions having
 * to do with positions.
 *
 * ### Notes ###
 *
 **********************************************************/

int
spherical_make_grid_import (w, ndom)
     WindPtr w;
     int ndom;
{

  int j, n;

  zdom[ndom].wind_rho_min = zdom[ndom].rho_min = 0;
  zdom[ndom].rmin = import_model_1d.r[0];
  zdom[ndom].wind_rho_max = zdom[ndom].zmax = zdom[ndom].rho_max = zdom[ndom].rmax = import_model_1d.r[import_model_1d.ncell - 1];
  zdom[ndom].wind_thetamin = zdom[ndom].wind_thetamax = 0.;

  for (j = 0; j < import_model_1d.ncell; j++)
  {
    n = j + zdom[ndom].nstart;
    w[n].r = import_model_1d.r[j];
    /* Put the radial velocity in v[0] */
    w[n].v[0] = import_model_1d.v_r[j];
  }

  /* Need to define the midpoints of the grid */

  for (j = 0; j < zdom[ndom].ndim; j++)
  {
    n = j + zdom[ndom].nstart;
    if (j < zdom[ndom].ndim - 1)
    {
      w[n].rcen = 0.5 * (w[n].r + w[n + 1].r);
    }
    else
    {
      w[n].rcen = w[n].r * 1.005;
    }
    w[n].x[1] = w[n].xcen[1] = 0.0;
    w[n].x[0] = w[n].x[2] = w[n].r * sin (PI / 4.);
    w[n].xcen[0] = w[n].xcen[2] = w[n].rcen * sin (PI / 4.);
  }

  /* Since we assume all of the cells are in the wind in a spherical wind
   * we can use the standard routine to finish everything off
   */

  spherical_wind_complete (ndom, w);

  return (0);
}


/* The next section calculates velocities.
 * One could follow the zeus_hydro approach of getting those velocities from the original grid.
 * but for consistency with the 2d case we get it by interpolating on values in the cells
 */


/**********************************************************/
/**
 * @brief      The velocity at any position in an imported spherical
 * model
 *
 *
 * @param [in] int  ndom   The domain of the imported model
 * @param [in] double *  x   A position (3d)
 * @param [out] double *  v   The velocity at x
 * @return     The speed at x
 *
 * @details
 *
 * This routine interpolates on the values read in for the
 * imported model to calculate the velocity
 *
 * ### Notes ###
 * Note that v_r is stored in v[0]
 *
 * Not also that In practice this routine is only used to initialize v in
 * wind structure.  This is consistent with the way velocities
 * are treated throughout Python
 *
 **********************************************************/

double
velocity_1d (ndom, x, v)
     int ndom;
     double *x, *v;
{
  double speed;
  double r;
  int nelem, nn, nnn[4];
  double frac[4];
<<<<<<< HEAD

  r = length (x);
=======
>>>>>>> fcbfea67

  r = length (x);
  coord_fraction (ndom, 0, x, nnn, frac, &nelem);

  speed = 0;
  for (nn = 0; nn < nelem; nn++)
  {
    speed += wmain[zdom[ndom].nstart + nnn[nn]].v[0] * frac[nn];
  }

  v[0] = x[0] / r * speed;
  v[1] = x[1] / r * speed;
  v[2] = x[2] / r * speed;

  return (speed);
}




/**********************************************************/
/**
 * @brief      Get the density for an imported spherical model at x
 *
 * @param [in] int  ndom   The domain for the imported model
 * @param [in] double *  x   A position (3d)
 * @return     The mass density in cgs units is returned
 *
 * @details
 * This routine finds rho from the imported model
 * at a position x.  The routine does not interpolate rho, but
 * simply locates the cell associated with x
 *
 *
 * ### Notes ###
 * This routine is really only used to initialize rho in the
 * Plasma structure. In reality, once the Plasma structure is
 * initialized we always interpolate within the plasma structure
 * and do not access the original data.
 *
 * This routine is peculiar because it depends on the assumption
 * that x is the center of the cell.
 *
 **********************************************************/

double
rho_1d (ndom, x)
     int ndom;
     double *x;
{
  double rho = 0;
  double r;
  int n;

  r = length (x);

  n = 0;
  while (r >= import_model_1d.r[n] && n < import_model_1d.ncell)
  {
    n++;
  }
  n--;

  if (n < import_model_1d.ncell)
  {
    rho = import_model_1d.mass_rho[n];
  }
  else
  {
    rho = import_model_1d.mass_rho[import_model_1d.ncell - 1];
  }

  return (rho);
}<|MERGE_RESOLUTION|>--- conflicted
+++ resolved
@@ -6,19 +6,6 @@
  *
  * @brief
  * General purpose routines for reading in an arbitrary wind model
-<<<<<<< HEAD
- * in 1D spherical coordinates
- *
- * The basic data we need to read in are:
- *
- *     i r v_r rho (and optionally T)
- *
- * TODO: this is confusing - what do we mean here?
- * We assume that all of the variables are centered, that is
- * we are not assuming that we are giving rho at the center of
- * a cell, but that r and v_r are at the edges of a cell.
- * This is something that would presumable be easy to change
-=======
  * in spherical coordinates.
  *
  * The basic data we need to read in are,
@@ -36,7 +23,6 @@
  * We assume that all of the physical quantities are centered, that is
  * we are assuming that we are giving mass_rho/T_r at the center of
  * a cell. However, r and v_r should be given at the edges of a cell.
->>>>>>> fcbfea67
  ***********************************************************/
 
 #include <stdio.h>
@@ -50,47 +36,24 @@
 
 /**********************************************************/
 /**
-<<<<<<< HEAD
- * @brief      Read an arbitrary spherically symmetric wind model.
-=======
  * @brief      Read an arbitrary wind model in spherical symmetry.
->>>>>>> fcbfea67
  *
  * @param [in out] int     ndom       The domain number for the imported model
  * @param [in out] char *  filename   The file containing the model to import
  * @return                            Always returns 0
  *
  * @details
-<<<<<<< HEAD
- * This routine reads in the data and stores it in arrays
+ *
+ * This routine just reads in the data and stores it in arrays
  *
  * ### Notes ###
+ *
  * The basic data we need to read in are,
-=======
- *
- * This routine just reads in the data and stores it in arrays
- *
- * ### Notes ###
->>>>>>> fcbfea67
- *
- * The basic data we need to read in are,
  *
  *     i r v_r mass_rho (and optionally T_r)
  *
  *  where,
  *
-<<<<<<< HEAD
- *  * i is the element number (increasing outwards)
- *  * r is the radial coordinate
- *  * v_r is the velocity in the radial direction
- *  * rho is the mass density in cgs units
- *
- * TODO: this is confusing - what do we mean here?
- * We assume that all of the variables are centered, that is
- * we are not assuming that we are giving rho at the center of
- * a cell, but that r and v_r are at the edges of a cell.
- * This is something that would presumable be easy to change
-=======
  *  * i are the element numbers (increasing outwards)
  *  * r is the radial coordinates
  *  * v_r is the velocity in the radial direction
@@ -101,7 +64,6 @@
  * we are assuming that we are giving mass_rho/T_r at the center of
  * a cell. However, r and v_r should be given at the edges of a cell.
  *
->>>>>>> fcbfea67
  **********************************************************/
 
 int
@@ -110,11 +72,7 @@
      char *filename;
 {
   FILE *fptr;
-<<<<<<< HEAD
-  char line[LINELEN];
-=======
   char line[LINELENGTH];
->>>>>>> fcbfea67
   int n, icell, ncell;
   double r, v_r, mass_rho, t_r;
 
@@ -127,15 +85,9 @@
   }
 
   ncell = 0;
-<<<<<<< HEAD
-  while (fgets (line, LINELEN, fptr) != NULL)
-  {
-    n = sscanf (line, "%d %le %le %le %le", &icell, &q1, &q2, &q3, &q4);
-=======
   while (fgets (line, LINELENGTH, fptr) != NULL)
   {
     n = sscanf (line, " %d %le %le %le %le", &icell, &r, &v_r, &mass_rho, &t_r);
->>>>>>> fcbfea67
     if (n < 4)
     {
       continue;
@@ -160,13 +112,7 @@
 
   import_model_1d.ncell = ncell;
 
-<<<<<<< HEAD
-  xx_1d.ndim = ncell;
-
-  /* Although much of the initialization of zdom can be postponed,
-=======
   /* Although much of the initialization of zdom can be postponed
->>>>>>> fcbfea67
    * one has to define mdim and ndim of zdom here, so that the correct
    * number of wind cells will be allocated */
 
@@ -254,8 +200,11 @@
 
 
 /* The next section calculates velocities.
+ *
  * One could follow the zeus_hydro approach of getting those velocities from the original grid.
  * but for consistency with the 2d case we get it by interpolating on values in the cells
+ *
+ *
  */
 
 
@@ -271,14 +220,14 @@
  * @return     The speed at x
  *
  * @details
- *
  * This routine interpolates on the values read in for the
- * imported model to calculate the velocity
+ * imported model to give one a velocity
+ *
  *
  * ### Notes ###
- * Note that v_r is stored in v[0]
- *
- * Not also that In practice this routine is only used to initialize v in
+ * Note that v_r is stored in v_0
+ *
+ * Not also that In practice this routine is only used to initallize v in
  * wind structure.  This is consistent with the way velocities
  * are treated throughout Python
  *
@@ -293,11 +242,6 @@
   double r;
   int nelem, nn, nnn[4];
   double frac[4];
-<<<<<<< HEAD
-
-  r = length (x);
-=======
->>>>>>> fcbfea67
 
   r = length (x);
   coord_fraction (ndom, 0, x, nnn, frac, &nelem);
@@ -324,7 +268,7 @@
  *
  * @param [in] int  ndom   The domain for the imported model
  * @param [in] double *  x   A position (3d)
- * @return     The mass density in cgs units is returned
+ * @return     The density in cgs units is returned
  *
  * @details
  * This routine finds rho from the imported model
@@ -333,8 +277,8 @@
  *
  *
  * ### Notes ###
- * This routine is really only used to initialize rho in the
- * Plasma structure. In reality, once the Plasma structure is
+ * This routine is really only used to intialize rho in the
+ * Plasma structure.  In reality, once the Plasma structure is
  * initialized we always interpolate within the plasma structure
  * and do not access the original data.
  *
