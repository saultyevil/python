--- conflicted
+++ resolved
@@ -29,7 +29,6 @@
 int translate(WindPtr w, PhotPtr pp, double tau_scat, double *tau, int *nres);
 int translate_in_space(PhotPtr pp);
 double ds_to_wind(PhotPtr pp, int *ndom_current);
-double find_smax(PhotPtr p);
 int translate_in_wind(WindPtr w, PhotPtr p, double tau_scat, double *tau, int *nres);
 double ds_in_cell(int ndom, PhotPtr p);
 int walls(PhotPtr p, PhotPtr pold, double *normal);
@@ -126,7 +125,7 @@
 int doppler(PhotPtr pin, PhotPtr pout, double v[], int nres);
 int scatter(PhotPtr p, int *nres, int *nnscat);
 /* radiation.c */
-double radiation(PhotPtr p, double ds);
+int radiation(PhotPtr p, double ds);
 double kappa_ff(PlasmaPtr xplasma, double freq);
 double sigma_phot(struct topbase_phot *x_ptr, double freq);
 double sigma_phot_verner(struct innershell *x_ptr, double freq);
@@ -560,23 +559,9 @@
 double diskrad(double m1, double m2, double period);
 double roche2(double q, double a);
 double logg(double mass, double rwd);
-<<<<<<< HEAD
-/* tau_diag.c */
-void print_tau_angles(const double *tau_store, const double *col_den_store);
-void write_tau_spectrum_to_file(const double *tau_spectrum, double freq_min, double dfreq);
-int calculate_tau(WindPtr w, PhotPtr pextract, double *col_den, double *tau);
-int tau_extract(WindPtr w, PhotPtr porig, double *col_den, double *tau);
-void reposition_tau_photon(PhotPtr pout);
-int create_tau_diag_phot(PhotPtr pout, double nu, double *lmn);
-void init_tau_diag_angles(void);
-void create_tau_spectrum(WindPtr w);
-void tau_integrate_angles(WindPtr w);
-void tau_diag_main(WindPtr w);
-=======
 /* import_calloc.c */
 void calloc_import (int coord_type, int ndom);
 void free_import (int coord_type, int ndom);
->>>>>>> 299b413c
 /* py_wind_sub.c */
 int zoom(int direction);
 int overview(WindPtr w, char rootname[]);
