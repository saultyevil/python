--- conflicted
+++ resolved
@@ -491,11 +491,7 @@
 int import_make_grid(WindPtr w, int ndom);
 double import_velocity(int ndom, double *x, double *v);
 double import_rho(int ndom, double *x);
-<<<<<<< HEAD
-double model_temp(int ndom, double x[], int return_t_e);
-=======
 double import_temperature(int ndom, double *x, int return_t_e);
->>>>>>> d04fa720
 /* import_spherical.c */
 int import_1d(int ndom, char *filename);
 int import_spherical_setup_boundaries(int ndom);
