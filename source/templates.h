/* bb.c */
double planck(double t, double freqmin, double freqmax);
double get_rand_pow(double x1, double x2, double alpha);
double get_rand_exp(double alpha_min, double alpha_max);
double integ_planck_d(double alphamin, double alphamax);
int init_integ_planck_d(void);
double planck_d(double alpha, void *params);
double planck_d_2(double alpha);
double emittance_bb(double freqmin, double freqmax, double t);
double check_fmax(double fmax, double temp);
/* get_atomicdata.c */
int get_atomic_data(char masterfile[]);
int atomicdata2file(void);
int index_lines(void);
int index_phot_top(void);
int index_inner_cross(void);
void indexx(int n, float arrin[], int indx[]);
int limit_lines(double freqmin, double freqmax);
int check_xsections(void);
double q21(struct lines *line_ptr, double t);
double q12(struct lines *line_ptr, double t);
double a21(struct lines *line_ptr);
double upsilon(int n_coll, double u0);
int fraction(double value, double array[], int npts, int *ival, double *f, int mode);
int linterp(double x, double xarray[], double yarray[], int xdim, double *y, int mode);
/* python.c */
int main(int argc, char *argv[]);
/* photon2d.c */
int translate(WindPtr w, PhotPtr pp, double tau_scat, double *tau, int *nres);
int translate_in_space(PhotPtr pp);
double ds_to_wind(PhotPtr pp, int *ndom_current);
double find_smax(PhotPtr p);
int translate_in_wind(WindPtr w, PhotPtr p, double tau_scat, double *tau, int *nres);
double ds_in_cell(int ndom, PhotPtr p);
int walls (PhotPtr pnew, PhotPtr pold, double *normal);
/* photon_gen.c */
int define_phot(PhotPtr p, double f1, double f2, long nphot_tot, int ioniz_or_final, int iwind, int freq_sampling);
double populate_bands(int ioniz_or_final, int iwind, struct xbands *band);
int xdefine_phot(double f1, double f2, int ioniz_or_final, int iwind, int print_mode);
int phot_status(void);
int xmake_phot(PhotPtr p, double f1, double f2, int ioniz_or_final, int iwind, double weight, int iphot_start, int nphotons);
int star_init(double freqmin, double freqmax, int ioniz_or_final, double *f);
int photo_gen_star(PhotPtr p, double r, double t, double weight, double f1, double f2, int spectype, int istart, int nphot);
double disk_init(double rmin, double rmax, double m, double mdot, double freqmin, double freqmax, int ioniz_or_final, double *ftot);
int photo_gen_disk(PhotPtr p, double weight, double f1, double f2, int spectype, int istart, int nphot);
int phot_gen_sum(char filename[], char mode[]);
double bl_init(double lum_bl, double t_bl, double freqmin, double freqmax, int ioniz_or_final, double *f);
int photon_checks(PhotPtr p, double freqmin, double freqmax, char *comment);
/* parse.c */
int parse_command_line(int argc, char *argv[]);
void help(void);
/* saha.c */
int nebular_concentrations(PlasmaPtr xplasma, int mode);
int concentrations(PlasmaPtr xplasma, int mode);
int saha(PlasmaPtr xplasma, double ne, double t);
int lucy(PlasmaPtr xplasma);
int lucy_mazzali1(double nh, double t_r, double t_e, double www, int nelem, double ne, double density[], double xne, double newden[]);
int fix_concentrations(PlasmaPtr xplasma, int mode);
double get_ne(double density[]);
/* spectra.c */
int spectrum_init(double f1, double f2, int nangle, double angle[], double phase[], int scat_select[], int top_bot_select[], int select_extract, double rho_select[], double z_select[], double az_select[], double r_select[]);
int spectrum_create(PhotPtr p, double f1, double f2, int nangle, int select_extract);
int spectrum_summary(char filename[], int nspecmin, int nspecmax, int select_spectype, double renorm, int loglin, int iwind);
int spectrum_restart_renormalise(int nangle);
/* wind2d.c */
int define_wind(void);
int where_in_grid(int ndom, double x[]);
int vwind_xyz(int ndom, PhotPtr p, double v[]);
int wind_div_v(void);
double rho(WindPtr w, double x[]);
int mdot_wind(WindPtr w, double z, double rmax);
int get_random_location(int n, double x[]);
int zero_scatters(void);
int check_corners_inwind(int n);
int check_grid(void);
/* wind.c */
int where_in_wind(double x[], int *ndomain);
double model_velocity(int ndom, double x[], double v[]);
int model_vgrad(int ndom, double x[], double v_grad[][3]);
double model_rho(int ndom, double x[]);
int wind_check(WindPtr www, int n);
/* vvector.c */
double dot(double a[], double b[]);
double length(double a[]);
int renorm(double a[], double scalar);
int cross(double a[], double b[], double c[]);
int vmove(double u[], double lmn[], double s, double result[]);
int vsub(double u[], double v[], double result[]);
int vadd(double u[], double v[], double result[]);
int stuff_v(double vin[], double vout[]);
double dot_tensor_vec(double tensor[3][3], double vin[3], double vout[3]);
int project_from_xyz_cyl(double a[], double b[], double result[]);
int project_from_cyl_xyz(double a[], double b[], double result[]);
int create_basis(double u[], double v[], struct basis *basis_new);
int project_from(struct basis *basis_from, double v_in[], double v_out[]);
int project_to(struct basis *basis_from, double v_in[], double v_out[]);
int reorient(struct basis *basis_from, struct basis *basis_to, double v_from[], double v_to[]);
/* recipes.c */
double *vector(int i, int j);
void free_vector(double *a, int i, int j);
double num_int(double (*func)(double, void *), double a, double b, double eps);
double zero_find(double (*func)(double, void *), double x_lo, double x_hi, double tol);
double func_minimiser(double a, double m, double b, double (*func)(double, void *), double tol, double *xmin);
/* trans_phot.c */
int trans_phot(WindPtr w, PhotPtr p, int iextract);
int trans_phot_single(WindPtr w, PhotPtr p, int iextract);
/* phot_util.c */
int stuff_phot(PhotPtr pin, PhotPtr pout);
int move_phot(PhotPtr pp, double ds);
int comp_phot(PhotPtr p1, PhotPtr p2);
int phot_hist(PhotPtr p, int iswitch);
int phot_history_summarize(void);
double ds_to_cone(ConePtr cc, struct photon *p);
double ds_to_sphere(double r, struct photon *p);
double ds_to_sphere2(double x[], double r, struct photon *p);
int quadratic(double a, double b, double c, double r[]);
double ds_to_plane(struct plane *pl, struct photon *p);
double ds_to_closest_approach(double x[], struct photon *p, double *impact_parameter);
double ds_to_cylinder(double rho, struct photon *p);
/* resonate.c */
double calculate_ds(WindPtr w, PhotPtr p, double tau_scat, double *tau, int *nres, double smax, int *istat);
int select_continuum_scattering_process(double kap_cont, double kap_es, double kap_ff, PlasmaPtr xplasma);
double kappa_bf(PlasmaPtr xplasma, double freq, int macro_all);
int kbf_need(double fmin, double fmax);
double sobolev(WindPtr one, double x[], double den_ion, struct lines *lptr, double dvds);
int doppler(PhotPtr pin, PhotPtr pout, double v[], int nres);
int scatter(PhotPtr p, int *nres, int *nnscat);
/* radiation.c */
double radiation(PhotPtr p, double ds);
double kappa_ff(PlasmaPtr xplasma, double freq);
double sigma_phot(struct topbase_phot *x_ptr, double freq);
double sigma_phot_verner(struct innershell *x_ptr, double freq);
double den_config(PlasmaPtr xplasma, int nconf);
double pop_kappa_ff_array(void);
int update_banded_estimators(PlasmaPtr xplasma, PhotPtr p, double ds, double w_ave);
double mean_intensity(PlasmaPtr xplasma, double freq, int mode);
/* setup_files.c */
int init_log_and_windsave(int restart_stat);
int setup_created_files(void);
/* wind_updates2d.c */
int wind_update(WindPtr (w));
int wind_rad_init(void);
int report_bf_simple_ionpool(void);
/* windsave.c */
int wind_save(char filename[]);
int wind_read(char filename[]);
int wind_complete(WindPtr w);
int spec_save(char filename[]);
int spec_read(char filename[]);
/* extract.c */
int extract(WindPtr w, PhotPtr p, int itype);
int extract_one(WindPtr w, PhotPtr pp, int itype, int nspec);
/* cdf.c */
int cdf_gen_from_func(CdfPtr cdf, double (*func)(double), double xmin, double xmax, int njumps, double jump[]);
double gen_array_from_func(double (*func)(double), double xmin, double xmax, int pdfsteps);
int cdf_gen_from_array(CdfPtr cdf, double x[], double y[], int n_xy, double xmin, double xmax);
double cdf_get_rand(CdfPtr cdf);
int cdf_limit(CdfPtr cdf, double xmin, double xmax);
double cdf_get_rand_limit(CdfPtr cdf);
int cdf_to_file(CdfPtr cdf, char filename[]);
int cdf_check(CdfPtr cdf);
int calc_cdf_gradient(CdfPtr cdf);
int cdf_array_fixup(double *x, double *y, int n_xy);
/* roche.c */
int binary_basics(void);
int hit_secondary(PhotPtr p);
double pillbox(PhotPtr p, double *smin, double *smax);
double phi(double s, void *params);
double dphi_ds(double s, void *params);
double roche_width(double x, void *params);
double roche2_width_max(void);
/* random.c */
int randvec(double a[], double r);
int randvcos(double lmn[], double north[]);
double vcos(double x);
int init_rand(int seed);
double random_number(double min, double max);
/* stellar_wind.c */
int get_stellar_wind_params(int ndom);
double stellar_velocity(int ndom, double x[], double v[]);
double stellar_rho(int ndom, double x[]);
/* homologous.c */
int get_homologous_params(int ndom);
double homologous_velocity(int ndom, double x[], double v[]);
double homologous_rho(int ndom, double x[]);
/* hydro_import.c */
int get_hydro_wind_params(int ndom);
int get_hydro(int ndom);
double hydro_velocity(int ndom, double x[], double v[]);
double hydro_rho(double x[]);
double hydro_temp(double x[]);
int rtheta_make_hydro_grid(WindPtr w, int ndom);
int rtheta_hydro_volumes(int ndom, WindPtr w);
int hydro_frac(double coord, double coord_array[], int imax, int *cell1, int *cell2, double *frac);
double hydro_interp_value(double array[], int im, int ii, int jm, int jj, double f1, double f2);
int hydro_restart(int ndom);
/* corona.c */
int get_corona_params(int ndom);
double corona_velocity(int ndom, double x[], double v[]);
double corona_rho(int ndom, double x[]);
/* knigge.c */
int get_knigge_wind_params(int ndom);
double kn_velocity(int ndom, double x[], double v[]);
double kn_rho(int ndom, double x[]);
double kn_vzero(double r);
double kn_wind_mdot_integral(double r, void *params);
double kn_rho_zero(int ndom, double r);
/* disk.c */
double tdisk(double m, double mdot, double r);
double teff(double t, double x);
double gdisk(double mass, double mdot, double rmin);
double geff(double g0, double x);
double vdisk(double x[], double v[]);
double zdisk(double r);
double ds_to_disk(struct photon *p, int allow_negative);
double disk_height(double s, void *params);
int qdisk_init(void);
int qdisk_save(char *diskfile, double ztot);
int read_non_standard_disk_profile(char *tprofile);
/* lines.c */
double total_line_emission(WindPtr one, double f1, double f2);
double lum_lines(WindPtr one, int nmin, int nmax);
double two_level_atom(struct lines *line_ptr, PlasmaPtr xplasma, double *d1, double *d2);
double line_nsigma(struct lines *line_ptr, PlasmaPtr xplasma);
double scattering_fraction(struct lines *line_ptr, PlasmaPtr xplasma);
double p_escape(struct lines *line_ptr, PlasmaPtr xplasma);
double p_escape_from_tau(double tau);
int line_heat(PlasmaPtr xplasma, PhotPtr pp, int nres);
/* continuum.c */
double one_continuum(int spectype, double t, double g, double freqmin, double freqmax);
double emittance_continuum(int spectype, double freqmin, double freqmax, double t, double g);
double model_int(double lambda, void *params);
/* emission.c */
double wind_luminosity(double f1, double f2);
double total_emission(WindPtr one, double f1, double f2);
int photo_gen_wind(PhotPtr p, double weight, double freqmin, double freqmax, int photstart, int nphot);
double one_line(WindPtr one, int *nres);
double total_free(WindPtr one, double t_e, double f1, double f2);
double ff(WindPtr one, double t_e, double freq);
double one_ff(WindPtr one, double f1, double f2);
double gaunt_ff(double gsquared);
/* cooling.c */
double cooling(PlasmaPtr xxxplasma, double t);
double xtotal_emission(WindPtr one, double f1, double f2);
double adiabatic_cooling(WindPtr one, double t);
double shock_heating(WindPtr one);
double wind_cooling(void);
/* recomb.c */
double fb_topbase_partial(double freq);
double fb_topbase_partial2(double freq, void *params);
double integ_fb(double t, double f1, double f2, int nion, int fb_choice, int mode);
double total_fb(WindPtr one, double t, double f1, double f2, int fb_choice, int mode);
double one_fb(WindPtr one, double f1, double f2);
int num_recomb(PlasmaPtr xplasma, double t_e, int mode);
double fb(PlasmaPtr xplasma, double t, double freq, int ion_choice, int fb_choice);
int init_freebound(double t1, double t2, double f1, double f2);
double get_nrecomb(double t, int nion, int mode);
double get_fb(double t, int nion, int narray, int fb_choice, int mode);
double xinteg_fb(double t, double f1, double f2, int nion, int fb_choice);
double xinteg_inner_fb(double t, double f1, double f2, int nion, int fb_choice);
double total_rrate(int nion, double T);
double gs_rrate(int nion, double T);
int sort_and_compress(double *array_in, double *array_out, int npts);
int compare_doubles(const void *a, const void *b);
double matom_select_bf_freq(WindPtr one, int nconf);
/* diag.c */
int get_standard_care_factors(void);
int get_extra_diagnostics(void);
int init_extra_diagnostics(void);
int save_photon_stats(WindPtr one, PhotPtr p, double ds, double w_ave);
int save_extract_photons(int n, PhotPtr p, PhotPtr pp, double *v);
int save_photons(PhotPtr p, char comment[]);
int track_scatters(PhotPtr p, int nplasma, char *comment);
/* sv.c */
int get_sv_wind_params(int ndom);
double sv_velocity(double x[], double v[], int ndom);
double sv_rho(int ndom, double x[]);
double sv_find_wind_rzero(int ndom, double p[]);
int sv_zero_init(double p[]);
double sv_zero_r(double r, void *params);
double sv_theta_wind(int ndom, double r);
double sv_wind_mdot_integral(double r, void *params);
/* ionization.c */
int ion_abundances(PlasmaPtr xplasma, int mode);
int convergence(PlasmaPtr xplasma);
int check_convergence(void);
int one_shot(PlasmaPtr xplasma, int mode);
double calc_te(PlasmaPtr xplasma, double tmin, double tmax);
double zero_emit2(double t, void *params);
double zero_emit(double t);
/* levels.c */
int levels(PlasmaPtr xplasma, int mode);
/* gradv.c */
double dvwind_ds(PhotPtr p);
int dvds_ave(void);
/* reposition.c */
int reposition(PhotPtr p);
void reposition_lost_disk_photon(PhotPtr p);
/* anisowind.c */
int randwind_thermal_trapping(PhotPtr p, int *nnscat);
/* wind_util.c */
int coord_fraction(int ndom, int ichoice, double x[], int ii[], double frac[], int *nelem);
int where_in_2dcell(int ichoice, double x[], int n, double *fx, double *fz);
int wind_n_to_ij(int ndom, int n, int *i, int *j);
int wind_ij_to_n(int ndom, int i, int j, int *n);
int wind_x_to_n(double x[], int *n);
/* density.c */
double get_ion_density(int ndom, double x[], int nion);
/* bands.c */
int bands_init(int imode, struct xbands *band);
int freqs_init(double freqmin, double freqmax);
/* time.c */
double timer(void);
int get_time(char curtime[]);
struct timeval init_timer_t0(void);
void print_timer_duration(char *msg, struct timeval timer_t0);
/* matom.c */
int matom(PhotPtr p, int *nres, int *escape);
double b12(struct lines *line_ptr);
double alpha_sp(struct topbase_phot *cont_ptr, PlasmaPtr xplasma, int ichoice);
double alpha_sp_integrand(double freq, void *params);
int kpkt(PhotPtr p, int *nres, int *escape, int mode);
int fake_matom_bb(PhotPtr p, int *nres, int *escape);
int fake_matom_bf(PhotPtr p, int *nres, int *escape);
int emit_matom(WindPtr w, PhotPtr p, int *nres, int upper);
double matom_emit_in_line_prob(WindPtr one, struct lines *line_ptr_emit);
/* estimators.c */
int bf_estimators_increment(WindPtr one, PhotPtr p, double ds);
int bb_estimators_increment(WindPtr one, PhotPtr p, double tau_sobolev, double dvds, int nn);
int mc_estimator_normalise(int n);
double total_fb_matoms(PlasmaPtr xplasma, double t_e, double f1, double f2);
double total_bb_cooling(PlasmaPtr xplasma, double t_e);
double macro_bb_heating(PlasmaPtr xplasma, double t_e);
double macro_bf_heating(PlasmaPtr xplasma, double t_e);
int bb_simple_heat(PlasmaPtr xplasma, PhotPtr p, double tau_sobolev, double dvds, int nn);
int check_stimulated_recomb(PlasmaPtr xplasma);
int get_dilute_estimators(PlasmaPtr xplasma);
double get_gamma(struct topbase_phot *cont_ptr, PlasmaPtr xplasma);
double gamma_integrand(double freq, void *params);
double get_gamma_e(struct topbase_phot *cont_ptr, PlasmaPtr xplasma);
double gamma_e_integrand(double freq, void *params);
double get_alpha_st(struct topbase_phot *cont_ptr, PlasmaPtr xplasma);
double alpha_st_integrand(double freq, void *params);
double get_alpha_st_e(struct topbase_phot *cont_ptr, PlasmaPtr xplasma);
double alpha_st_e_integrand(double freq, void *params);
/* wind_sum.c */
int xtemp_rad(WindPtr w);
/* cylindrical.c */
double cylind_ds_in_cell(int ndom, PhotPtr p);
int cylind_make_grid(int ndom, WindPtr w);
int cylind_wind_complete(int ndom, WindPtr w);
int cylind_volumes(int ndom, WindPtr w);
int cylind_where_in_grid(int ndom, double x[]);
int cylind_get_random_location(int n, double x[]);
int cylind_extend_density(int ndom, WindPtr w);
int cylind_is_cell_in_wind(int n);
/* rtheta.c */
double rtheta_ds_in_cell(int ndom, PhotPtr p);
int rtheta_make_grid(WindPtr w, int ndom);
int rtheta_make_cones(int ndom, WindPtr w);
int rtheta_wind_complete(int ndom, WindPtr w);
int rtheta_volumes(int ndom, WindPtr w);
int rtheta_where_in_grid(int ndom, double x[]);
int rtheta_get_random_location(int n, double x[]);
int rtheta_extend_density(int ndom, WindPtr w);
int rtheta_is_cell_in_wind(int n);
/* spherical.c */
double spherical_ds_in_cell(int ndom, PhotPtr p);
int spherical_make_grid(WindPtr w, int ndom);
int spherical_wind_complete(int ndom, WindPtr w);
int spherical_volumes(int ndom, WindPtr w);
int spherical_where_in_grid(int ndom, double x[]);
int spherical_get_random_location(int n, double x[]);
int spherical_extend_density(int ndom, WindPtr w);
/* cylind_var.c */
double cylvar_ds_in_cell(int ndom, PhotPtr p);
int cylvar_make_grid(WindPtr w, int ndom);
int cylvar_wind_complete(int ndom, WindPtr w);
int cylvar_volumes(int ndom, WindPtr w);
int cylvar_where_in_grid(int ndom, double x[], int ichoice, double *fx, double *fz);
int cylvar_get_random_location(int n, double x[]);
int cylvar_extend_density(int ndom, WindPtr w);
int cylvar_coord_fraction(int ndom, int ichoice, double x[], int ii[], double frac[], int *nelem);
/* bilinear.c */
int bilin(double x[], double x00[], double x01[], double x10[], double x11[], double *f, double *g);
int xquadratic(double a, double b, double c, double r[]);
/* gridwind.c */
int create_maps(void);
int calloc_wind(int nelem);
int calloc_plasma(int nelem);
int check_plasma(PlasmaPtr xplasma, char message[]);
int calloc_macro(int nelem);
int calloc_estimators(int nelem);
int calloc_dyn_plasma(int nelem);
/* partition.c */
int partition_functions(PlasmaPtr xplasma, int mode);
int partition_functions_2(PlasmaPtr xplasma, int xnion, double temp, double weight);
/* signal.c */
int xsignal(char *root, char *format, ...);
int xsignal_rm(char *root);
int set_max_time(char *root, double t);
int check_time(char *root);
/* agn.c */
double agn_init(double r, double lum, double alpha, double freqmin, double freqmax, int ioniz_or_final, double *f);
double emittance_pow(double freqmin, double freqmax, double alpha);
double emittance_bpow(double freqmin, double freqmax, double alpha);
int photo_gen_agn(PhotPtr p, double r, double alpha, double weight, double f1, double f2, int spectype, int istart, int nphot);
/* shell_wind.c */
int get_shell_wind_params(int ndom);
int shell_make_grid(WindPtr w, int ndom);
/* compton.c */
double kappa_comp(PlasmaPtr xplasma, double freq);
double kappa_ind_comp(PlasmaPtr xplasma, double freq);
double total_comp(WindPtr one, double t_e);
double klein_nishina(double nu);
int compton_dir(PhotPtr p);
double compton_func(double f, void *params);
double sigma_compton_partial(double f, double x);
double alpha(double nu);
double beta(double nu);
double comp_cool_integrand(double nu, void *params);
/* zeta.c */
double compute_zeta(double temp, int nion, int mode);
/* dielectronic.c */
int compute_dr_coeffs(double temp);
double total_dr(WindPtr one, double t_e);
/* spectral_estimators.c */
int spectral_estimators(PlasmaPtr xplasma);
double pl_alpha_func_log(double alpha);
double pl_alpha_func_log2(double alpha, void *params);
double pl_logmean(double alpha, double lnumin, double lnumax);
double pl_log_w(double j, double alpha, double lnumin, double lnumax);
double pl_log_stddev(double alpha, double lnumin, double lnumax);
double exp_temp_func(double exp_temp);
double exp_temp_func2(double exp_temp, void *params);
double exp_mean(double exp_temp, double numin, double numax);
double exp_w(double j, double exp_temp, double numin, double numax);
double exp_stddev(double exp_temp, double numin, double numax);
/* matom_diag.c */
int matom_emiss_report(void);
/* direct_ion.c */
int compute_di_coeffs(double T);
double q_ioniz_dere(int nion, double t_e);
double total_di(WindPtr one, double t_e);
int compute_qrecomb_coeffs(double T);
double q_recomb_dere(struct topbase_phot *cont_ptr, double electron_temperature);
double q_ioniz(struct topbase_phot *cont_ptr, double electron_temperature);
double q_recomb(struct topbase_phot *cont_ptr, double electron_temperature);
/* pi_rates.c */
double calc_pi_rate(int nion, PlasmaPtr xplasma, int mode, int type);
double tb_planck(double freq, void *params);
double tb_logpow(double freq, void *params);
double tb_exp(double freq, void *params);
/* matrix_ion.c */
int matrix_ion_populations(PlasmaPtr xplasma, int mode);
int populate_ion_rate_matrix(double rate_matrix[nions][nions], double pi_rates[nions], double inner_rates[n_inner_tot], double rr_rates[nions], double b_temp[nions], double xne);
int solve_matrix(double *a_data, double *b_data, int nrows, double *x, int nplasma);
/* para_update.c */
int communicate_estimators_para(void);
int gather_spectra_para(int nspec_helper, int nspecs);
int communicate_matom_estimators_para(void);
/* setup_star_bh.c */
double get_stellar_params(void);
int get_bl_and_agn_params(double lstar);
/* setup_domains.c */
int get_domain_params(int ndom);
int get_wind_params(int ndom);
int setup_windcone(void);
/* setup_disk.c */
double get_disk_params(void);
/* photo_gen_matom.c */
double get_kpkt_f(void);
double get_kpkt_heating_f(void);
double get_matom_f(int mode);
int photo_gen_kpkt(PhotPtr p, double weight, int photstart, int nphot);
int photo_gen_matom(PhotPtr p, double weight, int photstart, int nphot);
/* macro_gov.c */
int macro_gov(PhotPtr p, int *nres, int matom_or_kpkt, int *which_out);
int macro_pops(PlasmaPtr xplasma, double xne);
/* windsave2table_sub.c */
int do_windsave2table(char *root, int ion_switch);
int create_master_table(int ndom, char rootname[]);
int create_heat_table(int ndom, char rootname[]);
int create_convergence_table(int ndom, char rootname[]);
int create_ion_table(int ndom, char rootname[], int iz, int ion_switch);
double *get_ion(int ndom, int element, int istate, int iswitch);
double *get_one(int ndom, char variable_name[]);
/* import.c */
int import_wind(int ndom);
int import_make_grid(WindPtr w, int ndom);
double import_velocity(int ndom, double *x, double *v);
int get_import_wind_params(int ndom);
double import_rho(int ndom, double *x);
double model_temp(int ndom, double x[], int return_t_e);
/* import_spherical.c */
int import_1d(int ndom, char *filename);
int spherical_make_grid_import(WindPtr w, int ndom);
double velocity_1d(int ndom, double *x, double *v);
double rho_1d(int ndom, double *x);
/* import_cylindrical.c */
int import_cylindrical(int ndom, char *filename);
int cylindrical_make_grid_import(WindPtr w, int ndom);
double velocity_cylindrical(int ndom, double *x, double *v);
double rho_cylindrical(int ndom, double *x);
/* import_rtheta.c */
int import_rtheta(int ndom, char *filename);
int rtheta_make_grid_import(WindPtr w, int ndom);
double velocity_rtheta(int ndom, double *x, double *v);
double rho_rtheta(int ndom, double *x);
/* reverb.c */
double delay_to_observer(PhotPtr pp);
int delay_dump_prep(int restart_stat);
int delay_dump_finish(void);
int delay_dump_combine(int i_ranks);
int delay_dump(PhotPtr p, int np);
int delay_dump_single(PhotPtr pp, int i_spec);
/* paths.c */
Wind_Paths_Ptr wind_paths_constructor(WindPtr wind);
int reverb_init(WindPtr wind);
int wind_paths_init(WindPtr wind);
int line_paths_add_phot(WindPtr wind, PhotPtr pp, int *nres);
int wind_paths_add_phot(WindPtr wind, PhotPtr pp);
int simple_paths_gen_phot(PhotPtr pp);
double r_draw_from_path_histogram(Wind_Paths_Ptr PathPtr);
int wind_paths_gen_phot(WindPtr wind, PhotPtr pp);
int line_paths_gen_phot(WindPtr wind, PhotPtr pp, int nres);
int wind_paths_evaluate_single(Wind_Paths_Ptr paths);
int wind_paths_evaluate(WindPtr wind, int i_rank);
int wind_paths_dump(WindPtr wind, int rank_global);
int wind_paths_output_dump(WindPtr wind, int i_rank);
int wind_paths_point_index(int i, int j, int k, int i_top, DomainPtr dom);
int wind_paths_sphere_point_index(int i, int j, int k);
int wind_paths_output_vtk(WindPtr wind, int ndom);
/* setup.c */
int init_geo(void);
int get_spectype(int yesno, char *question, int *spectype);
int init_advanced_modes(void);
int init_observers(void);
PhotPtr init_photons(void);
int init_ionization(void);
double setup_dfudge(void);
/* run.c */
int calculate_ionization(int restart_stat);
int make_spectra(int restart_stat);
/* brem.c */
double integ_brem(double freq, void *params);
double brem_d(double alpha);
double get_rand_brem(double freqmin, double freqmax);
/* synonyms.c */
int get_question_name_length(char question[]);
int are_synonym_lists_valid(void);
int is_input_line_synonym_for_question(char question[], char input_line[]);
/* setup_reverb.c */
int get_meta_params(void);
/* setup_line_transfer.c */
int get_line_transfer_mode(void);
int line_transfer_help_message(void);
/* cv.c */
double wdrad(double m);
double diskrad(double m1, double m2, double period);
double roche2(double q, double a);
double logg(double mass, double rwd);
/* tau_diag.c */
void print_tau_angles(const double *tau_store, const double *col_den_store);
void write_tau_spectrum_to_file(const double *tau_spectrum, double freq_min, double dfreq);
int calculate_tau(WindPtr w, PhotPtr pextract, double *col_den, double *tau);
int tau_extract(WindPtr w, PhotPtr porig, double *col_den, double *tau);
void reposition_tau_photon(PhotPtr pout);
int create_tau_diag_phot(PhotPtr pout, double nu, double *lmn);
void init_tau_diag_angles(void);
void create_tau_spectrum(WindPtr w);
void tau_integrate_angles(WindPtr w);
void tau_diag_main(WindPtr w);
/* import_calloc.c */
<<<<<<< HEAD
void calloc_import (int coord_type, int ndom);
void free_import (int coord_type, int ndom);
/* tau_diag.c */
void print_tau_angles(const double *tau_store, const double *col_den_store);
void write_tau_spectrum_to_file(const double *tau_spectrum, double freq_min, double dfreq);
int calculate_tau (WindPtr w, PhotPtr pextract, double *col_den, double *tau);
int tau_extract (WindPtr w, PhotPtr porig, double *col_den, double *tau);
void reposition_tau_photon(PhotPtr pout);
int create_tau_diag_phot (PhotPtr pout, double nu, double *lmn);
void init_tau_diag_angles(void);
void create_tau_spectrum(WindPtr w);
void tau_integrate_angles(WindPtr w);
void tau_diag_main(WindPtr w);
/* mean_opacities.c */
int allocate_opacity_arrays(int ncells);
void free_opacity_arrays(void);
double dB_nu_dT(double nu);
void set_ross_integ_temp(double temperature);
void compute_rosseland_opacity(void);
void compute_planck_opacity(void);
int create_test_photon(PhotPtr pout, double nu, double x[3]);
int init_mean_opacities(void);
=======
void calloc_import(int coord_type, int ndom);
void free_import(int coord_type, int ndom);
>>>>>>> 55d7d43d
/* py_wind_sub.c */
int zoom(int direction);
int overview(WindPtr w, char rootname[]);
int position_summary(WindPtr w);
int abs_summary(WindPtr w, char rootname[], int ochoice);
int shock_heating_summary(WindPtr w, char rootname[], int ochoice);
int adiabatic_cooling_summary(WindPtr w, char rootname[], int ochoice);
int lum_summary(WindPtr w, char rootname[], int ochoice);
int photo_summary(WindPtr w, char rootname[], int ochoice);
int recomb_summary(WindPtr w, char rootname[], int ochoice);
int electron_summary(WindPtr w, char rootname[], int ochoice);
int rho_summary(WindPtr w, char rootname[], int ochoice);
int plasma_cell(WindPtr w, char rootname[], int ochoice);
int freq_summary(WindPtr w, char rootname[], int ochoice);
int nphot_summary(WindPtr w, char rootname[], int ochoice);
int temp_summary(WindPtr w, char rootname[], int ochoice);
int temp_rad(WindPtr w, char rootname[], int ochoice);
int weight_summary(WindPtr w, char rootname[], int ochoice);
int velocity_summary(WindPtr w, char rootname[], int ochoice);
int mo_summary(WindPtr w, char rootname[], int ochoice);
int vol_summary(WindPtr w, char rootname[], int ochoice);
int wind_element(WindPtr w);
int tau_h_summary(WindPtr w, char rootname[], int ochoice);
int coolheat_summary(WindPtr w, char rootname[], int ochoice);
int complete_file_summary(WindPtr w, char root[], int ochoice);
int wind_reg_summary(WindPtr w, char rootname[], int ochoice);
int dvds_summary(WindPtr w, char rootname[], int ochoice);
int IP_summary(WindPtr w, char rootname[], int ochoice);
int alpha_summary(WindPtr w, char rootname[], int ochoice);
int J_summary(WindPtr w, char rootname[], int ochoice);
int J_scat_summary(WindPtr w, char rootname[], int ochoice);
int phot_split(WindPtr w, char rootname[], int ochoice);
int thompson(WindPtr w, char rootname[], int ochoice);
int nscat_split(WindPtr w, char rootname[], int ochoice);
int convergence_summary(WindPtr w, char rootname[], int ochoice);
int convergence_all(WindPtr w, char rootname[], int ochoice);
int model_bands(WindPtr w, char rootname[], int ochoice);
int heatcool_summary(WindPtr w, char rootname[], int ochoice);
int complete_physical_summary(WindPtr w, char rootname[], int ochoice);
int complete_ion_summary(WindPtr w, char rootname[], int ochoice);
double get_density_or_frac(PlasmaPtr xplasma, int element, int istate, int frac_choice);
int find_ion(int element, int istate);
int find_element(int element);
int get_los_dvds(WindPtr w, char rootname[], int ochoice);
int grid_summary(WindPtr w, char rootname[], int ochoice);
int flux_summary(WindPtr w, char rootname[], int ochoice);
/* py_wind_ion.c */
int ion_summary(WindPtr w, int element, int istate, int iswitch, char rootname[], int ochoice);
int tau_ave_summary(WindPtr w, int element, int istate, double freq, char rootname[], int ochoice);
int line_summary(WindPtr w, char rootname[], int ochoice);
int total_emission_summary(WindPtr w, char rootname[], int ochoice);
int modify_te(WindPtr w, char rootname[], int ochoice);
int partial_measure_summary(WindPtr w, int element, int istate, char rootname[], int ochoice);
int collision_summary(WindPtr w, char rootname[], int ochoice);
/* py_wind_write.c */
int write_array(char filename[], int choice);
int display(char name[]);
/* py_wind_macro.c */
int xadiabatic_cooling_summary(WindPtr w, char rootname[], int ochoice);
int macro_summary(WindPtr w, char rootname[], int ochoice);
int ion_overview(int icell);
int config_overview(int n, int icell);
int depcoef_overview(int icell);
int copy_plasma(PlasmaPtr x1, PlasmaPtr x2);
int dealloc_copied_plasma(PlasmaPtr xcopy);
int depcoef_overview_specific(int version, int nconfig, WindPtr w, char rootname[], int ochoice);
int level_popsoverview(int nplasma, WindPtr w, char rootname[], int ochoice);
int level_emissoverview(int nlev, WindPtr w, char rootname[], int ochoice);
int level_escapeoverview(int nlev, WindPtr w, char rootname[], int ochoice);
int level_tauoverview(int nlev, WindPtr w, char rootname[], int ochoice);
/* py_wind.c */
int main(int argc, char *argv[]);
int one_choice(int choice, char *root, int ochoice);
void py_wind_help(void);
/* windsave2table.c */
void parse_arguments(int argc, char *argv[], char root[], int *ion_switch);
int main(int argc, char *argv[]);
/* windsave2table_sub.c */
int do_windsave2table(char *root, int ion_switch);
int create_master_table(int ndom, char rootname[]);
int create_heat_table(int ndom, char rootname[]);
int create_convergence_table(int ndom, char rootname[]);
int create_ion_table(int ndom, char rootname[], int iz, int ion_switch);
double *get_ion(int ndom, int element, int istate, int iswitch);
double *get_one(int ndom, char variable_name[]);<|MERGE_RESOLUTION|>--- conflicted
+++ resolved
@@ -32,7 +32,7 @@
 double find_smax(PhotPtr p);
 int translate_in_wind(WindPtr w, PhotPtr p, double tau_scat, double *tau, int *nres);
 double ds_in_cell(int ndom, PhotPtr p);
-int walls (PhotPtr pnew, PhotPtr pold, double *normal);
+int walls(PhotPtr p, PhotPtr pold, double *normal);
 /* photon_gen.c */
 int define_phot(PhotPtr p, double f1, double f2, long nphot_tot, int ioniz_or_final, int iwind, int freq_sampling);
 double populate_bands(int ioniz_or_final, int iwind, struct xbands *band);
@@ -572,33 +572,8 @@
 void tau_integrate_angles(WindPtr w);
 void tau_diag_main(WindPtr w);
 /* import_calloc.c */
-<<<<<<< HEAD
-void calloc_import (int coord_type, int ndom);
-void free_import (int coord_type, int ndom);
-/* tau_diag.c */
-void print_tau_angles(const double *tau_store, const double *col_den_store);
-void write_tau_spectrum_to_file(const double *tau_spectrum, double freq_min, double dfreq);
-int calculate_tau (WindPtr w, PhotPtr pextract, double *col_den, double *tau);
-int tau_extract (WindPtr w, PhotPtr porig, double *col_den, double *tau);
-void reposition_tau_photon(PhotPtr pout);
-int create_tau_diag_phot (PhotPtr pout, double nu, double *lmn);
-void init_tau_diag_angles(void);
-void create_tau_spectrum(WindPtr w);
-void tau_integrate_angles(WindPtr w);
-void tau_diag_main(WindPtr w);
-/* mean_opacities.c */
-int allocate_opacity_arrays(int ncells);
-void free_opacity_arrays(void);
-double dB_nu_dT(double nu);
-void set_ross_integ_temp(double temperature);
-void compute_rosseland_opacity(void);
-void compute_planck_opacity(void);
-int create_test_photon(PhotPtr pout, double nu, double x[3]);
-int init_mean_opacities(void);
-=======
 void calloc_import(int coord_type, int ndom);
 void free_import(int coord_type, int ndom);
->>>>>>> 55d7d43d
 /* py_wind_sub.c */
 int zoom(int direction);
 int overview(WindPtr w, char rootname[]);
