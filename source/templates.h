--- conflicted
+++ resolved
@@ -29,7 +29,6 @@
 int translate(WindPtr w, PhotPtr pp, double tau_scat, double *tau, int *nres);
 int translate_in_space(PhotPtr pp);
 double ds_to_wind(PhotPtr pp, int *ndom_current);
-double calculate_smax_in_cell(PhotPtr p, double tau_scat, double *tau);
 int translate_in_wind(WindPtr w, PhotPtr p, double tau_scat, double *tau, int *nres);
 double ds_in_cell(int ndom, PhotPtr p);
 /* photon_gen.c */
@@ -123,7 +122,7 @@
 double sobolev(WindPtr one, double x[], double den_ion, struct lines *lptr, double dvds);
 int scatter(PhotPtr p, int *nres, int *nnscat);
 /* radiation.c */
-double radiation(PhotPtr p, double ds);
+int radiation(PhotPtr p, double ds);
 double kappa_ff(PlasmaPtr xplasma, double freq);
 double sigma_phot(struct topbase_phot *x_ptr, double freq);
 double den_config(PlasmaPtr xplasma, int nconf);
@@ -569,24 +568,9 @@
 /* import_calloc.c */
 void calloc_import(int coord_type, int ndom);
 void free_import(int coord_type, int ndom);
-<<<<<<< HEAD
-/* tau_spectrum.c */
-void tau_log_edges(const double *optical_depths, const double *column_densities);
-void tau_write_optical_depth_spectra(const double *tau_spectrum, double freq_min, double dfreq);
-void mpi_gather_spectra(double *spec, int nspec);
-int tau_calculate_tau_path(WindPtr w, PhotPtr pextract, double *col_den, double *tau);
-int tau_extract_photon(WindPtr w, PhotPtr porig, double *col_den, double *tau);
-void tau_reposition_photon(PhotPtr pout);
-int tau_create_phot(PhotPtr pout, double nu, double *lmn);
-void init_tau_observers(void);
-void tau_create_spectra(WindPtr w);
-void tau_evaluate_photo_edges(WindPtr w);
-void tau_spectrum_main(WindPtr w);
-=======
 /* charge_exchange.c */
 int compute_ch_ex_coeffs(double T);
 double ch_ex_heat(WindPtr one, double t_e);
->>>>>>> 42391b61
 /* frame.c */
 int check_frame(PhotPtr p, enum frame desired_frame, char *msg);
 int observer_to_local_frame(PhotPtr p_in, PhotPtr p_out);
