--- conflicted
+++ resolved
@@ -234,7 +234,6 @@
 double gaunt_ff(double gsquared);
 /* recomb.c */
 double fb_topbase_partial(double freq);
-<<<<<<< HEAD
 double integ_fb(double t, double f1, double f2, int nion, int fb_choice, int mode);
 double total_fb(WindPtr one, double t, double f1, double f2, int mode);
 double one_fb(WindPtr one, double f1, double f2);
@@ -245,17 +244,6 @@
 double get_fb(double t, int nion, int narray, int mode);
 double xinteg_fb(double t, double f1, double f2, int nion, int fb_choice);
 double xinteg_inner_fb(double t, double f1, double f2, int nion, int fb_choice);
-=======
-double integ_fb(double t, double f1, double f2, int nion, int fb_choice);
-double total_fb(WindPtr one, double t, double f1, double f2);
-double one_fb(WindPtr one, double f1, double f2);
-int num_recomb(PlasmaPtr xplasma, double t_e);
-double fb(PlasmaPtr xplasma, double t, double freq, int ion_choice, int fb_choice);
-int init_freebound(double t1, double t2, double f1, double f2);
-double get_nrecomb(double t, int nion);
-double get_fb(double t, int nion, int narray);
-double xinteg_fb(double t, double f1, double f2, int nion, int fb_choice);
->>>>>>> f61670e9
 double total_rrate(int nion, double T);
 double gs_rrate(int nion, double T);
 /* diag.c */
@@ -302,10 +290,7 @@
 int where_in_2dcell(int ichoice, double x[], int n, double *fx, double *fz);
 int wind_n_to_ij(int ndom, int n, int *i, int *j);
 int wind_ij_to_n(int ndom, int i, int j, int *n);
-<<<<<<< HEAD
-=======
 int wind_x_to_n(double x[], int *n);
->>>>>>> f61670e9
 /* density.c */
 double get_ion_density(int ndom, double x[], int nion);
 /* detail.c */
@@ -327,10 +312,7 @@
 int fake_matom_bb(PhotPtr p, int *nres, int *escape);
 int fake_matom_bf(PhotPtr p, int *nres, int *escape);
 int emit_matom(WindPtr w, PhotPtr p, int *nres, int upper);
-<<<<<<< HEAD
-=======
 double matom_emit_in_line_prob(WindPtr one, struct lines *line_ptr_emit);
->>>>>>> f61670e9
 /* estimators.c */
 int bf_estimators_increment(WindPtr one, PhotPtr p, double ds);
 int bb_estimators_increment(WindPtr one, PhotPtr p, double tau_sobolev, double dvds, int nn);
@@ -508,19 +490,11 @@
 int macro_pops(PlasmaPtr xplasma, double xne);
 /* reverb.c */
 double delay_to_observer(PhotPtr pp);
-<<<<<<< HEAD
-int delay_dump_prep(int restart_stat, int i_rank);
-int delay_dump_finish(void);
-int delay_dump_combine(int i_ranks);
-int delay_dump(PhotPtr p, int np, int iExtracted);
-int delay_dump_single(PhotPtr pp, int extract_phot);
-=======
 int delay_dump_prep(int restart_stat);
 int delay_dump_finish(void);
 int delay_dump_combine(int i_ranks);
 int delay_dump(PhotPtr p, int np);
 int delay_dump_single(PhotPtr pp, int i_spec);
->>>>>>> f61670e9
 /* paths.c */
 Wind_Paths_Ptr wind_paths_constructor(WindPtr wind);
 int reverb_init(WindPtr wind);
@@ -532,15 +506,9 @@
 int wind_paths_gen_phot(WindPtr wind, PhotPtr pp);
 int line_paths_gen_phot(WindPtr wind, PhotPtr pp, int nres);
 int wind_paths_evaluate_single(Wind_Paths_Ptr paths);
-<<<<<<< HEAD
-int wind_paths_evaluate(WindPtr wind);
-int wind_paths_dump(WindPtr wind);
-int wind_paths_output_dump(WindPtr wind);
-=======
 int wind_paths_evaluate(WindPtr wind, int i_rank);
 int wind_paths_dump(WindPtr wind, int rank_global);
 int wind_paths_output_dump(WindPtr wind, int i_rank);
->>>>>>> f61670e9
 int wind_paths_point_index(int i, int j, int k, int i_top, DomainPtr dom);
 int wind_paths_sphere_point_index(int i, int j, int k);
 int wind_paths_output_vtk(WindPtr wind, int ndom);
@@ -616,11 +584,7 @@
 /* py_wind_ion.c */
 int ion_summary(WindPtr w, int element, int istate, int iswitch, char rootname[], int ochoice);
 int tau_ave_summary(WindPtr w, int element, int istate, double freq, char rootname[], int ochoice);
-<<<<<<< HEAD
-int line_summary(WindPtr w, int element, int istate, char rootname[], int ochoice);
-=======
 int line_summary(WindPtr w, char rootname[], int ochoice);
->>>>>>> f61670e9
 int total_emission_summary(WindPtr w, char rootname[], int ochoice);
 int modify_te(WindPtr w, char rootname[], int ochoice);
 int partial_measure_summary(WindPtr w, int element, int istate, char rootname[], int ochoice);
