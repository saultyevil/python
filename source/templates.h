/* bb.c */
double planck(double t, double freqmin, double freqmax);
double get_rand_pow(double x1, double x2, double alpha);
double get_rand_exp(double alpha_min, double alpha_max);
double integ_planck_d(double alphamin, double alphamax);
int init_integ_planck_d(void);
double planck_d(double alpha, void *params);
double planck_d_2(double alpha, void *params);
double emittance_bb(double freqmin, double freqmax, double t);
double check_fmax(double fmax, double temp);
/* get_atomicdata.c */
int get_atomic_data(char masterfile[]);
int atomicdata2file(void);
int index_lines(void);
int index_phot_top(void);
int index_inner_cross(void);
void indexx(int n, float arrin[], int indx[]);
int limit_lines(double freqmin, double freqmax);
int check_xsections(void);
double q21(struct lines *line_ptr, double t);
double q12(struct lines *line_ptr, double t);
double a21(struct lines *line_ptr);
double upsilon(int n_coll, double u0);
int fraction(double value, double array[], int npts, int *ival, double *f, int mode);
int linterp(double x, double xarray[], double yarray[], int xdim, double *y, int mode);
/* python.c */
int main(int argc, char *argv[]);
/* photon2d.c */
int translate(WindPtr w, PhotPtr pp, double tau_scat, double *tau, int *nres);
int translate_in_space(PhotPtr pp);
double ds_to_wind(PhotPtr pp, int *ndom_current);
<<<<<<< HEAD
double calculate_smax_in_cell(PhotPtr p, double tau_scat, double *tau);
=======
double find_smax(PhotPtr p);
>>>>>>> 07fe98f7
int translate_in_wind(WindPtr w, PhotPtr p, double tau_scat, double *tau, int *nres);
double ds_in_cell(int ndom, PhotPtr p);
/* photon_gen.c */
int define_phot(PhotPtr p, double f1, double f2, long nphot_tot, int ioniz_or_final, int iwind, int freq_sampling);
double populate_bands(int ioniz_or_final, int iwind, struct xbands *band);
int xdefine_phot(double f1, double f2, int ioniz_or_final, int iwind, int print_mode);
int phot_status(void);
int xmake_phot(PhotPtr p, double f1, double f2, int ioniz_or_final, int iwind, double weight, int iphot_start, int nphotons);
int star_init(double freqmin, double freqmax, int ioniz_or_final, double *f);
int photo_gen_star(PhotPtr p, double r, double t, double weight, double f1, double f2, int spectype, int istart, int nphot);
int photo_gen_disk(PhotPtr p, double weight, double f1, double f2, int spectype, int istart, int nphot);
int phot_gen_sum(char filename[], char mode[]);
double bl_init(double lum_bl, double t_bl, double freqmin, double freqmax, int ioniz_or_final, double *f);
int photon_checks(PhotPtr p, double freqmin, double freqmax, char *comment);
/* parse.c */
int parse_command_line(int argc, char *argv[]);
void help(void);
/* saha.c */
int nebular_concentrations(PlasmaPtr xplasma, int mode);
int concentrations(PlasmaPtr xplasma, int mode);
int saha(PlasmaPtr xplasma, double ne, double t);
int lucy(PlasmaPtr xplasma);
int lucy_mazzali1(double nh, double t_r, double t_e, double www, int nelem, double ne, double density[], double xne, double newden[]);
int fix_concentrations(PlasmaPtr xplasma, int mode);
double get_ne(double density[]);
/* spectra.c */
int spectrum_init(double f1, double f2, int nangle, double angle[], double phase[], int scat_select[], int top_bot_select[], int select_extract, double rho_select[], double z_select[], double az_select[], double r_select[]);
int spectrum_create(PhotPtr p, double f1, double f2, int nangle, int select_extract);
int spectrum_summary(char filename[], int nspecmin, int nspecmax, int select_spectype, double renorm, int loglin, int iwind);
int spectrum_restart_renormalise(int nangle);
/* wind2d.c */
int define_wind(void);
int where_in_grid(int ndom, double x[]);
int vwind_xyz(int ndom, PhotPtr p, double v[]);
int wind_div_v(void);
double rho(WindPtr w, double x[]);
int mdot_wind(WindPtr w, double z, double rmax);
int get_random_location(int n, double x[]);
int zero_scatters(void);
int check_corners_inwind(int n);
int check_grid(void);
/* wind.c */
int where_in_wind(double x[], int *ndomain);
double model_velocity(int ndom, double x[], double v[]);
int model_vgrad(int ndom, double x[], double v_grad[][3]);
double model_rho(int ndom, double x[]);
int wind_check(WindPtr www, int n);
/* vvector.c */
double dot(double a[], double b[]);
double length(double a[]);
int renorm(double a[], double scalar);
int cross(double a[], double b[], double c[]);
int vmove(double u[], double lmn[], double s, double result[]);
int vsub(double u[], double v[], double result[]);
int vadd(double u[], double v[], double result[]);
int stuff_v(double vin[], double vout[]);
double dot_tensor_vec(double tensor[3][3], double vin[3], double vout[3]);
int project_from_xyz_cyl(double a[], double b[], double result[]);
int project_from_cyl_xyz(double a[], double b[], double result[]);
int create_basis(double u[], double v[], struct basis *basis_new);
int project_from(struct basis *basis_from, double v_in[], double v_out[]);
int project_to(struct basis *basis_from, double v_in[], double v_out[]);
int reorient(struct basis *basis_from, struct basis *basis_to, double v_from[], double v_to[]);
/* recipes.c */
double *vector(int i, int j);
void free_vector(double *a, int i, int j);
double num_int(double (*func)(double, void *), double a, double b, double eps);
double zero_find(double (*func)(double, void *), double x_lo, double x_hi, double tol);
double func_minimiser(double a, double m, double b, double (*func)(double, void *), double tol, double *xmin);
/* trans_phot.c */
int trans_phot(WindPtr w, PhotPtr p, int iextract);
int trans_phot_single(WindPtr w, PhotPtr p, int iextract);
/* phot_util.c */
int stuff_phot(PhotPtr pin, PhotPtr pout);
int move_phot(PhotPtr pp, double ds);
int comp_phot(PhotPtr p1, PhotPtr p2);
int phot_hist(PhotPtr p, int iswitch);
int phot_history_summarize(void);
double ds_to_cone(ConePtr cc, struct photon *p);
double ds_to_sphere(double r, struct photon *p);
double ds_to_sphere2(double x[], double r, struct photon *p);
int quadratic(double a, double b, double c, double r[]);
double ds_to_plane(struct plane *pl, struct photon *p);
double ds_to_closest_approach(double x[], struct photon *p, double *impact_parameter);
double ds_to_cylinder(double rho, struct photon *p);
/* resonate.c */
double calculate_ds(WindPtr w, PhotPtr p, double tau_scat, double *tau, int *nres, double smax, int *istat);
int select_continuum_scattering_process(double kap_cont, double kap_es, double kap_ff, PlasmaPtr xplasma);
double kappa_bf(PlasmaPtr xplasma, double freq, int macro_all);
int kbf_need(double fmin, double fmax);
double sobolev(WindPtr one, double x[], double den_ion, struct lines *lptr, double dvds);
int scatter(PhotPtr p, int *nres, int *nnscat);
/* radiation.c */
double radiation(PhotPtr p, double ds);
double kappa_ff(PlasmaPtr xplasma, double freq);
double sigma_phot(struct topbase_phot *x_ptr, double freq);
double den_config(PlasmaPtr xplasma, int nconf);
double pop_kappa_ff_array(void);
int update_banded_estimators(PlasmaPtr xplasma, PhotPtr p, double ds, double w_ave, int ndom);
double mean_intensity(PlasmaPtr xplasma, double freq, int mode);
/* setup_files.c */
int init_log_and_windsave(int restart_stat);
int setup_created_files(void);
/* wind_updates2d.c */
int wind_update(WindPtr (w));
int wind_rad_init(void);
int report_bf_simple_ionpool(void);
/* windsave.c */
int wind_save(char filename[]);
int wind_read(char filename[]);
int wind_complete(WindPtr w);
int spec_save(char filename[]);
int spec_read(char filename[]);
/* extract.c */
int extract(WindPtr w, PhotPtr p, int itype);
int extract_one(WindPtr w, PhotPtr pp, int itype, int nspec);
/* cdf.c */
int cdf_gen_from_func(CdfPtr cdf, double (*func)(double, void *), double xmin, double xmax, int njumps, double jump[]);
double gen_array_from_func(double (*func)(double, void *), double xmin, double xmax, int pdfsteps);
int cdf_gen_from_array(CdfPtr cdf, double x[], double y[], int n_xy, double xmin, double xmax);
double cdf_get_rand(CdfPtr cdf);
int cdf_limit(CdfPtr cdf, double xmin, double xmax);
double cdf_get_rand_limit(CdfPtr cdf);
int cdf_to_file(CdfPtr cdf, char filename[]);
int cdf_check(CdfPtr cdf);
int calc_cdf_gradient(CdfPtr cdf);
int cdf_array_fixup(double *x, double *y, int n_xy);
/* roche.c */
int binary_basics(void);
int hit_secondary(PhotPtr p);
double pillbox(PhotPtr p, double *smin, double *smax);
double phi(double s, void *params);
double dphi_ds(double s, void *params);
double roche_width(double x, void *params);
double roche2_width_max(void);
/* random.c */
int randvec(double a[], double r);
int randvcos(double lmn[], double north[]);
double vcos(double x, void *params);
int init_rand(int seed);
double random_number(double min, double max);
/* stellar_wind.c */
int get_stellar_wind_params(int ndom);
double stellar_velocity(int ndom, double x[], double v[]);
double stellar_rho(int ndom, double x[]);
/* homologous.c */
int get_homologous_params(int ndom);
double homologous_velocity(int ndom, double x[], double v[]);
double homologous_rho(int ndom, double x[]);
/* hydro_import.c */
int get_hydro_wind_params(int ndom);
int get_hydro(int ndom);
double hydro_velocity(int ndom, double x[], double v[]);
double hydro_rho(double x[]);
double hydro_temp(double x[]);
int rtheta_make_hydro_grid(WindPtr w, int ndom);
int rtheta_hydro_volumes(int ndom, WindPtr w);
int hydro_frac(double coord, double coord_array[], int imax, int *cell1, int *cell2, double *frac);
double hydro_interp_value(double array[], int im, int ii, int jm, int jj, double f1, double f2);
int hydro_restart(int ndom);
/* corona.c */
int get_corona_params(int ndom);
double corona_velocity(int ndom, double x[], double v[]);
double corona_rho(int ndom, double x[]);
/* knigge.c */
int get_knigge_wind_params(int ndom);
double kn_velocity(int ndom, double x[], double v[]);
double kn_rho(int ndom, double x[]);
double kn_vzero(double r);
double kn_wind_mdot_integral(double r, void *params);
double kn_rho_zero(int ndom, double r);
/* disk.c */
double tdisk(double m, double mdot, double r);
double teff(double t, double x);
double gdisk(double mass, double mdot, double rmin);
double geff(double g0, double x);
double vdisk(double x[], double v[]);
double zdisk(double r);
double ds_to_disk(struct photon *p, int allow_negative);
double disk_height(double s, void *params);
/* lines.c */
double total_line_emission(WindPtr one, double f1, double f2);
double lum_lines(WindPtr one, int nmin, int nmax);
double two_level_atom(struct lines *line_ptr, PlasmaPtr xplasma, double *d1, double *d2);
double line_nsigma(struct lines *line_ptr, PlasmaPtr xplasma);
double scattering_fraction(struct lines *line_ptr, PlasmaPtr xplasma);
double p_escape(struct lines *line_ptr, PlasmaPtr xplasma);
double p_escape_from_tau(double tau);
int line_heat(PlasmaPtr xplasma, PhotPtr pp, int nres);
/* continuum.c */
double one_continuum(int spectype, double t, double g, double freqmin, double freqmax);
double emittance_continuum(int spectype, double freqmin, double freqmax, double t, double g);
double model_int(double lambda, void *params);
/* emission.c */
double wind_luminosity(double f1, double f2);
double total_emission(WindPtr one, double f1, double f2);
int photo_gen_wind(PhotPtr p, double weight, double freqmin, double freqmax, int photstart, int nphot);
double one_line(WindPtr one, int *nres);
double total_free(WindPtr one, double t_e, double f1, double f2);
double ff(WindPtr one, double t_e, double freq);
double one_ff(WindPtr one, double f1, double f2);
double gaunt_ff(double gsquared);
/* cooling.c */
double cooling(PlasmaPtr xxxplasma, double t);
double xtotal_emission(WindPtr one, double f1, double f2);
double adiabatic_cooling(WindPtr one, double t);
double shock_heating(WindPtr one);
double wind_cooling(void);
/* recomb.c */
double fb_topbase_partial(double freq);
double fb_topbase_partial2(double freq, void *params);
double integ_fb(double t, double f1, double f2, int nion, int fb_choice, int mode);
double total_fb(WindPtr one, double t, double f1, double f2, int fb_choice, int mode);
double one_fb(WindPtr one, double f1, double f2);
int num_recomb(PlasmaPtr xplasma, double t_e, int mode);
double fb(PlasmaPtr xplasma, double t, double freq, int ion_choice, int fb_choice);
int init_freebound(double t1, double t2, double f1, double f2);
double get_nrecomb(double t, int nion, int mode);
double get_fb(double t, int nion, int narray, int fb_choice, int mode);
double xinteg_fb(double t, double f1, double f2, int nion, int fb_choice);
double xinteg_inner_fb(double t, double f1, double f2, int nion, int fb_choice);
double total_rrate(int nion, double T);
double gs_rrate(int nion, double T);
int sort_and_compress(double *array_in, double *array_out, int npts);
int compare_doubles(const void *a, const void *b);
double matom_select_bf_freq(WindPtr one, int nconf);
/* diag.c */
int get_standard_care_factors(void);
int get_extra_diagnostics(void);
int init_extra_diagnostics(void);
int save_photon_stats(WindPtr one, PhotPtr p, double ds, double w_ave);
int save_extract_photons(int n, PhotPtr p, PhotPtr pp);
int save_photons(PhotPtr p, char comment[]);
int track_scatters(PhotPtr p, int nplasma, char *comment);
int Diag(char *format, ...);
/* sv.c */
int get_sv_wind_params(int ndom);
double sv_velocity(double x[], double v[], int ndom);
double sv_rho(int ndom, double x[]);
double sv_find_wind_rzero(int ndom, double p[]);
int sv_zero_init(double p[]);
double sv_zero_r(double r, void *params);
double sv_theta_wind(int ndom, double r);
double sv_wind_mdot_integral(double r, void *params);
/* ionization.c */
int ion_abundances(PlasmaPtr xplasma, int mode);
int convergence(PlasmaPtr xplasma);
int check_convergence(void);
int one_shot(PlasmaPtr xplasma, int mode);
double calc_te(PlasmaPtr xplasma, double tmin, double tmax);
double zero_emit2(double t, void *params);
double zero_emit(double t);
/* levels.c */
int levels(PlasmaPtr xplasma, int mode);
/* gradv.c */
double dvwind_ds(PhotPtr p);
int dvds_ave(void);
/* reposition.c */
int reposition(PhotPtr p);
/* anisowind.c */
int randwind_thermal_trapping(PhotPtr p, int *nnscat);
/* wind_util.c */
int coord_fraction(int ndom, int ichoice, double x[], int ii[], double frac[], int *nelem);
int where_in_2dcell(int ichoice, double x[], int n, double *fx, double *fz);
int wind_n_to_ij(int ndom, int n, int *i, int *j);
int wind_ij_to_n(int ndom, int i, int j, int *n);
int wind_x_to_n(double x[], int *n);
/* density.c */
double get_ion_density(int ndom, double x[], int nion);
/* bands.c */
int bands_init(int imode, struct xbands *band);
int freqs_init(double freqmin, double freqmax);
/* time.c */
double timer(void);
int get_time(char curtime[]);
struct timeval init_timer_t0(void);
void print_timer_duration(char *msg, struct timeval timer_t0);
/* matom.c */
int matom(PhotPtr p, int *nres, int *escape);
double b12(struct lines *line_ptr);
double alpha_sp(struct topbase_phot *cont_ptr, PlasmaPtr xplasma, int ichoice);
double alpha_sp_integrand(double freq, void *params);
int kpkt(PhotPtr p, int *nres, int *escape, int mode);
int fake_matom_bb(PhotPtr p, int *nres, int *escape);
int fake_matom_bf(PhotPtr p, int *nres, int *escape);
int emit_matom(WindPtr w, PhotPtr p, int *nres, int upper);
double matom_emit_in_line_prob(WindPtr one, struct lines *line_ptr_emit);
/* estimators.c */
int bf_estimators_increment(WindPtr one, PhotPtr p, double ds);
int bb_estimators_increment(WindPtr one, PhotPtr p, double tau_sobolev, double dvds, int nn);
int mc_estimator_normalise(int n);
double total_fb_matoms(PlasmaPtr xplasma, double t_e, double f1, double f2);
double total_bb_cooling(PlasmaPtr xplasma, double t_e);
double macro_bb_heating(PlasmaPtr xplasma, double t_e);
double macro_bf_heating(PlasmaPtr xplasma, double t_e);
int bb_simple_heat(PlasmaPtr xplasma, PhotPtr p, double tau_sobolev, double dvds, int nn);
int check_stimulated_recomb(PlasmaPtr xplasma);
int get_dilute_estimators(PlasmaPtr xplasma);
double get_gamma(struct topbase_phot *cont_ptr, PlasmaPtr xplasma);
double gamma_integrand(double freq, void *params);
double get_gamma_e(struct topbase_phot *cont_ptr, PlasmaPtr xplasma);
double gamma_e_integrand(double freq, void *params);
double get_alpha_st(struct topbase_phot *cont_ptr, PlasmaPtr xplasma);
double alpha_st_integrand(double freq, void *params);
double get_alpha_st_e(struct topbase_phot *cont_ptr, PlasmaPtr xplasma);
double alpha_st_e_integrand(double freq, void *params);
/* wind_sum.c */
int xtemp_rad(WindPtr w);
/* cylindrical.c */
double cylind_ds_in_cell(int ndom, PhotPtr p);
int cylind_make_grid(int ndom, WindPtr w);
int cylind_wind_complete(int ndom, WindPtr w);
int cylind_volumes(int ndom, WindPtr w);
int cylind_where_in_grid(int ndom, double x[]);
int cylind_get_random_location(int n, double x[]);
int cylind_extend_density(int ndom, WindPtr w);
int cylind_is_cell_in_wind(int n);
/* rtheta.c */
double rtheta_ds_in_cell(int ndom, PhotPtr p);
int rtheta_make_grid(WindPtr w, int ndom);
int rtheta_make_cones(int ndom, WindPtr w);
int rtheta_wind_complete(int ndom, WindPtr w);
int rtheta_volumes(int ndom, WindPtr w);
int rtheta_where_in_grid(int ndom, double x[]);
int rtheta_get_random_location(int n, double x[]);
int rtheta_extend_density(int ndom, WindPtr w);
int rtheta_is_cell_in_wind(int n);
/* spherical.c */
double spherical_ds_in_cell(int ndom, PhotPtr p);
int spherical_make_grid(WindPtr w, int ndom);
int spherical_wind_complete(int ndom, WindPtr w);
int spherical_volumes(int ndom, WindPtr w);
int spherical_where_in_grid(int ndom, double x[]);
int spherical_get_random_location(int n, double x[]);
int spherical_extend_density(int ndom, WindPtr w);
/* cylind_var.c */
double cylvar_ds_in_cell(int ndom, PhotPtr p);
int cylvar_make_grid(WindPtr w, int ndom);
int cylvar_wind_complete(int ndom, WindPtr w);
int cylvar_volumes(int ndom, WindPtr w);
int cylvar_where_in_grid(int ndom, double x[], int ichoice, double *fx, double *fz);
int cylvar_get_random_location(int n, double x[]);
int cylvar_extend_density(int ndom, WindPtr w);
int cylvar_coord_fraction(int ndom, int ichoice, double x[], int ii[], double frac[], int *nelem);
/* bilinear.c */
int bilin(double x[], double x00[], double x01[], double x10[], double x11[], double *f, double *g);
int xquadratic(double a, double b, double c, double r[]);
/* gridwind.c */
int create_maps(void);
int calloc_wind(int nelem);
int calloc_plasma(int nelem);
int check_plasma(PlasmaPtr xplasma, char message[]);
int calloc_macro(int nelem);
int calloc_estimators(int nelem);
int calloc_dyn_plasma(int nelem);
/* partition.c */
int partition_functions(PlasmaPtr xplasma, int mode);
int partition_functions_2(PlasmaPtr xplasma, int xnion, double temp, double weight);
/* signal.c */
int xsignal(char *root, char *format, ...);
int xsignal_rm(char *root);
int set_max_time(char *root, double t);
int check_time(char *root);
/* agn.c */
double agn_init(double r, double lum, double alpha, double freqmin, double freqmax, int ioniz_or_final, double *f);
double emittance_pow(double freqmin, double freqmax, double alpha);
double emittance_bpow(double freqmin, double freqmax, double alpha);
int photo_gen_agn(PhotPtr p, double r, double alpha, double weight, double f1, double f2, int spectype, int istart, int nphot);
/* shell_wind.c */
int get_shell_wind_params(int ndom);
int shell_make_grid(WindPtr w, int ndom);
/* compton.c */
double kappa_comp(PlasmaPtr xplasma, double freq);
double kappa_ind_comp(PlasmaPtr xplasma, double freq);
double total_comp(WindPtr one, double t_e);
double klein_nishina(double nu);
int compton_dir(PhotPtr p);
double compton_func(double f, void *params);
double sigma_compton_partial(double f, double x);
double alpha(double nu);
double beta(double nu);
double comp_cool_integrand(double nu, void *params);
/* zeta.c */
double compute_zeta(double temp, int nion, int mode);
/* dielectronic.c */
int compute_dr_coeffs(double temp);
double total_dr(WindPtr one, double t_e);
/* spectral_estimators.c */
int spectral_estimators(PlasmaPtr xplasma);
double pl_alpha_func_log(double alpha);
double pl_alpha_func_log2(double alpha, void *params);
double pl_logmean(double alpha, double lnumin, double lnumax);
double pl_log_w(double j, double alpha, double lnumin, double lnumax);
double pl_log_stddev(double alpha, double lnumin, double lnumax);
double exp_temp_func(double exp_temp);
double exp_temp_func2(double exp_temp, void *params);
double exp_mean(double exp_temp, double numin, double numax);
double exp_w(double j, double exp_temp, double numin, double numax);
double exp_stddev(double exp_temp, double numin, double numax);
/* matom_diag.c */
int matom_emiss_report(void);
/* disk_init.c */
double disk_init(double rmin, double rmax, double m, double mdot, double freqmin, double freqmax, int ioniz_or_final, double *ftot);
int qdisk_init(double rmin, double rmax, double m, double mdot);
int qdisk_save(char *diskfile, double ztot);
int read_non_standard_disk_profile(char *tprofile);
/* direct_ion.c */
int compute_di_coeffs(double T);
double q_ioniz_dere(int nion, double t_e);
double total_di(WindPtr one, double t_e);
int compute_qrecomb_coeffs(double T);
double q_recomb_dere(struct topbase_phot *cont_ptr, double electron_temperature);
double q_ioniz(struct topbase_phot *cont_ptr, double electron_temperature);
double q_recomb(struct topbase_phot *cont_ptr, double electron_temperature);
/* pi_rates.c */
double calc_pi_rate(int nion, PlasmaPtr xplasma, int mode, int type);
double tb_planck(double freq, void *params);
double tb_logpow(double freq, void *params);
double tb_exp(double freq, void *params);
/* matrix_ion.c */
int matrix_ion_populations(PlasmaPtr xplasma, int mode);
int populate_ion_rate_matrix(double rate_matrix[nions][nions], double pi_rates[nions], double inner_rates[n_inner_tot], double rr_rates[nions], double b_temp[nions], double xne, double nh1, double nh2);
int solve_matrix(double *a_data, double *b_data, int nrows, double *x, int nplasma);
/* para_update.c */
int communicate_estimators_para(void);
int gather_spectra_para(int nspec_helper, int nspecs);
int communicate_matom_estimators_para(void);
/* setup_star_bh.c */
double get_stellar_params(void);
int get_bl_and_agn_params(double lstar);
/* setup_domains.c */
int get_domain_params(int ndom);
int get_wind_params(int ndom);
int setup_windcone(void);
/* setup_disk.c */
double get_disk_params(void);
/* photo_gen_matom.c */
double get_kpkt_f(void);
double get_kpkt_heating_f(void);
double get_matom_f(int mode);
int photo_gen_kpkt(PhotPtr p, double weight, int photstart, int nphot);
int photo_gen_matom(PhotPtr p, double weight, int photstart, int nphot);
/* macro_gov.c */
int macro_gov(PhotPtr p, int *nres, int matom_or_kpkt, int *which_out);
int macro_pops(PlasmaPtr xplasma, double xne);
/* windsave2table_sub.c */
int do_windsave2table(char *root, int ion_switch);
int create_master_table(int ndom, char rootname[]);
int create_heat_table(int ndom, char rootname[]);
int create_convergence_table(int ndom, char rootname[]);
int create_ion_table(int ndom, char rootname[], int iz, int ion_switch);
double *get_ion(int ndom, int element, int istate, int iswitch, char *name);
double *get_one(int ndom, char variable_name[]);
/* import.c */
int import_wind(int ndom);
int import_set_wind_boundaries(int ndom);
int import_make_grid(WindPtr w, int ndom);
double import_velocity(int ndom, double *x, double *v);
double import_rho(int ndom, double *x);
double import_temperature(int ndom, double *x, int return_t_e);
/* import_spherical.c */
int import_1d(int ndom, char *filename);
int import_spherical_setup_boundaries(int ndom);
int spherical_make_grid_import(WindPtr w, int ndom);
double velocity_1d(int ndom, double *x, double *v);
double rho_1d(int ndom, double *x);
double temperature_1d(int ndom, double *x, int return_t_e);
/* import_cylindrical.c */
int import_cylindrical(int ndom, char *filename);
int import_cylindrical_setup_boundaries(int ndom);
int cylindrical_make_grid_import(WindPtr w, int ndom);
double velocity_cylindrical(int ndom, double *x, double *v);
double rho_cylindrical(int ndom, double *x);
double temperature_cylindrical(int ndom, double *x, int return_t_e);
/* import_rtheta.c */
int import_rtheta(int ndom, char *filename);
int import_rtheta_setup_boundaries(int ndom);
int rtheta_make_grid_import(WindPtr w, int ndom);
double velocity_rtheta(int ndom, double *x, double *v);
double rho_rtheta(int ndom, double *x);
double temperature_rtheta(int ndom, double *x, int return_t_e);
/* reverb.c */
double delay_to_observer(PhotPtr pp);
int delay_dump_prep(int restart_stat);
int delay_dump_finish(void);
int delay_dump_combine(int i_ranks);
int delay_dump(PhotPtr p, int np);
int delay_dump_single(PhotPtr pp, int i_spec);
/* paths.c */
Wind_Paths_Ptr wind_paths_constructor(WindPtr wind);
int reverb_init(WindPtr wind);
int wind_paths_init(WindPtr wind);
int line_paths_add_phot(WindPtr wind, PhotPtr pp, int *nres);
int wind_paths_add_phot(WindPtr wind, PhotPtr pp);
int simple_paths_gen_phot(PhotPtr pp);
double r_draw_from_path_histogram(Wind_Paths_Ptr PathPtr);
int wind_paths_gen_phot(WindPtr wind, PhotPtr pp);
int line_paths_gen_phot(WindPtr wind, PhotPtr pp, int nres);
int wind_paths_evaluate_single(Wind_Paths_Ptr paths);
int wind_paths_evaluate(WindPtr wind, int i_rank);
int wind_paths_dump(WindPtr wind, int rank_global);
int wind_paths_output_dump(WindPtr wind, int i_rank);
int wind_paths_point_index(int i, int j, int k, int i_top, DomainPtr dom);
int wind_paths_sphere_point_index(int i, int j, int k);
int wind_paths_output_vtk(WindPtr wind, int ndom);
/* setup.c */
int init_geo(void);
int get_spectype(int yesno, char *question, int *spectype);
int init_advanced_modes(void);
int init_observers(void);
PhotPtr init_photons(void);
int init_ionization(void);
double setup_dfudge(void);
/* run.c */
int calculate_ionization(int restart_stat);
int make_spectra(int restart_stat);
/* brem.c */
double integ_brem(double freq, void *params);
double brem_d(double alpha, void *params);
double get_rand_brem(double freqmin, double freqmax);
/* synonyms.c */
int get_question_name_length(char question[]);
int are_synonym_lists_valid(void);
int is_input_line_synonym_for_question(char question[], char input_line[]);
/* walls.c */
int walls(PhotPtr p, PhotPtr pold, double *normal);
/* setup_reverb.c */
int get_meta_params(void);
/* setup_line_transfer.c */
int get_line_transfer_mode(void);
int line_transfer_help_message(void);
/* cv.c */
double wdrad(double m);
double diskrad(double m1, double m2, double period);
double roche2(double q, double a);
double logg(double mass, double rwd);
/* import_calloc.c */
void calloc_import(int coord_type, int ndom);
void free_import(int coord_type, int ndom);
/* tau_spectrum.c */
void tau_log_edges(const double *optical_depths, const double *column_densities);
void tau_write_optical_depth_spectra(const double *tau_spectrum, double freq_min, double dfreq);
void mpi_gather_spectra(double *spec, int nspec);
int tau_calculate_tau_path(WindPtr w, PhotPtr pextract, double *col_den, double *tau);
int tau_extract_photon(WindPtr w, PhotPtr porig, double *col_den, double *tau);
void tau_reposition_photon(PhotPtr pout);
int tau_create_phot(PhotPtr pout, double nu, double *lmn);
void init_tau_observers(void);
void tau_create_spectra(WindPtr w);
void tau_evaluate_photo_edges(WindPtr w);
void tau_spectrum_main(WindPtr w);
/* frame.c */
int check_frame(PhotPtr p, enum frame desired_frame, char *msg);
int observer_to_local_frame(PhotPtr p_in, PhotPtr p_out);
int local_to_observer_frame(PhotPtr p_in, PhotPtr p_out);
int local_to_observer_frame_disk(PhotPtr p_in, PhotPtr p_out);
<<<<<<< HEAD
/* charge_exchance.c */
=======
/* tau_spectrum.c */
void optical_depth_diagnostics(WindPtr w);
>>>>>>> 07fe98f7
/* py_wind_sub.c */
int zoom(int direction);
int overview(WindPtr w, char rootname[]);
int position_summary(WindPtr w);
int abs_summary(WindPtr w, char rootname[], int ochoice);
int shock_heating_summary(WindPtr w, char rootname[], int ochoice);
int adiabatic_cooling_summary(WindPtr w, char rootname[], int ochoice);
int lum_summary(WindPtr w, char rootname[], int ochoice);
int photo_summary(WindPtr w, char rootname[], int ochoice);
int recomb_summary(WindPtr w, char rootname[], int ochoice);
int electron_summary(WindPtr w, char rootname[], int ochoice);
int rho_summary(WindPtr w, char rootname[], int ochoice);
int plasma_cell(WindPtr w, char rootname[], int ochoice);
int freq_summary(WindPtr w, char rootname[], int ochoice);
int nphot_summary(WindPtr w, char rootname[], int ochoice);
int temp_summary(WindPtr w, char rootname[], int ochoice);
int temp_rad(WindPtr w, char rootname[], int ochoice);
int weight_summary(WindPtr w, char rootname[], int ochoice);
int velocity_summary(WindPtr w, char rootname[], int ochoice);
int mo_summary(WindPtr w, char rootname[], int ochoice);
int vol_summary(WindPtr w, char rootname[], int ochoice);
int wind_element(WindPtr w);
int tau_h_summary(WindPtr w, char rootname[], int ochoice);
int coolheat_summary(WindPtr w, char rootname[], int ochoice);
int complete_file_summary(WindPtr w, char root[], int ochoice);
int wind_reg_summary(WindPtr w, char rootname[], int ochoice);
int dvds_summary(WindPtr w, char rootname[], int ochoice);
int IP_summary(WindPtr w, char rootname[], int ochoice);
int alpha_summary(WindPtr w, char rootname[], int ochoice);
int J_summary(WindPtr w, char rootname[], int ochoice);
int J_scat_summary(WindPtr w, char rootname[], int ochoice);
int phot_split(WindPtr w, char rootname[], int ochoice);
int thompson(WindPtr w, char rootname[], int ochoice);
int nscat_split(WindPtr w, char rootname[], int ochoice);
int convergence_summary(WindPtr w, char rootname[], int ochoice);
int convergence_all(WindPtr w, char rootname[], int ochoice);
int model_bands(WindPtr w, char rootname[], int ochoice);
int heatcool_summary(WindPtr w, char rootname[], int ochoice);
int complete_physical_summary(WindPtr w, char rootname[], int ochoice);
int complete_ion_summary(WindPtr w, char rootname[], int ochoice);
double get_density_or_frac(PlasmaPtr xplasma, int element, int istate, int frac_choice);
int find_ion(int element, int istate);
int find_element(int element);
int get_los_dvds(WindPtr w, char rootname[], int ochoice);
int grid_summary(WindPtr w, char rootname[], int ochoice);
int flux_summary(WindPtr w, char rootname[], int ochoice);
/* py_wind_ion.c */
int ion_summary(WindPtr w, int element, int istate, int iswitch, char rootname[], int ochoice);
int tau_ave_summary(WindPtr w, int element, int istate, double freq, char rootname[], int ochoice);
int line_summary(WindPtr w, char rootname[], int ochoice);
int total_emission_summary(WindPtr w, char rootname[], int ochoice);
int modify_te(WindPtr w, char rootname[], int ochoice);
int partial_measure_summary(WindPtr w, int element, int istate, char rootname[], int ochoice);
int collision_summary(WindPtr w, char rootname[], int ochoice);
/* py_wind_write.c */
int write_array(char filename[], int choice);
int display(char name[]);
/* py_wind_macro.c */
int xadiabatic_cooling_summary(WindPtr w, char rootname[], int ochoice);
int macro_summary(WindPtr w, char rootname[], int ochoice);
int ion_overview(int icell);
int config_overview(int n, int icell);
int depcoef_overview(int icell);
int copy_plasma(PlasmaPtr x1, PlasmaPtr x2);
int dealloc_copied_plasma(PlasmaPtr xcopy);
int depcoef_overview_specific(int version, int nconfig, WindPtr w, char rootname[], int ochoice);
int level_popsoverview(int nplasma, WindPtr w, char rootname[], int ochoice);
int level_emissoverview(int nlev, WindPtr w, char rootname[], int ochoice);
int level_escapeoverview(int nlev, WindPtr w, char rootname[], int ochoice);
int level_tauoverview(int nlev, WindPtr w, char rootname[], int ochoice);
/* py_wind.c */
int main(int argc, char *argv[]);
int one_choice(int choice, char *root, int ochoice);
void py_wind_help(void);
/* windsave2table.c */
void parse_arguments(int argc, char *argv[], char root[], int *ion_switch);
int main(int argc, char *argv[]);
/* windsave2table_sub.c */
int do_windsave2table(char *root, int ion_switch);
int create_master_table(int ndom, char rootname[]);
int create_heat_table(int ndom, char rootname[]);
int create_convergence_table(int ndom, char rootname[]);
int create_ion_table(int ndom, char rootname[], int iz, int ion_switch);
double *get_ion(int ndom, int element, int istate, int iswitch, char *name);
double *get_one(int ndom, char variable_name[]);<|MERGE_RESOLUTION|>--- conflicted
+++ resolved
@@ -29,11 +29,7 @@
 int translate(WindPtr w, PhotPtr pp, double tau_scat, double *tau, int *nres);
 int translate_in_space(PhotPtr pp);
 double ds_to_wind(PhotPtr pp, int *ndom_current);
-<<<<<<< HEAD
-double calculate_smax_in_cell(PhotPtr p, double tau_scat, double *tau);
-=======
 double find_smax(PhotPtr p);
->>>>>>> 07fe98f7
 int translate_in_wind(WindPtr w, PhotPtr p, double tau_scat, double *tau, int *nres);
 double ds_in_cell(int ndom, PhotPtr p);
 /* photon_gen.c */
@@ -573,29 +569,16 @@
 /* import_calloc.c */
 void calloc_import(int coord_type, int ndom);
 void free_import(int coord_type, int ndom);
-/* tau_spectrum.c */
-void tau_log_edges(const double *optical_depths, const double *column_densities);
-void tau_write_optical_depth_spectra(const double *tau_spectrum, double freq_min, double dfreq);
-void mpi_gather_spectra(double *spec, int nspec);
-int tau_calculate_tau_path(WindPtr w, PhotPtr pextract, double *col_den, double *tau);
-int tau_extract_photon(WindPtr w, PhotPtr porig, double *col_den, double *tau);
-void tau_reposition_photon(PhotPtr pout);
-int tau_create_phot(PhotPtr pout, double nu, double *lmn);
-void init_tau_observers(void);
-void tau_create_spectra(WindPtr w);
-void tau_evaluate_photo_edges(WindPtr w);
-void tau_spectrum_main(WindPtr w);
+/* charge_exchange.c */
+int compute_ch_ex_coeffs(double T);
+double ch_ex_heat(WindPtr one, double t_e);
 /* frame.c */
 int check_frame(PhotPtr p, enum frame desired_frame, char *msg);
 int observer_to_local_frame(PhotPtr p_in, PhotPtr p_out);
 int local_to_observer_frame(PhotPtr p_in, PhotPtr p_out);
 int local_to_observer_frame_disk(PhotPtr p_in, PhotPtr p_out);
-<<<<<<< HEAD
-/* charge_exchance.c */
-=======
 /* tau_spectrum.c */
 void optical_depth_diagnostics(WindPtr w);
->>>>>>> 07fe98f7
 /* py_wind_sub.c */
 int zoom(int direction);
 int overview(WindPtr w, char rootname[]);
