--- conflicted
+++ resolved
@@ -156,7 +156,7 @@
 /* Feb 2012 NSH - new for mode 7. KSL has moved a lot of the mechanics that used to be here into
  power_abundances. This, once called, calculates the weight and alpha for each band in this cell. There is a lot of code that was clogging up this routine. Once this is done, one_shot gets called from within that routine. */
 
-	ireturn = spectral_estimators (xplasma);	/*Aug 2012 NSH - slight change to help integrate this into balance, power_estimators does the work of getting banded W and alpha. Then oneshot gets called. */
+	    ireturn = spectral_estimators (xplasma);	/*Aug 2012 NSH - slight change to help integrate this into balance, power_estimators does the work of getting banded W and alpha. Then oneshot gets called. */
       xplasma->dt_e_old = xplasma->dt_e;
       xplasma->dt_e = xplasma->t_e - xplasma->t_e_old;	//Must store this before others
       xplasma->t_e_old = xplasma->t_e;
@@ -416,18 +416,13 @@
     15aug   nsh 79 -- added a mode to leave t_e fixed
 
 **************************************************************/
-\
-
-<<<<<<< HEAD
-	PlasmaPtr xxxplasma;
-
-
-=======
-	
-	PlasmaPtr xxxplasma;
-	
-	
->>>>>>> aa96ccff
+
+
+
+PlasmaPtr xxxplasma;
+
+
+
 int
 one_shot (xplasma, mode)
      PlasmaPtr xplasma;
@@ -443,7 +438,6 @@
 
   te_old = xplasma->t_e;
 
-<<<<<<< HEAD
 	if (modes.zeus_connect==1 || modes.fixed_temp==1)
 	{
 		te_new = te_old; //We dont want to change the temperature
@@ -463,30 +457,6 @@
 		}
 		dte = xplasma->dt_e;
 	}
-=======
-  te_old = xplasma->t_e;
-
-	if (modes.zeus_connect==1 || modes.fixed_temp==1)
-	{
-		te_new = te_old; //We dont want to change the temperature
-		xxxplasma = xplasma;
-		zero_emit(te_old); //But we do still want to compute all heating and cooling rates
-		dte = xplasma->dt_e=0.0;	 
-	}
-	else //Do things to old way - look for a new temperature
-	{
-		te_new = calc_te (xplasma, 0.7 * te_old, 1.3 * te_old);  //compute the new t_e - no limits on where it can go
-		xplasma->t_e = (1 - gain) * te_old + gain * te_new;  //Allow the temperature to move by a fraction gain towards the equilibrium temperature
-	
-	/* NSH 130722 - NOTE - at this stage, the cooling terms are still those computed from the 'ideal' t_e, not the new t_e - this may be worth investigatiing. */
-		if (xplasma->t_e > TMAX) //check to see if we have maxed out the temperature.
-		{	
-			xplasma->t_e = TMAX;
-		}
-		dte = xplasma->dt_e;
-	}
-  
->>>>>>> aa96ccff
 
 
 //  Log ("One_shot: %10.2f %10.2f %10.2f\n", te_old, te_new, w->t_e);
