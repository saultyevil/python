--- conflicted
+++ resolved
@@ -69,11 +69,6 @@
  *
  **********************************************************/
 
-<<<<<<< HEAD
-#define  MAXDIFF  (VCHECK/VLIGHT)       /* The same as our old velocity requirement */
-
-=======
->>>>>>> 639ed85b
 double
 calculate_ds (w, p, tau_scat, tau, nres, smax, istat)
      WindPtr w;
@@ -140,12 +135,7 @@
    * to the change in frequency is not reasonable
    */
 
-<<<<<<< HEAD
-
-  diff = 1;
-=======
   const double MAXDIFF = VCHECK / VLIGHT;
->>>>>>> 639ed85b
 
   while (smax > DFUDGE)
   {
