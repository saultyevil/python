--- conflicted
+++ resolved
@@ -135,14 +135,7 @@
    * to the change in frequency is not reasonable
    */
 
-<<<<<<< HEAD
-  const double MAXDIFF = VCHECK / VLIGHT;
-  double dfudge_to_use = wmain[p->grid].dfudge;
-
-  while (smax > dfudge_to_use)
-=======
   while (smax > wmain[p->grid].dfudge)
->>>>>>> d836fe39
   {
     stuff_phot (p, &p_now);
     move_phot (&p_now, smax * 0.5);
@@ -156,9 +149,6 @@
     stuff_phot (&p_now_cmf, &p_stop_cmf);
     smax *= 0.5;
   }
-
-  if (smax < dfudge_to_use)
-    smax = dfudge_to_use;
 
   freq_inner = p_start_cmf.freq;
   freq_outer = p_stop_cmf.freq;
@@ -243,9 +233,6 @@
    * with the photon in the cell
    */
 
-  const int last_resonance = p_now.nres;
-  const double distance_limit = 0.5 * dfudge_to_use;
-
   for (n = 0; n < nline_delt; n++)
   {
     current_res_number = nstart + n * ndelt;
@@ -259,16 +246,8 @@
        * within dfudge then we skip over the resonance.
        */
 
-<<<<<<< HEAD
-      if (last_resonance == current_res_number && ds < distance_limit)
-      {
-        n_errors_resonances_skipped++;
-        // Error ("calculate_ds: photon trying to interact with same resonance within %e (limit + ds) cm of last interaction so skipping\n",
-        //        distance_limit + ds);
-=======
       if (p_now.nres == current_res_number && ds < wmain[p->grid].dfudge)
       {
->>>>>>> d836fe39
         continue;
       }
 
@@ -388,12 +367,6 @@
   if (running_tau + kap_cont_obs * (smax - ds_current) > tau_scat)      /* A scattering event has occurred in the shell and we remain in the same shell */
   {
     *nres = select_continuum_scattering_process (kap_cont, kap_es, kap_ff, xplasma);
-<<<<<<< HEAD
-
-    /* A scattering event has occurred in the shell and we remain in the same shell */
-
-=======
->>>>>>> d836fe39
     ds_current += (tau_scat - running_tau) / (kap_cont_obs);
     *istat = P_SCAT;
     running_tau = tau_scat;
