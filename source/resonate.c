--- conflicted
+++ resolved
@@ -1059,14 +1059,9 @@
           /* only report an error for a negative prob_kpkt if it's large-ish in magnitude. see #436 discussion */
           if (prob_kpkt < -1e-2)
           {
-<<<<<<< HEAD
-            Error ("scatter: kpkt probability %8.4e < 0 in plasma cell %d photon edge freq %8.4e, co-moving freq %8.4e\n",
-                   prob_kpkt, xplasma->nplasma, phot_top[*nres - NLINES - 1].freq[0], freq_comoving);
-=======
             Error ("scatter: kpkt probability (%8.4e) < 0 for phot_top %d, zeroing\n", prob_kpkt, *nres - NLINES - 1);
             Log ("scatter: photon edge frequency: %8.4e, comoving (observer) frequency %8.4e %8.4e\n", phot_top[*nres - NLINES - 1].freq[0],
                  freq_comoving, p_orig.freq);
->>>>>>> 00030a9d
           }
           prob_kpkt = 0.0;
         }
@@ -1131,14 +1126,9 @@
     p->freq = lin_ptr[*nres]->freq;
   }
 
-<<<<<<< HEAD
-  /* Now determine the direction of the scattered photon, for electrons scatering (-1), ff emision (-2), or
-     bound free emission (>NLINES), allowing depending on the scattering mode for thermal trapping.
-=======
 
   /* Now determine the direction of the scattered photon, for electrons scattering (-1), ff emision (-2), or
      bound free emission (>NLINES), allowing depending on the scattering mode for thermal trapping. 
->>>>>>> 00030a9d
      Note that this portion of the code is identical for both simple and macro atoms, except for the fact
      that ff and bf are only treated as scattering processes in macro-atom mode.
    */
@@ -1157,10 +1147,7 @@
     randwind_thermal_trapping (p, nnscat);
   }
 
-<<<<<<< HEAD
-=======
-
->>>>>>> 00030a9d
+
   /* Finally put everything back in the observer frame */
 
   local_to_observer_frame (p, p);
