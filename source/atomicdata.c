
/***********************************************************/
/** @file atomicdata.c
 * @author ksl
 * @date   March, 2018
 *
 * @brief  Read in all of the atomic data for use with Python
 * and other similar programs
 *
 ***********************************************************/

#include <stdio.h>
#include <stdlib.h>
#include <string.h>
#include <math.h>

#include "atomic.h"
#include "python.h"

#include "log.h"
// If routines are added cproto > atomic_proto.h should be run
#include "atomic_proto.h"

#ifdef LINELENGTH
#undef LINELENGTH
#endif
#define LINELENGTH 500


#define MAXWORDS    20
#define TRUE         1
#define FALSE        0
#define UNKNOWN     -1



/**********************************************************/
/**
 * @brief      generalized subroutine for reading atomic data
 *  	into a set of structures defined in "atomic.h"
 *
 *
 * @param [in] char  masterfile[]   The name of the "masterfile" which refers to other files which contain the data
 * @return     Always returns 0
 *
 * @details
 *
 * get_atomic_data reads in all the atomic data.  It also converts the data to cgs units unless
 * 	otherwise noted, e.g ionization potentials are converted to ergs.
 *
 *
 *
 * The masterfile is a list of other files, which contain atomic data for specific puruposes.
 *
 * All of the files are ascii.  The information is keyword based.
 *
 * The order of the data is important.  Elements should be defined before ions; ions
 * before levels, levels before  lines etc.  In most if not all cases, one can either define all
 * of the elements first, all of the ions, etc ... or the first element and its ions, the
 * second element and its ions etc. Commenting out an element in the datafile has the effect of
 * eliminating all of the data associated with that element, e.g ions, lines, etc.
 *
 * The program assumes that the ions for a given element are grouped together,
 * that the levels for a given element are grouped together, etc.
 *
 * If one wants to read both Topbase and VFKY photoionization x-sections, then the topbase
 * x-sections should be read first.  The routine will ignore data in the VFKY list if there
 * is a pre-existing Topbase data.  The routine will stop if you but a VFKY x-section first
 * on the assumption that Topbase data should trump VFKY data. (Making the program more flexible
 * would be difficult because you would have to drop various bits of Topbase data out of the
 * middle of the structure or mark it NG or something.)
 *
 * Similarly, as a general rule the macro information should be provided before the simple
 * ions are described, and the macro lines should be presented before simple lines.
 *
 * The only data which can be mixed up completely is the line array.
 *
 * Finally, get_atomic_data creates a pointer array to  lines, which has the lines in
 * frequency ascending order.   This is actually done by a small subroutine index_lines
 * which in turn calls a Numerical Recipes routine.
 *
 * ### Notes ###
 *
 * get_atomic data is intended to be stand-alone, that is one should be able to use it for routines
 * other than Python, e.g for another routine intended to calculate the ionization state of
 * a plasma in collisional equilibrium.
 *
 * To this end, the routines populate stuctures in atomic.h, which are not part of python.h, and 
 * one should avoid calling routines like Exit(0) that are very python centric.  It's important
 * that future modifications to get_atomic_data maintain this independence.
 *
 *
 *
 **********************************************************/

int
get_atomic_data (masterfile)
     char masterfile[];
{
  FILE *fptr, *mptr;
  char aline[LINELENGTH];
  char bline[LINELENGTH];
  char cline[LINELENGTH];
  char file[LINELENGTH];

  char word[LINELENGTH];
  int n, m, i, j;
  int n1, n2;                   //081115 nsh two new counters for DR - use new pointers to avoid any clashes!
  int nparam;                   //081115 nsh temperary holder for number of DR parameters
  double drp[MAX_DR_PARAMS];    //081115 nsh array to hold DR parameters prior to putting into structure
  double btrr[T_RR_PARAMS];     //0712 nsh array to hole badnell total RR params before putting into structure
  int ne, w;                    //081115 nsh new variables for DR variables
  int mstart, mstop;
  int nelem;
  double gl, gu;
  double el, eu;
  int qnum;
  double qqnum, ggg, gg;
  int istate, z, nion;
  int iistate, zz;
  int levl, levu;
  int in, il;                   //The levels used in inner shell data
  double q;
  double wave, freq, f, exx, et, p;
  double the_ground_frac[20];
  double auger_branches[NAUGER_ELECTRONS];      /* array to hold branching ratios for number of Auger electrons */
  double Avalue_auger;          /* Auger A value for macro-atom data */
  int ne_records;               /* number of Auger electron entries to read in for each Auger record (normally 4) */
  int target_istate;
  char choice;
  int lineno;                   /* the line number in the file beginning with 1 */
  int simple_line_ignore[NIONS], cstren_no_line;
  int nwords;
  int nlte, nmax;
  int mflag;                    //flag to identify reading data for macro atoms
  int nconfigl, nconfigu;       //internal labels for configurations
  int islp, ilv, np;
  char configname[15];
  double e, rl;
  double xe[NCROSS], xx[NCROSS];
  int nlines_simple;
  int nspline;
  double tmin;
  int nions_simple, nions_macro;
  int nlevels_simple;
  int ntop_phot_simple, ntop_phot_macro;
  int bb_max, bf_max;
  int lev_type;
  int nn;
  double gstemp[BAD_GS_RR_PARAMS];      //Temporary storage for badnell resolved GS RR rates
  double temp[LINELENGTH];      //Temporary storage for data read in off a line this is enogh if every character on the
  char gsflag, drflag;          //Flags to say what part of data is being read in for DR and RR
  double gstmin, gstmax;        //The range of temperatures for which all ions have GS RR rates
  double gsqrdtemp, gfftemp, s1temp, s2temp, s3temp;    //Temporary storage for gaunt factors
  int n_elec_yield_tot;         //The number of inner shell cross sections with matching electron yield arrays
  int inner_no_e_yield;         //The number of inner shell cross sections with no yields
  double I, Ea;                 //The ionization energy and mean electron energy for electron yields
  int c_l, c_u;                 //Chianti level indicators
  double en, gf, hlt, sp;       //Parameters in collision strangth file
  int type;                     //used in collision strength
  double a, b, c, d, tmax, delta_E;
  int z2, istate2;
  double delta_E_ovr_k;
  int ierr;
  double dlambda;


  /* Initialize the atomic data structures and various counters */
  init_atomic_data ();

  n_elec_yield_tot = 0;         //Counter for electron yield
  gstmin = 0.0;
  gstmax = 1e99;
  nlevels = nxphot = nphot_total = ntop_phot = nauger = ndrecomb = n_inner_tot = 0;     //Added counter for DR/
  for (n = 0; n < NIONS; n++)
  {
    simple_line_ignore[n] = 0;  // diagnostic counter for how many lines ignored
  }
  n_coll_stren = 0;             //The number of data sets
  cstren_no_line = 0;           // counter to track how many times we don't find a matching line

  choice = 'x';                 /* Start by assuming you cannot determine what kind of line it is */
  nelements = 0;
  nions = nions_simple = nions_macro = 0;
  nlevels = nlevels_simple = nlevels_macro = 0;
  ntop_phot_simple = ntop_phot_macro = 0;
  nlte_levels = 0;
  nlines = nlines_simple = nlines_macro = 0;
  nauger_macro = 0;
  lineno = 0;
  nxphot = 0;

/*mflag is set initially to 1, in order to establish that
macro-lines need to be read in before any "simple" lines.  This
is so that we can assure that the first lines in the line array
are macro-lines.   It is important to recognize that the lin_ptr
structure does not have this property! */
  mflag = 1;


/* Completed all initialization */

  /* OK now we can try to read in the data from the data files */

  if ((mptr = fopen (masterfile, "r")) == NULL)
  {
    Error ("Get_atomic_data: Could not find masterfile %s in current directory\n", masterfile);
    exit (1);
  }

  Log ("Get_atomic_data: Reading from masterfile %s\n", masterfile);

/* Open and read each line in the masterfile in turn */

  while (fgets (aline, LINELENGTH, mptr) != NULL)
  {
    if (sscanf (aline, "%s", file) == 1 && file[0] != '#')
    {

      /*
       * Open one of the files designated in the masterfile and begin to read it
       */

      if ((fptr = fopen (file, "r")) == NULL)
      {
        Error ("Get_atomic_data: Could not open %s in current directory\n", file);
        exit (1);
      }

      Log_silent ("Get_atomic_data: Reading data from %s\n", file);
      lineno = 1;

      /* Main loop for reading each data file line by line */

      while (fgets (aline, LINELENGTH, fptr) != NULL)
      {
        lineno++;

        Debug ("0  %d %s", lineno, aline);

        strcpy (word, "");      /*For reasons which are not clear, word needs to be reinitialized every time to
                                   properly deal with blank lines */

        if (sscanf (aline, "%s", word) == 0 || strlen (word) == 0)
          choice = 'c';         /*A blank line, treated like a comment */
        else if (strncmp (word, "!", 1) == 0)
          choice = 'c';         /* ! are also treated as  a comment */
        else if (strncmp (word, "#", 1) == 0)
          choice = 'c';         /* # is treated as  a comment */
        else if (strncmp (word, "-", 1) == 0)
          choice = 'c';         /* # is treated as  a comment */
        else if (strncmp (word, "Dtype", 5) == 0)
          choice = 'c';         /* # is treated as  a comment */
        else if (strncmp (word, "CSTREN", 6) == 0)
          choice = 'C';         /* It's a collision strength line */
        else if (strncmp (word, "Element", 5) == 0)
          choice = 'e';         /* an element */
        else if (strncmp (word, "Ion", 3) == 0)
          choice = 'i';         /* An ion */
        else if (strncmp (word, "LevTop", 6) == 0)
          choice = 'N';         /* A Level in TopBase format */
        else if (strncmp (word, "LevMacro", 8) == 0)
          choice = 'N';         /* A level for a Macro Atom */
        else if (strncmp (word, "Level", 3) == 0)
          choice = 'n';         /* A level for a simple ion */
        else if (strncmp (word, "Phot", 4) == 0)
          choice = 'w';         /* A record for starting a photionization x-section. Atom Phots are a subset of these */
        else if (strncmp (word, "Line", 4) == 0)
          choice = 'r';         /* A simple atom line */
        else if (strncmp (word, "LinMacro", 8) == 0)
          choice = 'r';         /* A line for a Macro Atom */
        else if (strncmp (word, "AugMacro", 7) == 0)
          choice = 'a';         /* An Auger record for a Macro Atom */
        else if (strncmp (word, "Frac", 4) == 0)
          choice = 'f';         /*ground state fractions */
        else if (strncmp (word, "InnerVYS", 8) == 0)
          choice = 'I';         /*a set of inner shell photoionization cross sections */
        else if (strncmp (word, "DR_BADNL", 8) == 0)
          choice = 'D';         /* a Badnell type dielectronic recombination file */
        else if (strncmp (word, "DR_SHULL", 8) == 0)
          choice = 'S';         /* A Shull-type  dielectronic recombination */
        else if (strncmp (word, "RR_BADNL", 8) == 0)
          choice = 'T';         /*Its a Badnell type line in the total RR file */
        else if (strncmp (word, "DI_DERE", 7) == 0)
          choice = 'd';         /*Its a data file giving direct ionization rates from Dere (2007) */
        else if (strncmp (word, "RR_SHULL", 8) == 0)
          choice = 's';         /*Its a Shull type line in the total RR file */
        else if (strncmp (word, "BAD_GS_RR", 9) == 0)
          choice = 'G';         /*Its a Badnell resolved ground state RR file */
        else if (strncmp (word, "FF_GAUNT", 8) == 0)
          choice = 'g';
        /*Its a data file giving the temperature averaged gaunt factors from Sutherland (1998) */
        else if (strncmp (word, "Kelecyield", 10) == 0)
          choice = 'K';         /*Electron yield from inner shell ionization fro Kaastra and Mewe */
        else if (strncmp (word, "ChEx", 4) == 0)
          choice = 'X';         /*Charge exchange */
//        else if (strncmp (word, "Kphotyield", 10) == 0) 
//          choice = 'F';           /*Floruescent photon yield from IS ionization from Kaastra and Mewe */
        else if (strncmp (word, "*", 1) == 0);
        /* It's a continuation so record type remains same */
        else
          choice = 'z';         /* Who knows what it is */


        switch (choice)
        {
/**
 * @section Elements
 *
 * A typical element has the following format
 *
 *  Element    6    C    8.56    12.011
 *
 * where 6 here refers to z of the elemnt, C is the name, and 8.56 is the number abundance relative to H at 12
 * and 12.011 is the atomic weight.
 *
 * */
        case 'e':
          if (sscanf (aline, "%*s %d %s %le %le", &ele[nelements].z, ele[nelements].name,
                      &ele[nelements].abun, &ele[nelements].atomic_weight) != 4)
          {
            Error ("Get_atomic_data: file %s line %d: Element line incorrectly formatted\n", file, lineno);
            Error ("Get_atomic_data: %s\n", aline);
            exit (0);
          }
          /* Immediate replace by number density relative to H */
          ele[nelements].abun = pow (10., ele[nelements].abun - 12.0);
          nelements++;
          if (nelements > NELEMENTS)
          {
            Error ("getatomic_data: file %s line %d: More elements than allowed. Increase NELEMENTS in atomic.h\n", file, lineno);
            Error ("Get_atomic_data: %s\n", aline);
            exit (0);
          }
          break;


/**
 * @section Ions
 *
 * Ions are specified with the keyword Ion.  A typical entry for ions looks like
 *
 *  @verbatim
 *  IonV    C   6   4   2   64.49400 1000   10     1s^22s(2S_{1/2})
 *  @endverbatim
 *
 * where C is the elment name, 6 is the elemnt z, 4 is the ionization state (in conventional
 * astrophysics notation, 2 is the mulitplicity  of the ground state, and 1000 and 10 refer
 * to maximum number of allowed LTE and nLTE configurations.  The configuration is not actually
 * required and is for information only.
 *
 * @detail
 *
 * Note that keyword parsing is done only on the first 3 letters, so Ion and IonV are equivlalent
 *
 * The routine still supports an earlier format which consists of the first 6 "words" in which case
 * default values are assigned to for the maximum number of LTE/simple and nLTE/macro atom configurations.
 *
 * @bug Exactly what is meant by LTE here needs clarification.  Is there code here that should
 * be removed because we do not need the "earlier" format?
 *
 */

        case 'i':

          if ((nwords = sscanf (aline, "%*s %*s %d %d %le %le %d %d", &z, &istate, &gg, &p, &nmax, &nlte)) != 6)
          {
            Error ("get_atomic_data: file %s line %d: Ion istate line incorrectly formatted\n", file, lineno);
            Error ("Get_atomic_data: %s\n", aline);
            exit (0);
          }
// Now check that an element line for this ion has already been read
          n = 0;
          while (ele[n].z != z && n < nelements)
            n++;
          if (n == nelements)
          {

            Debug ("get_atomic_data: file %s line %d has ion for unknown element with z %d\n", file, lineno, z);
            break;
          }

// Now populate the ion structure

          if (nlte > 0)
          {                     // Then we want to consider some of these levels as non-lte
            ion[nions].first_levden = nlte_levels;      /* This is the index to into
                                                           the levden aray */
            ion[nions].n_lte_max = nlte;        //Reserve this many elements of levden
            nlte_levels += nlte;
            if (nlte_levels > NLTE_LEVELS)
            {
              Error ("get_atomic_data: nlte_levels (%d) > NLTE_LEVELS (%d)\n", nlte_levels, NLTE_LEVELS);
              exit (0);
            }

          }
          ion[nions].z = z;
          ion[nions].istate = istate;
          ion[nions].g = gg;
          ion[nions].log_g = log (gg);  //populate the log version - used for freebound integrations

          ion[nions].ip = p * EV2ERGS;
          ion[nions].nmax = nmax;
/* Use the keyword IonM to classify the ion as a macro-ion (IonM) or not (simply Ion) */
          if (ion[nions].g != 1 && ion[nions].istate == (ion[nions].z + 1))     // RG addressing bug #749
          {
            Error ("g is >1 for bare ion! setting to 1\n");
            ion[nions].g = 1;
          }
          if (strncmp (word, "IonM", 4) == 0)
          {
            ion[nions].macro_info = 1;
            nions_macro++;
          }
          else
          {
            ion[nions].macro_info = 0;
            nions_simple++;
          }
          nions++;
          if (nions == NIONS)
          {
            Error
              ("getatomic_data: file %s line %d: %d ions is more than %d allowed. Increase NIONS in atomic.h\n",
               file, lineno, nions, NIONS);
            exit (0);
          }
          break;

/**
 * @section levels Levels or Configurations
 *
 * This version of get_atomicdata can read various types of configuration inputs, some of which should gradually be
 * exsized from the program.  Originally, the idea was that Levels would immediately follow an ion, and in that case
 * all that was need to describe a level, was a level number, a multiplicity, and an energy for the level.  An example
 * of this type of line follows:
 *
 *  @verbatim
 *  Ion	He	2	1	1	24.587  6 2
 *  Level 1 1 0.0
 *  Level 2 3 19.819
 *  @endverbatim
 *
 * It is a requirement that when an OLDSTYLE line is used, it must immediately follow the ion.
 *
 * The second type of LEVEL style was developed solely to allow the levels to be disjoint from
 * the ions.  Disjoint in this case implies that the level must follow the ion, but it does not
 * have to be immediately after the ion line.
 *
 * It was developed to allow one to use levels developed from the Kurucz
 * line list, and the new Verner level file.
 *
 * A typical KURUCZSTYLE record would look like:
 *
 *  @verbatim
 *  Comment-- Ion H  1
 *  \# There are 17 unique levels for 1 1
 *  Level   1   1   0    2   0.000000
 *  Level   1   1   1    2  10.200121
 *  Level   1   1   2    4  10.200166
 *  Level   1   1   3    2  12.089051
 *  @endverbatim
 * where the colums are z, istate (in conventional notation), a unique level no,
 * the multiplicity of the level and the excitation energy of the level in eV
 *
 *
 *
 * The new Topbase style records (created by py_parse_levels) look like this:
 *
 *
 *  @verbatim
 *  ======================================================================================
 *  #      i NZ NE iSLP iLV iCONF                 E(RYD)      TE(RYD)   gi     EQN    RL(NS)
 *  # ======================================================================================
 *  # ======================================================================================
 *  LevTop  1  1  200  1 -13.605698   0.000000  2  1.0000 1.00e+21 () 1s
 *  LevTop  1  1  200  2  -3.401425  10.204273  2  2.0000 1.00e+21 () 2s
 *  LevTop  1  1  211  1  -3.401425  10.204273  6  2.0000 1.60e-09 () 2p
 *  LevTop  1  1  220  1  -1.511743  12.093955 10  3.0000 1.55e-08 () 3d
 *  LevTop  1  1  200  3  -1.511743  12.093955  2  3.0000 1.59e-07 () 3s
 *  LevTop  1  1  211  2  -1.511743  12.093955  6  3.0000 5.28e-09 () 3p
 *  LevTop  2  1  100  1 -24.310389   0.000000  1  0.7481 1.00e+21 1s2
 *  LevTop  2  1  300  1  -4.766334  19.544041  3  1.6895 1.00e+21 1s 2s
 *  LevTop  2  1  100  2  -3.941516  20.368818  1  1.8579 1.00e+21 1s 2s
 *  @endverbatim
 *
 * The details are:
 *
 * | Col | Name    | Description
 * | --- | ------- | -----------
 * | 2   |  NZ     | the atomic number of the level
 * | 3   |  NE     | the ionization state according to the usual astronomical convention.
 * |     |         | Note that Topbase uses the number of electrons but this is fixed in my reformatting program.
 * | 4   | iSLP    | A coded version of the angular momentum
 * | 5   | iLV     | The level number (starts with 1)
 * | 6   | E(Ryd)  | The energy in eV  relative to the continuum
 * | 7   | TE(Ryd) | The energy in ev  realative to the ground state
 * | 8   | gi      | The multiplicity
 * | 9   | eqn     | The equivalent quantum number  (Not necessarily an integer)
 * | 10  | rl	     | The radiative lifetime
 * | 11  | config  | A string showing the configuration
 *
 *
 * \subsection matoms Macro Atoms (SS)
 *
 * When the macro atom method is to be used the level data should look like:
 * e.g.
 *
 *  @verbatim
 *  #         z ion lvl ion_pot   ex_energy  g  rad_rate
 *  LevMacro  1  1  1 -13.605698   0.000000  2  1.00e+21 () n=1
 *  LevMacro  1  1  2  -3.401425  10.204273  8  1.60e-09 () n=2
 *  LevMacro  1  1  3  -1.511743  12.093955 18  1.00e-08 () n=3
 *  LevMacro  1  1  4  -0.850356  12.755342 32  1.00e-08 () n=4
 *  LevMacro  1  2  1   0.000000  13.605698  1  1.00e+21 () cnt
 *  @endverbatim
 *
 *
 * The details are:
 *
 * | Col | Name      | Description
 * |---- | --------- | ------------
 * | 2   | z         | Atomic number
 * | 3   | ion       | Ionisation state (usual astronomical convention: neutral=1)
 * | 4   | lvl       | An index for the level: this index must be assigned consistently in all the macro input files
 * |     |           | (i.e. also in photoionisation data). Each level index in a particular ion must be unique.
 * | 5   | ion_pot   | Ionisation potential (electron volts)
 * | 6   | ex_energy | Excitation energy (electron volts). A consistent definition of energy=0 must be used for all ions of the same element:
 * |     |           | ground state energy for the neutral species = 0.
 * | 7   | g         | Statistical weight
 * | 8   | rad_rate  | Radiative lifetime
 * | 9   |           | A string giving a name for the level (not used by code)
 *
 *
 * */


        case 'N':
/*
    It's a non-lte level, i.e. one for which we are going to calculate populations, at least for some number of these.
	For these, we have to set aside space in the levden array in the plasma structure.  This is used for topbase
	photoionization and macro atoms
*/

/* ?? ksl This mix and match situation may be too much.  We are storing both macro level densities and so-called
topbase level densities in some of the same arrays in python.  Leave for now, but it may be difficult to keep
the program working in both cases, and certainly mixed cases  04apr ksl  */

/* 080810 -- ksl -- 62 -- I have changed the way levels are created so that one can only read one type
 * of levels for each ion.  Note also that all of the confiruations for a single ion need to be read together.
 * It will be possible to read other types of records but one should not mix levels of different ions (This
 * last bit is not actually new.
 */

          if (strncmp (word, "LevTop", 6) == 0)
          {                     //Its a TOPBASESTYLE level
            sscanf (aline,
                    "%*s %d %d %d %d %le %le %le %le %le %15c \n", &zz, &iistate, &islp, &ilv, &e, &exx, &ggg, &qqnum, &rl, configname);
            istate = iistate;
            z = zz;
            gg = ggg;
            exx *= EV2ERGS;     // Convert energy above ground to ergs
            mflag = -1;         //record that this is a LevTop not LevMacro read
            lev_type = 2;       // It's a topbase record
          }

          else if (strncmp (word, "LevMacro", 8) == 0)
          {                     //It's a Macro Atom level (SS)
            sscanf (aline, "%*s %d %d %d %le %le %le %le %15c \n", &zz, &iistate, &ilv, &e, &exx, &ggg, &rl, configname);
            islp = -1;          //these indices are not going to be used so just leave
            qqnum = -1;         //them at -1
            mflag = 1;          //record Macro read
            lev_type = 1;       // It's a Macro record
            istate = iistate;
            z = zz;
            gg = ggg;
            exx *= EV2ERGS;
          }
          else
          {
            Error ("get_atomic_data: file %s line %d: Level line incorrectly formatted\n", file, lineno);
            Error ("Get_atomic_data: %s\n", aline);
            exit (0);
            return (0);
          }

/* Now check that the ion for this level is known, and that the number of levels does not exceed the maximum
   specified..  If not break out */

          n = 0;
          while ((ion[n].z != z || ion[n].istate != istate) && n < nions)
            n++;
          if (n == nions)
          {

            Debug ("get_atomic_data: file %s line %d has level for unknown ion \n", file, lineno);
            break;
          }


          if (lev_type == 1 && ilv > ion[n].n_lte_max)
          {
            Error ("get_atomic_data: macro level %3d ge %3d for z %3d  istate %3d\n", ilv, ion[n].n_lte_max, ion[n].z, ion[n].istate);
            break;
          }

/*  So now we know that this level can be associated with an ion.  Now either
    verify that the level type is the same that has been established previouly
    or set the level type for this ion.
		   */

          if (ion[n].lev_type == (-1))
          {
            ion[n].lev_type = lev_type;
          }
          else if (ion[n].lev_type != lev_type)
          {
            break;
          }

/*
 Now check 1) if it was a LevMacro that there isn't already a LevTop (if there was then
 something has gone wrong in the input order).
 2) if it was a LevTop that there wasn't already a LevMacro.If there was then ignore the new LevTop data
 for this ion. (SS)
*/


// Next steps should never happen; we have added a more robust mechanism to prevent any kind of mix and match above
          if (ion[n].macro_info == 1 && mflag == -1)
          {                     //it is already flagged as macro atom - current read is for LevTop - don't use it (SS)
            Error ("Get_atomic_data: file %s  Ignoring LevTop data for ion %d - already using Macro Atom data\n", file, n);
            break;
          }
          if (ion[n].macro_info == 0 && mflag == 1)
          {                     //It is already flagged as simple atom and this is  before MacroAtom data - so ignore.  ksl
            Error ("Get_atomic_data: file %s  Trying to read MacroAtom data after LevTop data for ion %d. Not allowed\n", file, n);
            break;
          }


          if (mflag == 1)
          {
            xconfig[nlevels].macro_info = 1;

            /* Extra check added here to be sure that the level emissivities used in the
               detailed spectrum calculation won't get messed up. The next loop should
               never trigger and can probably be deleted but I just want to check it for now.
               SS June 04. */

            if (nlevels_macro != nlevels)
            {
              Error ("get_atomicdata: Simple level has appeared before macro level. Not allowed.\n");
              exit (0);
            }
            nlevels_macro++;

            if (nlevels_macro > NLEVELS_MACRO)
            {
              Error ("get_atomicdata: Too many macro atom levels. Increase NLEVELS_MACRO. Abort. \n");
              exit (0);
            }
          }
          else
          {
            xconfig[nlevels].macro_info = 0;
            nlevels_simple++;
          }

          xconfig[nlevels].z = z;
          xconfig[nlevels].istate = istate;
          xconfig[nlevels].isp = islp;
          xconfig[nlevels].ilv = ilv;
          xconfig[nlevels].nion = n;
          xconfig[nlevels].q_num = qqnum;
          xconfig[nlevels].g = gg;
          xconfig[nlevels].log_g = log (gg);    //The log version used for integrals in freebound
          xconfig[nlevels].ex = exx;
          xconfig[nlevels].rad_rate = rl;


          if (ion[n].n_lte_max > 0)
          {
            if (ion[n].first_nlte_level < 0)
            {
              ion[n].first_nlte_level = nlevels;
              ion[n].nlte = 1;
              xconfig[nlevels].nden = ion[n].first_levden;
            }
            else if (ion[n].n_lte_max > ion[n].nlte)
            {
              xconfig[nlevels].nden = ion[n].first_levden + ion[n].nlte;
              ion[n].nlte++;
            }
            else
            {
              xconfig[nlevels].nden = -1;
            }
          }
          else
          {
            xconfig[nlevels].nden = -1;
          }


/* Now associate this config with the levden array where appropriate.  */

          if (ion[n].firstlevel < 0)
          {
            ion[n].firstlevel = nlevels;
            ion[n].nlevels = 1;
          }
          else
            ion[n].nlevels++;

          nlevels++;

          if (nlevels > NLEVELS)
          {
            Error ("getatomic_data: file %s line %d: More energy levels than allowed. Increase NLEVELS in atomic.h\n", file, lineno);
            exit (0);
          }
          break;

        case 'n':              // Its an "LTE" level

          if (sscanf (aline, "%*s %d %d %d %le %le\n", &zz, &iistate, &qnum, &gg, &exx) == 5)   //IT's KURUCZSTYLE
          {
            istate = iistate;
            z = zz;
            exx *= EV2ERGS;
            qqnum = ilv = qnum;
            lev_type = 0;       // It's a Kurucz-style record

          }
          else                  // Read an OLDSTYLE level description
          if (sscanf (aline, "%*s  %d %le %le\n", &qnum, &gg, &exx) == 3)
          {
            exx *= EV2ERGS;
            qqnum = ilv = qnum;
            lev_type = -2;      // It's an old style record, one which is only here for backward compatibility
          }
          else
          {
            Error ("get_atomic_data: file %s line %d: Level line incorrectly formatted\n", file, lineno);
            Error ("Get_atomic_data: %s\n", aline);
            exit (0);
            return (0);
          }
/* Check whether the ion for this level is known.  If not, skip the level */

// Next section is identical already to case N
          n = 0;
          while ((ion[n].z != z || ion[n].istate != istate) && n < nions)
            n++;
          if (n == nions)
          {

            Debug ("get_atomic_data: file %s line %d has level for unknown ion \n", file, lineno);
            break;

          }

          /* Now either set the type of level that will be used for this ion or set it if
           * a level type has not been established
           */

          if (ion[n].lev_type == (-1))
          {
            ion[n].lev_type = lev_type;
          }
          else if (ion[n].lev_type != lev_type)
          {

            break;
          }
//  End section known to be idential to case N


/* Check whether this is a macro-ion.  If it is a macro-ion, but the level appears to be described as a
simple level (i.e without a keyword LeVMacro), then skip it, since a macro-ion has to have all the levels
described as macro-levels. */
          if (ion[n].macro_info == 1)
          {
            Error ("get_atomic_data: file %s line %d has simple level for ion[%d], which is a macro-ion\n", file, lineno, n);
            break;
          }
/* Check to prevent one from adding simple levels to an ionized that already has some nlte levels.  Note that
   an ion may have simple levels, i.e. levels with no entries in the plasma structure levden array, but this
   will only be the case if there are too many of this type of level.
*/
          if (ion[n].nlte > 0)
          {
            Error ("get_atomic_data:  file %s line %d has simple level for ion[%d], which has non_lte_levels\n", file, lineno, n);
            break;
          }

/*  Check whether we already have too many levels specified for this ion. If so, skip */
          if (ion[n].nmax == ion[n].nlevels)
          {

            Debug ("get_atomic_data: file %s line %d has level exceeding the number allowed for ion[%d]\n", file, lineno, n);

            break;
          }
//  So now we know that this level can be associated with an ion

          xconfig[nlevels].z = z;
          xconfig[nlevels].istate = istate;
          xconfig[nlevels].isp = islp;
          xconfig[nlevels].ilv = ilv;
          xconfig[nlevels].nion = n;    //Internal index to ion structure
          xconfig[nlevels].q_num = qqnum;
          xconfig[nlevels].g = gg;
          xconfig[nlevels].ex = exx;
          if (ion[n].firstlevel < 0)
          {
            ion[n].firstlevel = nlevels;
            ion[n].nlevels = 1;
          }
          else
            ion[n].nlevels++;


/* Now declare that this level has no corresponding element in the levden array which is part
   of the plasma stucture.  To do this set config[].ndent to -1
*/

          xconfig[nlevels].nden = -1;

          xconfig[nlevels].rad_rate = 0.0;      // ?? Set emission oscillator strength for the level to zero

          nlevels_simple++;
          nlevels++;
          if (nlevels > NLEVELS)
          {
            Error ("getatomic_data: file %s line %d: More energy levels than allowed. Increase NLEVELS in atomic.h\n", file, lineno);
            exit (0);
          }
          break;



/**
 * @section  Photoionization
 *
 * Until at least Oct 2001, Python used photoionization crossections from Verner, Ferland, Korista, and Yakolev (VFKY)
 * The routine sigma_phot(xptr, freq) calculates the crossection based on this.
 *
 *
 * The original topbase records look like this
 *
 * @verbatim
 *  ================================================
 *        I  NZ  NE  ISLP  ILV        E(RYD)      NP
 *  ================================================
 *        1   2   1   200    1  -4.00000E+00     101
 *   3.960000E+00 1.619E+00
 *   4.000000E+00 1.576E+00
 *   4.101260E+00 1.474E+00
 *   4.205084E+00 1.379E+00
 *   4.311536E+00 1.289E+00
 *   4.420684E+00 1.206E+00
 * @endverbatim
 *
 * They are converted to something that is more compatible with Python 
 * by py_top_phot
 *
 * The new topbase style records look like this.
 *
 * @verbatim
 * PhotTopS  2  1 200    1    54.422791 101
 * PhotTop    54.422791 1.576e-18
 * PhotTop    66.508772 9.197e-19
 * PhotTop    78.594753 5.817e-19
 * PhotTop    90.680734 3.906e-19
 * PhotTop   102.766715 2.746e-19
 * PhotTop   114.852696 2.001e-19
 * PhotTop   126.938677 1.502e-19
 * PhotTop   139.024658 1.155e-19
 * PhotTop   151.110639 9.057e-20
 * @endverbatim
 *
 * The main changes from the original records are that energy levels
 * have been converted to eV, cross sections to cm**2, and the electron
 * number has been converted to conventional astronomical notation
 * for the ionstate.
 *
 * ### Macro atoms (SS)
 *
 * For the Macro Atom method the input photoionisation data should look like
 * (one entry for every photoionisation process):
 *
 * @verbatim
 * z  ion ll ul   threshold  npts
 * PhotMacS  1  1  1  1    13.605698  50
 * PhotMac    13.605698 6.304e-18
 * PhotMac    16.627193 3.679e-18
 * PhotMac    19.648688 2.327e-18
 * PhotMac    22.670183 1.563e-18
 * PhotMac    25.691679 1.098e-18
 * PhotMac    28.713174 8.004e-19
 * PhotMac    31.734669 6.006e-19
 * PhotMac    34.756165 4.618e-19
 * @endverbatim
 *
 * Details for the first row of each entry:
 * | Col | Name  | Description
 * | --- | ----- | -----------
 * | 2   | z     | Atomic number
 * | 3   | ion   | Ionisation stage (astronomical convention): LOWER ION (i.e. the one that GETS IONISED)
 * |     |       | it is always assumed that the upper stage is this+1!
 * | 4   | ll    | index for the level in the LOWER ION (must match the index given to the level in input level data)
 * | 5   | ul    | index for the level in the UPPER ION (must match the index given to the level in the input level data)
 * | 6   | thresh| threshold energy of edge (in eV)
 * | 7   | npts  | number of data points in the following table
 *
 * * Then follows the table of energy and cross-section values (same as TopBase above)
 * * 04dec	ksl	Modified this section so that "unknown" level information is skipped so that
 *   		one need modify only the higher level elements_ions file
 */

        case 'w':
          if (strncmp (word, "PhotMacS", 8) == 0)
          {
            // It's a Macro atom entry - similar format to TOPBASE - see below (SS)
            sscanf (aline, "%*s %d %d %d %d %le %d \n", &z, &istate, &levl, &levu, &exx, &np);
            Log_silent ("Get_atomic_data:PhotMacS  %d %d %d %d %le %d Start\n", z, istate, levl, levu, exx, np);
            islp = -1;
            ilv = -1;

            if (np > NCROSS)
            {
              Error ("Get_atomicdata: More x-sections (%d) to be read in than maximum allowed (%d).  Increase NCROSS\n", np, NCROSS);
              Error ("Get_atomic_data: %s\n", aline);
              exit (0);
            }

            for (n = 0; n < np; n++)
            {
              //Read the photo. records but do nothing with them until verifyina a valid level
              if (fgets (aline, LINELENGTH, fptr) == NULL)
              {
                Error ("Get_atomic_data: Problem reading topbase photoionization record\n");
                Error ("Get_atomic_data: %s\n", aline);
                exit (0);
              }
              sscanf (aline, "%*s %le %le", &xe[n], &xx[n]);
              lineno++;
            }

            // Locate upper state
            n = 0;
            while ((xconfig[n].z != z || xconfig[n].istate != (istate + 1)      //note that the upper config will (SS)
                    || xconfig[n].ilv != levu) && n < nlevels)
            {                   //be the next ion up (istate +1) (SS)
              n++;
            }

            if (n == nlevels)
            {
              Log_silent ("Get_atomic_data: PhotMacS No configuration found to match upper state for phot. line %d\n", lineno);
              break;            //Need to match the configuration for macro atoms - break if not found.
            }
            else
            {
              Log_silent ("Get_atomic_data: PhotMacS Matched upper level configuration  %d %d %d %d %d %d %d\n", xconfig[n].z, z,
                          xconfig[n].istate, (istate + 1), xconfig[n].ilv, levu, n);
            }


            // Locate lower state
            m = 0;
            while ((xconfig[m].z != z || xconfig[m].istate != istate    //Now searching for the lower
                    || xconfig[m].ilv != levl) && m < nlevels)  //configuration (SS)
              m++;
            if (m == nlevels)
            {
              Log_silent ("Get_atomic_data: PhotMacS No configuration found to match lower state (%d) for phot. line %d\n", levl, lineno);
              break;            //Need to match the configuration for macro atoms - break if not found.
            }
            else
            {
              Log_silent ("Get_atomic_data: PhotMacS Matched lower level configuration (%d) for phot. line %d\n", levl, lineno);
            }

            // Populate upper state info
            phot_top[ntop_phot].uplev = n;      //store the level in the upper ion (SS)
            xconfig[n].bfd_jump[xconfig[n].n_bfd_jump] = ntop_phot;     //record the line index as a downward bf Macro Atom jump (SS)
            phot_top[ntop_phot].down_index = xconfig[n].n_bfd_jump;     //record jump index in the photoionization structure
            xconfig[n].n_bfd_jump += 1; //note that there is one more downwards bf jump available (SS)
            if (xconfig[n].n_bfd_jump > NBFJUMPS)
            {
              Error ("get_atomic_data: PhotMacS Too many downward b-f jump for ion %d\n", xconfig[n].istate);
              exit (0);
            }


            // Populate lower state info
            phot_top[ntop_phot].nlev = m;       //store lower configuration then find upper configuration(SS)
            xconfig[m].bfu_jump[xconfig[m].n_bfu_jump] = ntop_phot;     //record the line index as an upward bf Macro Atom jump (SS)
            phot_top[ntop_phot].up_index = xconfig[m].n_bfu_jump;       //record the jump index in the photoionization structure
            xconfig[m].n_bfu_jump += 1; //note that there is one more upwards bf jump available (SS)
            if (xconfig[m].n_bfu_jump > NBFJUMPS)
            {
              Error ("get_atomic_data: PhotMacS Too many upward b-f jump for ion %d\n", xconfig[m].istate);
              exit (0);
            }


            phot_top[ntop_phot].nion = xconfig[m].nion;
            phot_top[ntop_phot].z = z;
            phot_top[ntop_phot].istate = istate;
            phot_top[ntop_phot].np = np;
            phot_top[ntop_phot].nlast = -1;
            phot_top[ntop_phot].macro_info = 1;

            if (ion[xconfig[m].nion].phot_info == -1)
            {
              ion[xconfig[m].nion].phot_info = 1;       /* Mark this ion as using TOPBASE photo */
              ion[xconfig[m].nion].ntop_first = ntop_phot;
            }

            /* next line sees if the topbase level just read in is the ground state -
               if it is, the ion structure element ntop_ground is set to that topbase level number
               note that m is the lower level here */
            if (m == xconfig[ion[xconfig[n].nion].first_nlte_level].ilv)
            {
              ion[xconfig[n].nion].ntop_ground = ntop_phot;
            }

            ion[xconfig[m].nion].ntop++;

            // Finish up this section by storing the photionization data properly
            Log_silent ("Get_atomic_data:PhotMacS  %d %d %d %d %le %d   Success\n", z, istate, levl, levu, exx, np);

            for (n = 0; n < np; n++)
            {
              phot_top[ntop_phot].freq[n] = xe[n] * EV2ERGS / PLANCK;   // convert from eV to freqency
              phot_top[ntop_phot].log_freq[n] = log (xe[n] * EV2ERGS / PLANCK); // log version
              phot_top[ntop_phot].x[n] = xx[n]; // leave cross sections in  CGS
              phot_top[ntop_phot].log_x[n] = log (xx[n]);       // log version
            }
            if (phot_freq_min > phot_top[ntop_phot].freq[0])
              phot_freq_min = phot_top[ntop_phot].freq[0];


            ntop_phot_macro++;
            ntop_phot++;
            nphot_total++;

            if (nphot_total > NTOP_PHOT)
            {
              Error ("get_atomicdata: More macro photoionization cross sections that NTOP_PHOT (%d).  Increase in atomic.h\n", NTOP_PHOT);
              exit (0);
            }
            break;
          }

          else if (strncmp (word, "PhotTopS", 8) == 0)
          {
            // It's a TOPBASE style photoionization record, beginning with the summary record
            sscanf (aline, "%*s %d %d %d %d %le %d\n", &z, &istate, &islp, &ilv, &exx, &np);

            if (np > NCROSS)
            {
              Error ("Get_atomicdata: More x-sections (%d) to be read in than maximum allowed (%d).  Increase NCROSS\n", np, NCROSS);
              Error ("Get_atomic_data: %s\n", aline);
              exit (0);
            }

            for (n = 0; n < np; n++)
            {                   //Read the topbase photoionization records
              if (fgets (aline, LINELENGTH, fptr) == NULL)
              {
                Error ("Get_atomic_data: Problem reading topbase photoionization record\n");
                Error ("Get_atomic_data: %s\n", aline);
                exit (0);
              }
              sscanf (aline, "%*s %le %le", &xe[n], &xx[n]);
              lineno++;

            }

            n = 0;


            /* additional check to assure that records were
             * only matched with levels whose density was being tracked in levden.  This
             * is now necesary since a change was made to use topbase levels for calculating
             * partition functions
             */

            while ((xconfig[n].nden == -1
                    || xconfig[n].z != z || xconfig[n].istate != istate || xconfig[n].isp != islp || xconfig[n].ilv != ilv) && n < nlevels)
              n++;
            if (n == nlevels)
            {

              Debug ("No level found to match PhotTop data in file %s on line %d. Data ignored.\n", file, lineno);
              break;            // There was no pre-existing ion
            }
            if (ion[xconfig[n].nion].macro_info == 0)   //this is not a macro atom level (SS)
            {
              phot_top[ntop_phot].nlev = n;     // level associated with this crossection.
              phot_top[ntop_phot].nion = xconfig[n].nion;
              phot_top[ntop_phot].z = z;
              phot_top[ntop_phot].istate = istate;
              phot_top[ntop_phot].np = np;
              phot_top[ntop_phot].nlast = -1;
              phot_top[ntop_phot].macro_info = 0;

              /* next line sees if the topbase level just read in is the ground state -
                 if it is, the ion structure element ntop_ground is set to that topbase level number */
              if (islp == xconfig[ion[xconfig[n].nion].first_nlte_level].isp && ilv == xconfig[ion[xconfig[n].nion].first_nlte_level].ilv)
              {
                ion[xconfig[n].nion].ntop_ground = ntop_phot;
              }


              if (ion[xconfig[n].nion].phot_info == -1)
              {
                ion[xconfig[n].nion].phot_info = 1;     /* Mark this ion as using TOPBASE photo */
                ion[xconfig[n].nion].ntop_first = ntop_phot;

              }
              else if (ion[xconfig[n].nion].phot_info == (0))
              {
                Error
                  ("Get_atomic_data: file %s VFKY and Topbase photoionization x-sections in wrong order for nion %d\n",
                   file, xconfig[n].nion);
                Error ("             Read topbase x-sections before VFKY if using both types!!\n");
                exit (0);
              }
              ion[xconfig[n].nion].ntop++;
              for (n = 0; n < np; n++)
              {
                phot_top[ntop_phot].freq[n] = xe[n] * EV2ERGS / PLANCK; // convert from eV to freqency
                phot_top[ntop_phot].log_freq[n] = log (xe[n] * EV2ERGS / PLANCK);       // log version

                phot_top[ntop_phot].x[n] = xx[n];       // leave cross sections in  CGS
                phot_top[ntop_phot].log_x[n] = log (xx[n]);     // log version

              }
              if (phot_freq_min > phot_top[ntop_phot].freq[0])
                phot_freq_min = phot_top[ntop_phot].freq[0];


              ntop_phot_simple++;
              ntop_phot++;
              nphot_total++;

              /* check to assure we did not exceed the allowed number of photoionization records */
              if (nphot_total > NTOP_PHOT)
              {
                Error
                  ("get_atomicdata: More TopBase photoionization cross sections that NTOP_PHOT (%d).  Increase in atomic.h\n", NTOP_PHOT);
                exit (0);
              }
            }
            else
            {
              Error
                ("Get_atomic_data: photoionisation data ignored since previously read Macro Atom input for the same ion. File: %s line: %d \n",
                 file, lineno);
            }
            break;
          }


          /* Check that there is an ion which has the same ionization state as this record
             otherwise it must be a VFKY style record and so read with that format */

          else if (strncmp (word, "PhotVfkyS", 8) == 0)
          {
            // It's a VFKY style photoionization record, beginning with the summary record
            sscanf (aline, "%*s %d %d %d %d %le %d\n", &z, &istate, &islp, &ilv, &exx, &np);
            for (n = 0; n < np; n++)
            {
              //Read the cross-sections                     
              if (fgets (aline, LINELENGTH, fptr) == NULL)
              {
                Error ("Get_atomic_data: Problem reading Vfky photoionization record\n");
                Error ("Get_atomic_data: %s\n", aline);
                exit (0);
              }
              sscanf (aline, "%*s %le %le", &xe[n], &xx[n]);
              lineno++;

            }

            for (nion = 0; nion < nions; nion++)
            {
              if (ion[nion].z == z && ion[nion].istate == istate && ion[nion].macro_info != 1)
              {
                if (ion[nion].phot_info == -1)
                {
                  /* Then there is a match */
                  phot_top[nphot_total].nlev = ion[nion].firstlevel;    // ground state
                  if (phot_top[nphot_total].nlev == -1)
                  {
                    Error ("get_atomicdata: Connecting a photoionization x-section to non-existent level z %3d istate %3d ex %8.3g\n", z,
                           istate, exx);
                  }
                  phot_top[nphot_total].nion = nion;
                  phot_top[nphot_total].z = z;
                  phot_top[nphot_total].istate = istate;
                  phot_top[nphot_total].np = np;
                  phot_top[nphot_total].nlast = -1;
                  phot_top[nphot_total].macro_info = 0;

                  ion[nion].phot_info = 0;      /* Mark this ion as using VFKY photo */
                  ion[nion].nxphot = nphot_total;

                  for (n = 0; n < np; n++)
                  {
                    phot_top[nphot_total].freq[n] = xe[n] * EV2ERGS / PLANCK;   // convert from eV to freqency
                    phot_top[nphot_total].log_freq[n] = log (xe[n] * EV2ERGS / PLANCK); // log version

                    phot_top[nphot_total].x[n] = xx[n]; // leave cross sections in  CGS
                    phot_top[nphot_total].log_x[n] = log (xx[n]);       // log version

                  }
                  if (phot_freq_min > phot_top[ntop_phot].freq[0])
                    phot_freq_min = phot_top[ntop_phot].freq[0];
                  nxphot++;
                  nphot_total++;
                }

                else if (ion[nion].phot_info == 1 && ion[nion].macro_info != 1)
                  /* We already have a topbase cross section, but the VFKY
                     data is superior for the ground state, so we replace that data with the current data
                     JM 1508 -- don't do this with macro-atoms for the moment */
                {
                  phot_top[ion[nion].ntop_ground].nlev = ion[nion].firstlevel;  // ground state
                  phot_top[ion[nion].ntop_ground].nion = nion;
                  phot_top[ion[nion].ntop_ground].z = z;
                  phot_top[ion[nion].ntop_ground].istate = istate;
                  phot_top[ion[nion].ntop_ground].np = np;
                  phot_top[ion[nion].ntop_ground].nlast = -1;
                  phot_top[ion[nion].ntop_ground].macro_info = 0;
                  ion[nion].phot_info = 2;      //We mark this as having hybrid data - VFKY ground, TB excited, potentially VFKY innershell
                  for (n = 0; n < np; n++)
                  {
                    phot_top[ion[nion].ntop_ground].freq[n] = xe[n] * EV2ERGS / PLANCK; // convert from eV to freqency
                    phot_top[ion[nion].ntop_ground].log_freq[n] = log (xe[n] * EV2ERGS / PLANCK);       // convert from eV to freqency

                    phot_top[ion[nion].ntop_ground].x[n] = xx[n];       // leave cross sections in  CGS
                    phot_top[ion[nion].ntop_ground].log_x[n] = log (xx[n]);     // leave cross sections in  CGS

                  }
                  if (phot_freq_min > phot_top[ion[nion].ntop_ground].freq[0])
                    phot_freq_min = phot_top[ion[nion].ntop_ground].freq[0];
                  Debug
                    ("Get_atomic_data: file %s  Replacing ground state topbase photoionization for ion %d with VFKY photoionization\n",
                     file, nion);
                }
              }
            }

            if (nxphot > NIONS)
            {
              Error ("getatomic_data: file %s line %d: More photoionization edges than IONS.\n", file, lineno);
              exit (0);
            }
            if (nphot_total > NTOP_PHOT)
            {
              Error ("get_atomicdata: More photoionization cross sections that NTOP_PHOT (%d).  Increase in atomic.h\n", NTOP_PHOT);
              exit (0);
            }

            break;
          }
          else
          {
            Error ("get_atomic_data: file %s line %d: photoionization line incorrectly formatted\n", file, lineno);
            Log ("Make sure you are using the tabulated verner cross sections (photo_vfky_tabulated.data)\n");
            Error ("Get_atomic_data: %s\n", aline);
            exit (0);
          }

          /* Input inner shell cross section data */



        case 'I':
          if (sscanf (aline, "%*s %d %d %d %d %le %d\n", &z, &istate, &in, &il, &exx, &np) != 6)
          {
            Error ("Inner shell ionization data incorrectly formatted\n");
            Error ("Get_atomic_data: %s\n", aline);
            exit (0);
          }
          for (n = 0; n < np; n++)
          {
            //Read the topbase photoionization records
            if (fgets (aline, LINELENGTH, fptr) == NULL)
            {
              Error ("Get_atomic_data: Problem reading VY inner shell record\n");
              Error ("Get_atomic_data: %s\n", aline);
              exit (0);
            }
            sscanf (aline, "%*s %le %le", &xe[n], &xx[n]);
            lineno++;
          }
          for (nion = 0; nion < nions; nion++)
          {
            if (ion[nion].z == z && ion[nion].istate == istate && ion[nion].macro_info != 1)
            {
              /* Then there is a match */
              inner_cross[n_inner_tot].nlev = ion[nion].firstlevel;     //All these are for the ground state
              inner_cross[n_inner_tot].nion = nion;
              inner_cross[n_inner_tot].np = np;
              inner_cross[n_inner_tot].z = z;
              inner_cross[n_inner_tot].istate = istate;
              inner_cross[n_inner_tot].n = in;
              inner_cross[n_inner_tot].l = il;
              inner_cross[n_inner_tot].nlast = -1;
              ion[nion].n_inner++;      /*Increment the number of inner shells */
              ion[nion].nxinner[ion[nion].n_inner] = n_inner_tot;
              for (n = 0; n < np; n++)
              {
                inner_cross[n_inner_tot].freq[n] = xe[n] * EV2ERGS / PLANCK;    // convert from eV to freqency
                inner_cross[n_inner_tot].log_freq[n] = log (xe[n] * EV2ERGS / PLANCK);  // convert from eV to freqency

                inner_cross[n_inner_tot].x[n] = xx[n];  // leave cross sections in  CGS
                inner_cross[n_inner_tot].log_x[n] = log (xx[n]);        // leave cross sections in  CGS

              }
              if (inner_freq_min > inner_cross[n_inner_tot].freq[0])
                inner_freq_min = inner_cross[n_inner_tot].freq[0];
              n_inner_tot++;

            }
          }
          if (n_inner_tot > N_INNER * NIONS)
          {
            Error ("getatomic_data: file %s line %d: Inner edges than we have room for.\n", file, lineno);
            exit (0);
          }
          break;

/**
 * @section Auger macro-atom data
 */
        case 'a':
          if (sscanf (aline, "%*s %d %d %d %d %le %d\n", &z, &istate, &levl, &levu, &Avalue_auger, &ne_records) != 6)
          {
            Error ("Auger macro-atom input incorrectly formatted\n");
            Error ("Get_atomic_data: %s\n", aline);
            exit (0);
          }

          /* check we haven't asked for too many Auger electron pathways */
          if (ne_records > NAUGER_ELECTRONS)
          {
            Error ("Too many Auger electron records specified (%d), should be < NAUGER_ELECTRONS (%d)\n", ne_records, NAUGER_ELECTRONS);
            exit (0);
          }

          if (nauger_macro < NAUGER_MACRO)
          {
            //need to identify the configurations associated with the current and target levels 
            n = 0;
            while ((xconfig[n].z != z || xconfig[n].istate != istate || xconfig[n].ilv != levu) && n < nlevels)
              n++;

            /* check we've found a valid macro-atom level */
            if (n == nlevels)
            {
              Error_silent ("Get_atomic_data: No configuration found to match Auger record %d\n", lineno);
              exit (0);
            }
            if (xconfig[n].macro_info == -1)
            {
              Error ("Getatomic_data: Macro Atom Auger data supplied for config %d\n but there is no suitable level data\n", n);
              exit (0);
            }

            /* copy information into the auger macro structure */
            auger_macro[nauger_macro].z = z;
            auger_macro[nauger_macro].istate = istate;
            auger_macro[nauger_macro].nconfig = n;
            auger_macro[nauger_macro].iauger = nauger_macro;
            auger_macro[nauger_macro].nauger = 0;
            auger_macro[nauger_macro].Avalue_auger = Avalue_auger;
            xconfig[n].iauger = nauger_macro;

            /* we now need to read the next line of Auger data which should be of form 
               AugNels 26 24 -1 -1 -1 -1
               the length depends on the variable ne_records
             */
            if (fgets (aline, LINELENGTH, fptr) == NULL)
            {
              Error ("Get_atomic_data: Problem reading Auger macro-atom record\n");
              Error ("Get_atomic_data: %s\n", aline);
              exit (0);
            }

            /* at the moment we a maximum of 4 auger electrons ejected but this could 
               be expanded by reading in more entries here */
            nwords = sscanf (aline, "%*s %d %d %le %le %le %le",
                             &z, &istate, &auger_branches[0], &auger_branches[1], &auger_branches[2], &auger_branches[3]);

            if (nwords != ne_records + 2)
            {
              Error ("Auger macro-atom input incorrectly formatted\n");
              Error ("Get_atomic_data: %s\n", aline);
              exit (0);
            }

            /* cycle through each of the possible ion stages we can go to and populate the 
               branching ratio arrays */
            for (m = 0; m < ne_records; m++)
            {
              if (auger_branches[m] <= 0)
              {
                auger_macro[nauger_macro].branching_ratio[m] = 0.0;
              }

              else
              {
                auger_macro[nauger_macro].nauger++;

                /* the data is supplied as a branching ratio so copy over */
                auger_macro[nauger_macro].branching_ratio[m] = auger_branches[m];

                /* for the moment, we are assuming Auger ionization occurs to the ground state of the 
                   target ion */
                target_istate = istate + 1 + m;

                n = 0;
                while ((xconfig[n].z != z || xconfig[n].istate != target_istate || xconfig[n].ilv != 1) && n < nlevels)
                  n++;
                if (n == nlevels)
                {
                  Error ("Get_atomic_data: No target ion configuration found to match Auger macro record %d\n", lineno);
                  exit (0);
                }

                auger_macro[nauger_macro].nconfig_target[m] = n;
              }
            }

            /* also record the number of possible auger jumps in the config structure */
            xconfig[n].nauger = auger_macro[nauger_macro].nauger;
            nauger_macro++;
          }
          else
          {
            Error ("getatomic_data: file %s line %d: More Auger macro-atom records than allowed. Increase NAUGER_MACRO in atomic.h\n", file,
                   lineno);
            exit (0);
          }

          break;



          /*Input data for innershell ionization followed by
             Auger effect */
/**
 * @section Auger
 */
/*
		case 'A':
		  if (sscanf (aline,
			      "%*s %d %d %d %d %le %le %le %le %le %le %le",
			      &z, &istate, &nn, &nl, &yield, &arad, &etarad,
			      &adi, &t0di, &bdi, &t1di) != 11)
		    {
		      Error ("Auger input incorrectly formatted\n");
		      Error ("Get_atomic_data: %s\n", aline);
		      exit (0);
		    }
		  if (nauger < NAUGER)
		    {
		      if ((vptr =
			   fopen ("atomic/photo_verner.data", "r")) == NULL)
			{
			  Error
			    ("get_atomic data:  Could not open photo_verner.data\n");
			  exit (0);
			}
		      ion_index = -2;
		      target_index = -1;
		      for (n_verner = 0; n_verner < 1696; n_verner++)
			{
			  fscanf (vptr,
				  "%d %d %d %d %le %le %le %le %le %le\n",
				  &dumz, &dumistate, &dumnn, &dumnl, &dumE_th,
				  &dumE_0, &dumSigma, &dumya, &dumP, &dumyw);
			  if ((dumz == z)
			      && (dumistate == (dumz - istate + 1))
			      && (dumnn == nn) && (dumnl == nl))
			    {
			      // Now need to check that this ion is really in the data set and find which it is
			      ion_index = -1;
			      for (n = 0; n < nions; n++)
				{
				  if (ion[n].z == z
				      && ion[n].istate == istate)
				    {
				      ion_index = n;
				      augerion[nauger].nion = n;
				      augerion[nauger].yield = yield;
				      augerion[nauger].arad = arad;
				      augerion[nauger].etarad = etarad;
				      augerion[nauger].adi = adi;
				      augerion[nauger].t0di = t0di;
				      augerion[nauger].bdi = bdi;
				      augerion[nauger].t1di = t1di;

				      augerion[nauger].z = z;
				      augerion[nauger].istate = istate;
				      augerion[nauger].n = nn;
				      augerion[nauger].l = nl;
				      augerion[nauger].freq_t = dumE_th / HEV;
				      augerion[nauger].E_0 = dumE_0;
				      augerion[nauger].Sigma = dumSigma * 1.e-18;	//input in megabarns
				      augerion[nauger].ya = dumya;
				      augerion[nauger].yw = dumyw;
				      augerion[nauger].P = dumP;
				      nauger++;
				    }

				  //We also want the index for the
				     targe ion (i.e. the one that is
				     two ionization stages up from the
				     one found above
				  if (ion[n].z == z
				      && ion[n].istate == istate + 2)
				    {
				      target_index = n;
				    }

				}
			      if (ion_index == -1)
				{
				  Error
				    ("Get_atomic_data: Failed to find ion to match Auger input data. Ignoring.  %d %d %d %d\n",
				     dumz, dumistate, dumnn, dumnl);
				}
			      else
				{
				  augerion[nauger - 1].nion_target =
				    target_index;
				}
			    }
			}
		      fclose (vptr);
		      if (ion_index == -2)
			{
			  Error
			    ("Get_atomic_data: Failed to find source data to match Auger input data. Ignoring. %d %d %d %d\n",
			     z, istate, nn, nl);
			}
		      else
			{
			  Log
			    ("Matched Auger ionization input to Z %d istate %d going to Z %d istate %d.\n",
			     ion[augerion[nauger - 1].nion].z,
			     ion[augerion[nauger - 1].nion].istate,
			     ion[augerion[nauger - 1].nion_target].z,
			     ion[augerion[nauger - 1].nion_target].istate);
			}
		    }
		  else
		    {
		      Error
			("Get_atomic_data: NAUGER is filled up! Ignoring input data %d.\n",
			 nauger);
		    }
		  break;
*/


/**
 * @section Lines
 *
 * here are various types of line files which get_atomicdata must parse
 * This is the original format
 *
 * @verbatim
 * Line 1 1 1215.673584 0.139000  2  2
 * Line 1 1 1215.668213 0.277000  2  4
 * @endverbatim
 *
 * This is the first format developed for including excited state lines.  It adds the energy of the lower
 * and upper level
 *
 * @verbatim
 * Line  6  3 1174.933000    0.115845   3   5    6.496462   17.050273
 * Line  6  3 1175.263000    0.282488   1   3    6.493525   17.044369
 * Line  6  3 1175.590000    0.069804   3   3    6.496462   17.044369
 * @endverbatim
 *
 * Finally there is a new format developed to link lines to configurations.
 *
 * @verbatim
 * Line  1  1 1215.673584  0.139000   2   2     0.000000    10.200121    0    1
 * Line  1  1 1215.668213  0.277000   2   4     0.000000    10.200166    0    2
 * @endverbatim
 *
 *
 * ### Macro Atoms (SS)
 *
 * For the macro atom method the lines are input in the following format:
 *
 *
 * @verbatim
 * # z = element, ion= ionstage, f = osc. str., gl(gu) = stat. we. lower(upper) level
 * # el(eu) = energy lower(upper) level (eV), ll(lu) = lvl index lower(upper) level
 * #          z ion lambda      f         gl  gu    el          eu          ll   lu
 * LinMacro  1  1 1215.671021  0.416200   2   8     0.000000    10.200143    1    2
 * LinMacro  1  1 1025.722046  0.079100   2  18     0.000000    12.089062    1    3
 * LinMacro  1  1  972.540000  0.028990   2  32     0.000000    12.755342    1    4
 * LinMacro  1  1 6562.800000  0.640700   8  18    10.200143    12.089062    2    3
 * LinMacro  1  1 4861.320000  0.119300   8  32    10.200143    12.755342    2    4
 * LinMacro  1  1 18751.00000  0.842100  18  32    12.089062    12.755342    3    4
 * @endverbatim
 *
 * Details:
 *
 * | Col | Description
 * | --- | -----------
 * | 2   | Atomic Number
 * | 3   | Ionisation stage (astronomical convention)
 * | 4   | Wavelength of transition (AA)
 * | 5   | oscillator strength
 * | 6   | stat. weight for lower level of transition
 * | 7   | stat. weight for upper level of transition
 * | 8   | energy of lower level of transition (eV)
 * | 9   | energy of upper level of transition (eV)
 * | 10  | index for lower level of transition (MUST match the index assigned to this level in level data
 * | 11  | index for upper level of transition (MUST match the index assigned to this level in level data
 *
 *   04dec ksl -- I have modified the next section to try to conform to the "philosophy" of
 *   get_atomic_data which is that one does not need to modify the more detailed files, e.g
 *   the LinMacro file, if one has eliminated a particular level in the elements ion file.
 *   Basically this was accomplished by checking both the upper and lower level and breaking
 *   out if either was not accounted for.
*/
        case 'r':
          if (strncmp (word, "LinMacro", 8) == 0)
          {                     //It's a macro atoms line(SS)
            if (mflag != 1)
            {
              Error ("get_atomicdata: Can't read macro-line after some simple lines. Reorder the input files!\n");
              exit (0);
            }

            mflag = 1;          //flag to identify macro atom case (SS)
            nwords = sscanf (aline, "%*s %d %d %le %le %le %le %le %le %d %d", &z, &istate, &freq, &f, &gl, &gu, &el, &eu, &levl, &levu);
            if (nwords != 10)
            {
              Error ("get_atomic_data: file %s line %d: LinMacro line incorrectly formatted\n", file, lineno);
              Error ("Get_atomic_data: %s\n", aline);
              exit (0);
            }

            el = EV2ERGS * el;
            eu = EV2ERGS * eu;
            //need to identify the configurations associated with the upper and lower levels (SS)
            n = 0;
            while ((xconfig[n].z != z || xconfig[n].istate != istate || xconfig[n].ilv != levl) && n < nlevels)
              n++;
            if (n == nlevels)
            {
              Error_silent ("Get_atomic_data: LinMacro No configuration found to match lower level of line %d\n", lineno);
              break;
            }


            m = 0;
            while ((xconfig[m].z != z || xconfig[m].istate != istate || xconfig[m].ilv != levu) && m < nlevels)
              m++;
            if (m == nlevels)
            {
              Error_silent ("Get_atomic_data: LinMacro No configuration found to match upper level of line %d\n", lineno);
              break;
            }

            /* Now that we know this is a valid transition for the macro atom record the data */

            nconfigl = n;       //record lower configuration (SS)
            xconfig[n].bbu_jump[xconfig[n].n_bbu_jump] = nlines;        //record the line index as an upward bb Macro Atom jump(SS)
            line[nlines].down_index = xconfig[n].n_bbu_jump;    //record the index for the jump in the line structure
            xconfig[n].n_bbu_jump += 1; //note that there is one more upwards jump available (SS)
            if (xconfig[n].n_bbu_jump > NBBJUMPS)
            {
              Error ("get_atomic_data: Too many upward b-b jumps for ion %d\n", xconfig[n].istate);
              exit (0);
            }

            nconfigu = m;       //record upper configuration (SS)
            xconfig[m].bbd_jump[xconfig[m].n_bbd_jump] = nlines;        //record the line index as a downward bb Macro Atom jump (SS)
            line[nlines].up_index = xconfig[m].n_bbd_jump;      //record jump index in line structure
            xconfig[m].n_bbd_jump += 1; //note that there is one more downwards jump available (SS)
            if (xconfig[m].n_bbd_jump > NBBJUMPS)
            {
              Error ("get_atomic_data: Too many downward b-b jumps for ion %d\n", xconfig[m].istate);
              exit (0);
            }


          }
          else
          {                     //It's not a macro atom line (SS)
// It would have been better to define mflag = 0 since that is what we want to set
// macro_info to if it is an old-style line, but keep it this way for now.  ksl
            mflag = -1;         //a flag to mark this as not a macro atom case (SS)
            nconfigl = -1;
            nconfigu = -1;
            nwords = sscanf (aline, "%*s %d %2d %le %le %le %le %le %le %d %d", &z, &istate, &freq, &f, &gl, &gu, &el, &eu, &levl, &levu);
            if (nwords == 6)
            {
              el = 0.0;
              eu = PLANCK * VLIGHT / (freq * 1e-8);     // Convert Angstroms to ergs
              levl = -1;
              levu = -1;

            }
            else if (nwords == 8)
            {                   // Then the file contains the energy levels of the transitions

              el = EV2ERGS * el;
              eu = EV2ERGS * eu;
              levl = -1;
              levu = -1;
            }
            else if (nwords == 10)
            {                   // Then the file contains energy levels and level numbers
              el = EV2ERGS * el;
              eu = EV2ERGS * eu;
            }

            else
            {
              Error ("get_atomic_data: file %s line %d: Resonance line incorrectly formatted\n", file, lineno);
              Error ("Get_atomic_data: %s\n", aline);
              exit (0);
            }
          }

          if (el > eu)
            Error ("get_atomic_data: file %s line %d : line has el (%f) > eu (%f)\n", file, lineno, el, eu);
          for (n = 0; n < nions; n++)
          {
            if (ion[n].z == z && ion[n].istate == istate)
            {                   /* Then there is a match */
              if (gl == 0 || gu == 0 || freq == 0)
              {
                Error_silent ("getatomic_data: line input freq, gl or gu = 0: %s\n", aline);
                break;
              }
              if (f <= 0)
              {
                Error_silent ("getatomic_data: line input f odd (may be OK if Macro): %s\n", aline);
                if (mflag == -1)
                {
                  break;
                }
              }
              //
              //define macro atom case (SS)
/* XXXX  04 April ksl -- Right now have enforced a clean separation between macro-ions and simple-ions
but this is proably not what we want if we move all bf & fb transitions to macro-ion approach.  We
would like to have simple lines for macro-ions */
              if (ion[n].macro_info == 1 && mflag == -1)
              {
                /* count how many times this happens to report to user */
                simple_line_ignore[n] += 1;
                break;
              }
<<<<<<< HEAD
=======

              // atomicdata2file ();
>>>>>>> e7297722
              if (ion[n].macro_info == -1 && mflag == 1)
              {
                Error ("Getatomic_data: Macro Atom line data supplied for ion %d\n but there is no suitable level data\n", n);
                exit (0);
              }
              line[nlines].nion = n;
              line[nlines].z = z;
              line[nlines].istate = istate;
              line[nlines].freq = VLIGHT / (freq * 1e-8);       /* convert Angstroms to frequency */
              line[nlines].f = f;
              line[nlines].gl = gl;
              line[nlines].gu = gu;
              line[nlines].levl = levl;
              line[nlines].levu = levu;
              line[nlines].el = el;
              line[nlines].eu = eu;
              line[nlines].nconfigl = nconfigl;
              line[nlines].nconfigu = nconfigu;
              line[nlines].coll_index = -999;   // We start assuming there is no collisional strength data
              if (mflag == -1)
              {
                line[nlines].macro_info = 0;    // It's an old-style line`
                nlines_simple++;
              }
              else
              {
                line[nlines].macro_info = 1;    //It's a macro line
                nlines_macro++;
              }
              nlines++;
            }
          }
          if (nlines > NLINES)
          {
            Error ("getatomic_data: file %s line %d: More lines than allowed. Increase NLINES in atomic.h\n", file, lineno);
            exit (0);
          }
          break;

/** @section Ground state fractions
 */
        case 'f':
          if (sscanf
              (aline,
               "%*s %d %d %le %le %le %le %le %le %le %le %le %le %le %le %le %le %le %le %le %le %le %le",
               &z, &istate, &the_ground_frac[0], &the_ground_frac[1],
               &the_ground_frac[2], &the_ground_frac[3],
               &the_ground_frac[4], &the_ground_frac[5],
               &the_ground_frac[6], &the_ground_frac[7],
               &the_ground_frac[8], &the_ground_frac[9],
               &the_ground_frac[10], &the_ground_frac[11],
               &the_ground_frac[12], &the_ground_frac[13],
               &the_ground_frac[14], &the_ground_frac[15],
               &the_ground_frac[16], &the_ground_frac[17], &the_ground_frac[18], &the_ground_frac[19]) != 22)
          {
            Error ("get_atomic_data: file %s line %d ground state fracs   frac table incorrectly formatted\n", file, lineno);
            Error ("Get_atomic_data: %s\n", aline);
            exit (0);
          }
          for (n = 0; n < nions; n++)
          {
            if (ion[n].z == z && ion[n].istate == istate)
            {                   /* Then there is a match */
              ground_frac[n].z = z;
              ground_frac[n].istate = istate;
              for (j = 0; j < 20; j++)
              {
                ground_frac[n].frac[j] = the_ground_frac[j];
              }
            }
          }
          break;



/** @section Dielectronic Recombination - type 1
 * This section reads in dielectronic recombination rates.
 * The data comes from Chianti, and there are two types of dielectronic data.
 * This is type 1 - which has fis decribed by Arnaud & Raymond (1992)
 * There are two fitting parameters, E and C which represent different
 * degrees in the fit - one sums over a set of parameters.
 *
 * A typical ion data would look like this
 *
 *
 @verbatim
 * DR_BADNL E 2 2 4.5560e+05 5.5520e+05 8.9820e+05 0.0000e+00 0.0000e+00 0.0000e+00 0.0000e+00 0.0000e+00
 * DR_BADNL C 2 2 5.9660e-04 1.6130e-04 -2.2230e-05 0.0000e+00 0.0000e+00 0.0000e+00 0.0000e+00 0.0000e+00
 @endverbatim
 *
 * where there are two lines for a given ion - this is for helium (z=2) 2 (istate=2)
 *
 */

        case 'D':              /* Dielectronic recombination data read in. */
          nparam = sscanf (aline, "%*s %s %d %d %le %le %le %le %le %le %le %le %le", &drflag, &z, &ne, &drp[0], &drp[1], &drp[2], &drp[3], &drp[4], &drp[5], &drp[6], &drp[7], &drp[8]);       //split and assign the line
          nparam -= 3;          //take 4 off the nparam to give the number of actual parameters
          if (nparam > 9 || nparam < 1) //     trap errors - not as robust as usual because there are a varaible number of parameters...
          {
            Error ("Something wrong with dielectronic recombination data\n", file, lineno);
            Error ("Get_atomic_data: %s\n", aline);
            exit (0);
          }

          istate = ne;          //         get the ionisation state we are recombining from

          for (n = 0; n < nions; n++)   //Loop over ions to find the correct place to put the data
          {
            if (ion[n].z == z && ion[n].istate == istate)       // this works out which ion we are dealing with
            {
              if (ion[n].drflag == 0)   //This is the first time we have dealt with this ion
              {
                drecomb[ndrecomb].nion = n;     //put the ion number into the DR structure
                drecomb[ndrecomb].nparam = nparam;      //Put the number of parameters we ware going to read in, into the DR structure so we know what to iterate over later
                ion[n].nxdrecomb = ndrecomb;    //put the number of the DR into the ion
                drecomb[ndrecomb].type = DRTYPE_BADNELL;        //define the type of data
                ndrecomb++;     //increment the counter of number of dielectronic recombination parameter sets
                ion[n].drflag++;        //increment the flag by 1. We will do this rather than simply setting it to 1 so we will get errors if we do this more than once....

              }
              if (drflag == 'E')        // this ion has no parameters, so it must be the first time through
              {

                n1 = ion[n].nxdrecomb;  //     Get the pointer to the correct bit of the recombination coefficient array. This should already be set from the first time through
                for (n2 = 0; n2 < nparam; n2++)
                {
                  drecomb[n1].e[n2] = drp[n2];  //we are getting e parameters
                }


              }
              else if (drflag == 'C')   //                  must be the second time though, so no need to read in all the other things
              {
                n1 = ion[n].nxdrecomb;  //     Get the pointer to the correct bit of the recombination coefficient array. This should already be set from the first time through
                for (n2 = 0; n2 < nparam; n2++)
                {
                  drecomb[n1].c[n2] = drp[n2];  //           we are getting e parameters
                }
              }

            }                   //close if statement that selects appropriate ion to add data to
          }                     //close loop over ions


          break;

/** @section Dielectronic Recombination - type 2
 * This section reads in type 2 dielectronic recombination rates.
 * The data comes from Chianti, and there are two types of dielectronic data.
 * This is type 2 - which has a fit decribed by Shull & van Steenberg (1982)
 * There are four fitting parameters.
 * A typical ion data would look like this
 *
 *
 @verbatim
 * DR_SHULL 17 2 2.6510e-03 2.9300e-02 2.4120e+05 4.9410e+05
 @endverbatim
 *
 * where there are two lines for a given ion - this is for z=17 (istate=2)
 *
 */



        case 'S':
          nparam = sscanf (aline, "%*s %d %d %le %le %le %le ", &z, &ne, &drp[0], &drp[1], &drp[2], &drp[3]);   //split and assign the line
          nparam -= 2;          //take 4 off the nparam to give the number of actual parameters
          if (nparam > 4 || nparam < 1) //     trap errors - not as robust as usual because there are a varaible number of parameters...
          {
            Error ("Something wrong with dielectronic recombination data\n", file, lineno);
            Error ("Get_atomic_data: %s\n", aline);
            exit (0);
          }

          istate = ne;          //         get the ionisation state we are recombining from

          for (n = 0; n < nions; n++)   //Loop over ions to find the correct place to put the data
          {
            if (ion[n].z == z && ion[n].istate == istate)       // this works out which ion we are dealing with
            {
              if (ion[n].drflag == 0)   //This is the first time we have dealt with this ion
              {
                drecomb[ndrecomb].nion = n;     //put the ion number into the DR structure
                drecomb[ndrecomb].nparam = nparam;      //Put the number of parameters we ware going to read in, into the DR structure so we know what to iterate over later
                ion[n].nxdrecomb = ndrecomb;    //put the number of the DR into the ion
                drecomb[ndrecomb].type = DRTYPE_SHULL;  //define the type of data
                ndrecomb++;     //increment the counter of number of dielectronic recombination parameter sets
                ion[n].drflag++;        //increment the flag by 1. We will do this rather than simply setting it to 1 so we will get errors if we do this more than once....

              }
              n1 = ion[n].nxdrecomb;    //     Get the pointer to the correct bit of the recombination coefficient array. This should already be set from the first time through
              for (n2 = 0; n2 < nparam; n2++)
              {
                drecomb[n1].shull[n2] = drp[n2];        //we are getting e parameters
              }
            }
          }
          break;

/**
 * @section total radiative Recombination rates from Chianti - type 1 and 2
 * !RR RATE COEFFICIENT FITS (C)20110412 N. R. BADNELL, DEPARTMENT OF PHYSICS, UNIVERSITY OF STRATHCLYDE, GLASGOW G4 0NG, UK.
 * !This is total radiative rate into all possible states or the recombined ion.
 * !This data was downloaded from http://amdpp.phys.strath.ac.uk/tamoc/DATA/RR/ on 13/July/2013
 * !It is described in http://adsabs.harvard.edu/abs/2006ApJS..167..334B
 * !Only modification to original file is to insert the BAD_T_RR label to the front of each line and comments
 * !There are metastable levels in here, M=1 means we are recombining from the ground state, which is what we tend to want.
 * Some of these have one four parameters, a fit introduced by Verner & Ferland (1996) and
 * some have six, which is from Gu (2003). A four parameter data type is shown below
 *
 * @verbatim
 * !  Z  N  M  W      A        B        T0         T1        C        T2
 * BAD_T_RR  1  0  1  1  8.318E-11  0.7472  2.965E+00  7.001E+05
 * BAD_T_RR  2  0  1  1  1.818E-10  0.7492  1.017E+01  2.786E+06
 * BAD_T_RR  3  0  1  1  2.867E-10  0.7493  2.108E+01  6.268E+06
 * BAD_T_RR  4  0  1  1  3.375E-10  0.7475  4.628E+01  1.121E+07
 * BAD_T_RR  5  0  1  1  4.647E-10  0.7484  6.142E+01  1.753E+07
 * @endverbatim
 * */

        case 'T':              /*Badnell type total raditive rate coefficients read in */

          nparam = sscanf (aline, "%*s %d %d %d %le %le %le %le %le %le", &z, &ne, &w, &btrr[0], &btrr[1], &btrr[2], &btrr[3], &btrr[4], &btrr[5]);     //split and assign the line
          nparam -= 3;          //take 4 off the nparam to give the number of actual parameters
          if (nparam > 6 || nparam < 1) //     trap errors - not as robust as usual because there are a varaible number of parameters...
          {
            Error ("Something wrong with badnell total RR data\n", file, lineno);
            Error ("Get_atomic_data: %s\n", aline);
            exit (0);
          }

          istate = ne;          //         get the traditional ionisation state
          for (n = 0; n < nions; n++)   //Loop over ions to find the correct place to put the data
          {
            if (ion[n].z == z && ion[n].istate == istate)       // this works out which ion we are dealing with
            {
              if (ion[n].total_rrflag == 0)     // this ion has no parameters, so it must be the first time through
              {
                total_rr[n_total_rr].nion = n;  //put the ion number into the bad_t_rr structure
                ion[n].nxtotalrr = n_total_rr;  /*put the number of the bad_t_rr into the ion
                                                   structure so we can go either way. */
                total_rr[n_total_rr].type = RRTYPE_BADNELL;
                for (n1 = 0; n1 < nparam; n1++)
                {
                  total_rr[n_total_rr].params[n1] = btrr[n1];   //we are getting  parameters
                }
                ion[n].total_rrflag++;  //increment the flag by 1. We will do this rather than simply setting it to 1 so we will get errors if we do this more than once....
                n_total_rr++;   //increment the counter of number of dielectronic recombination parameter sets
              }
              else if (ion[n].total_rrflag > 0) //       unexpected second line matching z and charge
              {
                Error ("More than one badnell total RR rate for ion %i\n", n);
                Error ("Get_atomic_data: %s\n", aline);
                exit (0);
              }
              else              //if flag is not a positive number, we have a problem
              {
                Error ("Total radiative recombination flag giving odd results\n");
                exit (0);
              }
            }                   //close if statement that selects appropriate ion to add data to
          }                     //close loop over ions



          break;

/**
 * @section Total radiative recombination - type 3
 * These are some rare ion recombination rates that have
 * a two parameter fit by Aldrovandi & Pequignot (1973)
 * They have data like
 * @verbatim
 * RR_SHULL 22 2 1.0965e-11 6.9901e-01
 * RR_SHULL 22 3 1.8600e-11 7.2800e-01
 * @endverbatim
 *
 * For erroneous historical reasons they are referred to as SHULL
 *
 */




        case 's':
          nparam = sscanf (aline, "%*s %d %d %le %le ", &z, &ne, &btrr[0], &btrr[1]);   //split and assign the line
          nparam -= 2;          //take 4 off the nparam to give the number of actual parameters
          if (nparam > 6 || nparam < 1) //     trap errors - not as robust as usual because there are a varaible number of parameters...
          {
            Error ("Something wrong with shull total RR data\n", file, lineno);
            Error ("Get_atomic_data: %s\n", aline);
            exit (0);
          }

          istate = ne;          //         get the traditional ionisation state
          for (n = 0; n < nions; n++)   //Loop over ions to find the correct place to put the data
          {
            if (ion[n].z == z && ion[n].istate == istate)       // this works out which ion we are dealing with
            {
              if (ion[n].total_rrflag == 0)     // this ion has no parameters, so it must be the first time through
              {
                total_rr[n_total_rr].nion = n;  //put the ion number into the bad_t_rr structure
                ion[n].nxtotalrr = n_total_rr;  /*put the number of the bad_t_rr into the ion
                                                   structure so we can go either way. */
                total_rr[n_total_rr].type = RRTYPE_SHULL;
                for (n1 = 0; n1 < nparam; n1++)
                {
                  total_rr[n_total_rr].params[n1] = btrr[n1];   //we are getting  parameters
                }
                ion[n].total_rrflag++;  //increment the flag by 1. We will do this rather than simply setting it to 1 so we will get errors if we do this more than once....
                n_total_rr++;   //increment the counter of number of dielectronic recombination parameter sets
              }
              else if (ion[n].total_rrflag > 0) //       unexpected second line matching z and charge
              {
                Error ("More than one total RR rate for ion %i\n", n);
                Error ("Get_atomic_data: %s\n", aline);
                exit (0);
              }
              else              //if flag is not a positive number, we have a problem
              {
                Error ("Total radiative recombination flag giving odd results\n");
                exit (0);
              }
            }                   //close if statement that selects appropriate ion to add data to
          }                     //close loop over ions
          break;


/**
 * @section Ground state recombination rate data
 * !RR RATE COEFFICIENT FITS (C)20110412 N. R. BADNELL, DEPARTMENT OF PHYSICS, UNIVERSITY OF STRATHCLYDE, GLASGOW G4 0NG, UK.
 * !This is resolved radiative rate from ground state to ground state.
 * !This data was downloaded from http://amdpp.phys.strath.ac.uk/tamoc/DATA/RR/ on 13/July/2013
 * !It is described in http://adsabs.harvard.edu/abs/2006ApJS..167..334B
 * !THe data comes as one file for each ion, with many rates. This file contains the first rate line in each file
 * ! which should relate to the ground state of the upper ion recombining into the ground state of the recombined ion.
 * !The data is tabulated in temperature, first line for each ion is temp, second is rate.
 * !As with other Badnell data, first number is z, second is number of remianing electrons.
 *
 * @verbatim
 * BAD_GS_RR T 1 0 1.00E+01 2.00E+01 5.00E+01 1.00E+02 2.00E+02 5.00E+02 1.00E+03 2.00E+03 5.00E+03 1.00E+04 2.00E+04 5.00E+04 1.00E+05 2.00E+05 5.00E+05 1.00E+06 2.00E+06 5.00E+06 1.00E+07
 * BAD_GS_RR R 1 0 5.21E-12 3.68E-12 2.33E-12 1.65E-12 1.16E-12 7.35E-13 5.18E-13 3.65E-13 2.28E-13 1.58E-13 1.08E-13 6.21E-14 3.88E-14 2.28E-14 1.01E-14 5.05E-15 2.36E-15 7.90E-16 3.27E-16
 * @endverbatim

 */

        case 'G':
          nparam = sscanf (aline, "%*s %s %d %d %le %le %le %le %le %le %le %le %le %le %le %le %le %le %le %le %le %le %le", &gsflag, &z, &ne, &gstemp[0], &gstemp[1], &gstemp[2], &gstemp[3], &gstemp[4], &gstemp[5], &gstemp[6], &gstemp[7], &gstemp[8], &gstemp[9], &gstemp[10], &gstemp[11], &gstemp[12], &gstemp[13], &gstemp[14], &gstemp[15], &gstemp[16], &gstemp[17], &gstemp[18]);   //split and assign the line
          nparam -= 3;          //take 4 off the nparam to give the number of actual parameters
          if (nparam > 19 || nparam < 1)        //     trap errors - not as robust as usual because there are a varaible number of parameters...
          {
            Error ("Something wrong with badnell GS RR data\n");
            Error ("Get_atomic_data: %s\n", aline);
            exit (0);
          }
          istate = z - ne + 1;  //         get the traditional ionisation state
          for (n = 0; n < nions; n++)   //Loop over ions to find the correct place to put the data
          {
            if (ion[n].z == z && ion[n].istate == istate)       // this works out which ion we are dealing with
            {
              if (ion[n].bad_gs_rr_t_flag == 0 && ion[n].bad_gs_rr_r_flag == 0) //This is first set of this type of data for this ion
              {
                bad_gs_rr[n_bad_gs_rr].nion = n;        //put the ion number into the bad_t_rr structure
                ion[n].nxbadgsrr = n_bad_gs_rr; //put the number of the bad_t_rr into the ion structure so we can go either way.
                n_bad_gs_rr++;  //increment the counter of number of ground state RR
              }
              /*Now work out what type of line it is, and where it needs to go */
              if (gsflag == 'T')        //it is a temperature line
              {
                if (ion[n].bad_gs_rr_t_flag == 0)       //and we need a temp line for this ion
                {
                  if (gstemp[0] > gstmin)
                    gstmin = gstemp[0];
                  if (gstemp[18] < gstmax)
                    gstmax = gstemp[18];
                  ion[n].bad_gs_rr_t_flag = 1;  //set the flag
                  for (n1 = 0; n1 < nparam; n1++)
                  {
                    bad_gs_rr[ion[n].nxbadgsrr].temps[n1] = gstemp[n1];
                  }
                }
                else if (ion[n].bad_gs_rr_t_flag == 1)  //we already have a temp line for this ion
                {
                  Error ("More than one temp line for badnell GS RR rate for ion %i\n", n);
                  Error ("Get_atomic_data: %s\n", aline);
                  exit (0);
                }
                else            //some other odd thing had happened
                {
                  Error ("Get_atomic_data: %s\n", aline);
                  exit (0);
                }
              }
              else if (gsflag == 'R')   //it is a rate line
              {
                if (ion[n].bad_gs_rr_r_flag == 0)       //and we need a rate line for this ion
                {
                  ion[n].bad_gs_rr_r_flag = 1;  //set the flag
                  for (n1 = 0; n1 < nparam; n1++)
                  {
                    bad_gs_rr[ion[n].nxbadgsrr].rates[n1] = gstemp[n1];
                  }
                }
                else if (ion[n].bad_gs_rr_r_flag == 1)  //we already have a rate line for this ion
                {
                  Error ("More than one rate line for badnell GS RR rate for ion %i\n", n);
                  Error ("Get_atomic_data: %s\n", aline);
                  exit (0);
                }
                else            //some other odd thing had happened
                {
                  Error ("Get_atomic_data: %s\n", aline);
                  exit (0);
                }
              }
              else              //We have some problem with this line
              {
                Error ("Get_atomic_data: %s\n", aline);
                exit (0);
              }
            }                   //end of loop over dealing with data for a discovered ion
          }                     //end of loop over ions

          break;

/**
 * @section gaunt factor
 * The following are lines to read in temperature averaged free-free gaunt factors
 * from the data of Sutherland (1998). The atomic file is basically unchanged
 * from the data on the website, just with the top few lines commented out,
 * and a label prepended to each line
 * The data is a spline fit to the gaunt factor as a function of g - the reduced
 * temperature.  The file format is shown below; there are 45 lines
 * @verbatim
 * # log(g^2) <gff(g^2)>       s1           s2            s3
 * # ------------------------------------------------------------
 * FF_GAUNT -4.00 1.113883E+00  1.348000E-02  1.047100E-02 -1.854972E-03
 * FF_GAUNT -3.80 1.116983E+00  1.744580E-02  9.358014E-03  5.564917E-03
 * FF_GAUNT -3.60 1.120891E+00  2.185680E-02  1.269696E-02  4.970250E-03
 * FF_GAUNT -3.40 1.125810E+00  2.753201E-02  1.567911E-02  6.429140E-03
* @endverbatim

 */
        case 'g':
          nparam = sscanf (aline, "%*s %le %le %le %le %le", &gsqrdtemp, &gfftemp, &s1temp, &s2temp, &s3temp);  //split and assign the line
          if (nparam > 5 || nparam < 1) //     trap errors
          {
            Error ("Something wrong with sutherland gaunt data\n");
            Error ("Get_atomic_data: %s\n", aline);
            exit (0);
          }
          if (gaunt_n_gsqrd == 0 || gsqrdtemp > gaunt_total[gaunt_n_gsqrd - 1].log_gsqrd)       //We will use it if it's our first piece of data or is in order
          {
            gaunt_total[gaunt_n_gsqrd].log_gsqrd = gsqrdtemp;   //The scaled electron temperature squared for this array
            gaunt_total[gaunt_n_gsqrd].gff = gfftemp;
            gaunt_total[gaunt_n_gsqrd].s1 = s1temp;
            gaunt_total[gaunt_n_gsqrd].s2 = s2temp;
            gaunt_total[gaunt_n_gsqrd].s3 = s3temp;
            gaunt_n_gsqrd++;
          }
          else
          {
            Error ("Something wrong with gaunt data\n");
            Error ("Get_atomic_data %s\n", aline);
            exit (0);
          }
          break;
/**
 * @section direct (collisional) ionization data from Dere 07.
 * #Title: Ionization rate coefficients for elements H to Zn (Dere+, 2007)
 * #Table  J_A_A_466_771_table29:
 * #Title: Spline fits, multiplied by a factor of 10^6^, to the scaled ionization rate coefficients
 * #Column Z       (I2)    [1/30] Nuclear charge   [ucd=phys.atmol.element]
 * #Column Ion     (I2)    [1/30] Ion (spectroscopic notation)     [ucd=phys.atmol.ionStage]
 * #Column Nspl    (I2)    [15/20] Number of splines       [ucd=meta.number]
 * #Column I       (F9.3)  Ionization potential    [ucd=phys.energy;phys.atmol.ionization]
 * #Column Tmin    (E10.3) Minimum temperature     [ucd=phys.temperature]
 * #Column x1-X20      (F7.4)  Scaled temperature 1 (1)        [ucd=phys.temperature]
 * #Column rho1 -rho20   (F8.4)  ? Scaled rate coefficient 1 (2) [ucd=arith.rate;phys.atmol.collisional]
 */
        case 'd':
          nparam = sscanf (aline, "%*s %d %d %d %le %le %le %le %le %le %le %le %le %le %le %le %le %le %le %le %le %le %le %le %le %le %le %le %le %le %le %le %le %le %le %le %le %le %le %le %le %le %le %le %le %le", &z, &istate, &nspline, &et, &tmin, &temp[0], &temp[1], &temp[2], &temp[3], &temp[4], &temp[5], &temp[6], &temp[7], &temp[8], &temp[9], &temp[10], &temp[11], &temp[12], &temp[13], &temp[14], &temp[15], &temp[16], &temp[17], &temp[18], &temp[19], &temp[20], &temp[21], &temp[22], &temp[23], &temp[24], &temp[25], &temp[26], &temp[27], &temp[28], &temp[29], &temp[30], &temp[31], &temp[32], &temp[33], &temp[34], &temp[35], &temp[36], &temp[37], &temp[38], &temp[39]);     //split and assign the line

          if (nparam != 5 + (nspline * 2))      //     trap errors
          {
            Error ("Something wrong with Dere DI data\n");
            Error ("Get_atomic_data: %s\n", aline);
            exit (0);
          }
          for (n = 0; n < nions; n++)   //Loop over ions to find the correct place to put the data
          {
            if (ion[n].z == z && ion[n].istate == istate)       // this works out which ion we are dealing with
            {
              if (ion[n].dere_di_flag == 0)     //This is first set of this type of data for this ion
              {
                ion[n].dere_di_flag = 1;
                dere_di_rate[n_dere_di_rate].nion = n;  //put the ion number into the dere_di_rate structure
                ion[n].nxderedi = n_dere_di_rate;       //put the number of the dere_di_rate into the ion structure so we can go either way.
                dere_di_rate[n_dere_di_rate].xi = et;
                dere_di_rate[n_dere_di_rate].min_temp = tmin;
                dere_di_rate[n_dere_di_rate].nspline = nspline;
                for (n1 = 0; n1 < nspline; n1++)
                {
                  dere_di_rate[n_dere_di_rate].temps[n1] = temp[n1];
                  dere_di_rate[n_dere_di_rate].rates[n1] = temp[n1 + nspline] * 1e-6;

                }
                n_dere_di_rate++;       //increment the counter of number of ground state RR
              }
              else
              {
                Error ("Get_atomic_data: More than one Dere DI rate for ion %i\n", n);
              }
            }
          }
          break;

/**
 * @section Electron yield - goes with auger ionization rates
 * #This is electron yield data from Kaastra & Mewe (1993) -1993A&AS...97..443K
 * #It is processed from data downloaded from http://vizier.cfa.harvard.edu/viz-bin/VizieR?-source=J/A+AS/97/443
 * #Via the python script kaastra_2_py.py. Example lines of file below
 * #
 * @verbatim
 * #Label z state n l IP mean_electron_energy Prob_of_1e Prob_of_2e Prob_of_3e ....
 * Kelecyield 4 1 1 0 1.1500e+02 9.280e+01 0.000e+00 1.000e+04 0.000e+00 0.000e+00 0.000e+00 0.000e+00 0.000e+00 0.000e+00 0.000e+00 0.000e+00
 * Kelecyield 5 1 1 0 1.9200e+02 1.639e+02 6.000e+00 9.994e+03 0.000e+00 0.000e+00 0.000e+00 0.000e+00 0.000e+00 0.000e+00 0.000e+00 0.000e+00
 * @endverbatim

*/

        case 'K':
          nparam =
            sscanf (aline,
                    "%*s %d %d %d %d %le %le %le %le %le %le %le %le %le %le %le %le",
                    &z, &istate, &in, &il, &I, &Ea, &temp[0],
                    &temp[1], &temp[2], &temp[3], &temp[4], &temp[5], &temp[6], &temp[7], &temp[8], &temp[9]);
          if (nparam != 16)
          {
            Error ("Something wrong with electron yield data\n");
            Error ("Get_atomic_data %s\n", aline);
            exit (0);
          }
          for (n = 0; n < n_inner_tot; n++)
          {
            if (inner_cross[n].z == z && inner_cross[n].istate == istate && inner_cross[n].n == in && inner_cross[n].l == il)
            {
              if (inner_cross[n].n_elec_yield == -1)    /*This is the first yield data for this vacancy */
              {
                inner_elec_yield[n_elec_yield_tot].nion = n;    /*This yield refers to this ion */
                inner_cross[n].n_elec_yield = n_elec_yield_tot;
                inner_elec_yield[n_elec_yield_tot].z = z;
                inner_elec_yield[n_elec_yield_tot].istate = istate;
                inner_elec_yield[n_elec_yield_tot].n = in;
                inner_elec_yield[n_elec_yield_tot].l = il;
                inner_elec_yield[n_elec_yield_tot].I = I * EV2ERGS;
                inner_elec_yield[n_elec_yield_tot].Ea = Ea * EV2ERGS;
                for (n1 = 0; n1 < 10; n1++)
                {
                  inner_elec_yield[n_elec_yield_tot].prob[n1] = temp[n1] / 10000.0;
                }
                n_elec_yield_tot++;
              }
              else
              {
                Error ("Get_atomic_data: more than one electron yield record for inner_cross %i z=%i istate=%i\n", n, z, istate);
              }
            }
          }
          break;

/**
* @section Charge exchange recombination and ionization state
* #This is electron yield data from Kingdon and Ferland (1996) -1996ApJS..106..205K
* #It is processed by hand - so errors are possible!
* #The typical data is below
* @verbatim
* #Label	Elem_1	Istate_1	Elem_2	Istate_2	a	b	c	d	Tmin	Tmax	delta_E	delta_E_ovr_K KF_ion	KF_level
* ChEx	1	1	2	2	1.87E-06	2.06E+00	9.93E+00	-3.89E+00	6.00E+03	1.00E+05	1.10E+01	0.00E+00	He+	total
*ChEx	1	1	2	3	1.00E-05	0.00E+00	0.00E+00	0.00E+00	1.00E+03	1.00E+07	-4.08E+01	0.00E+00	He+2	total
* @endverbatim
 * elem1, istat1, elem2, istate2 are the two ions - the first is ionizing the second is reombining
 * a,b,c,d are the fit
 * Tmin and tmax are the temperatures over which to fit 
 * delta E is the energy defect used to compute heating
 * deltaE/k is the boltzman factor used to comute the ionization rate - zero for most reconrds
 * the last two comlumns just store info from K+F about levels etc.

*/

        case 'X':
          nparam =
            sscanf (aline,
                    "%*s %d %d %d %d %le %le %le %le %le %le %le %le", &z, &istate, &z2, &istate2, &a, &b, &c, &d, &tmin, &tmax, &delta_E,
                    &delta_E_ovr_k);
          if (nparam != 12)
          {
            Error ("Something wrong with charge exchange data\n");
            Error ("Get_atomic_data %s\n", aline);
            exit (0);
          }
          charge_exchange[n_charge_exchange].nion1 = charge_exchange[n_charge_exchange].nion2 = -1;
          for (n = 0; n < nions; n++)   //Loop over ions to find the correct place to put the data
          {
            if (ion[n].z == z && ion[n].istate == istate)       // this works out which ion we are dealing with
            {
              charge_exchange[n_charge_exchange].nion1 = n;
            }
            else if (ion[n].z == z2 && ion[n].istate == istate2)
            {
              charge_exchange[n_charge_exchange].nion2 = n;
            }
          }
          if (charge_exchange[n_charge_exchange].nion1 > -1 && charge_exchange[n_charge_exchange].nion2 > -1)   //Only read in if we have both ions in our data
          {
            charge_exchange[n_charge_exchange].a = a;
            charge_exchange[n_charge_exchange].b = b;
            charge_exchange[n_charge_exchange].c = c;
            charge_exchange[n_charge_exchange].d = d;
            charge_exchange[n_charge_exchange].tmax = tmax;
            charge_exchange[n_charge_exchange].tmin = tmin;
            charge_exchange[n_charge_exchange].energy_defect = delta_E * EV2ERGS;
            charge_exchange[n_charge_exchange].delta_e_ovr_k = delta_E_ovr_k;
            if (ion[charge_exchange[n_charge_exchange].nion1].z == 1)   //Assign *recombination* tates only to the televant ion. 
              ion[charge_exchange[n_charge_exchange].nion2].n_ch_ex = n_charge_exchange;
            n_charge_exchange++;
          }
          break;

/**
 * @section Fluorescent photon yield from inner shell ionization - not currently used but read in.
		  now not read in - see #499
 * #This is fluorescent yield data from Kaastra & Mewe (1993) -1993A&AS...97..443K
 * #It is processed from data downloaded from http://vizier.cfa.harvard.edu/viz-bin/VizieR?-source=J/A+AS/97/443
 * #Via the python script kaastra_2_py.py.
 * Data format below
 * #
 * @verbatim
 * #Label z state n l photon_energy yield
 * Kphotyield 5 1 1 0 1.837e+02 6.000e-04
 * Kphotyield 5 1 1 0 1.690e+01 7.129e-01
 * @endverbatim
 
        case 'F':
          nparam = sscanf (aline, "%*s %d %d %d %d %le %le ", &z, &istate, &in, &il, &energy, &yield);
          if (nparam != 6)
          {
            Error ("Something wrong with fluorescent yield data\n");
            Error ("Get_atomic_data %s\n", aline);
            exit (0);
          }
          for (n = 0; n < n_inner_tot; n++)
          {
            if (inner_cross[n].z == z && inner_cross[n].istate == istate && inner_cross[n].n == in && inner_cross[n].l == il)
            {
              if (inner_cross[n].n_fluor_yield == -1)   //This is the first yield data for this vacancy 
              {
                inner_fluor_yield[n_fluor_yield_tot].nion = n;  //This yield refers to this ion 
                inner_cross[n].n_fluor_yield = n_fluor_yield_tot;
                inner_fluor_yield[n_fluor_yield_tot].z = z;
                inner_fluor_yield[n_fluor_yield_tot].istate = istate;
                inner_fluor_yield[n_fluor_yield_tot].n = in;
                inner_fluor_yield[n_fluor_yield_tot].l = il;
                inner_fluor_yield[n_fluor_yield_tot].freq = energy / HEV;
                inner_fluor_yield[n_fluor_yield_tot].yield = yield;
                n_fluor_yield_tot++;
              }
              else
              {
                Error ("Get_atomic_data: more than one fluorescent yield record for inner_cross %i\n", n);
              }
            }
          }
          break;
		  */

/**
 * @section Chianti Collision Strengths
 * The lines below read in collision strength data from Chianti (after Burgess and Tully). The original
 * is stored in .scups files in chianti. 
 * 
 * To create the input data files,  a python script searches for matches to the lines_linked_ver_2.py
 * data file, on the basis of energy and oscillator strength (and z and state). 
 *
 * As a rather hamfisted
 * approach, all of the line data is stored on the same line as the collision strength data in
 * the file, so it is possible to make a very accurate match. It does mean quite a lot is read in
 * from a line, but most is thrown away. Currently the code below matches based on z, state, upper and
 * lower level numbers and oscillator strength.
 * Each line is defined with a set of three lines.
 * The first line is CSTREN - this contains line data to try and match
 * Second two lines are collision strength data from Burgess and Tully 1992A&A...254..436B
 * These are generally 5 pojnt but up to 20 point spline fits of the T vs upsilon data. Typical lines are below
 * @verbatim
CSTREN Line  1  1 1215.673584  0.139000   2   2     0.000000    10.200121    0    1       1      3   7.500e-01   2.772e-01   1.478e+00    5    1   1.700e+00
SCT   0.000e+00   2.500e-01   5.000e-01   7.500e-01   1.000e+00
SCUPS    1.132e-01   2.708e-01   5.017e-01   8.519e-01   1.478e+00
 * @endverbatim



 *		  */

        case 'C':
          Debug ("A  %d %s", lineno, aline);
          lineno++;
          if (fgets (bline, LINELENGTH, fptr) == NULL)
          {
            Error ("Get_atomic_data: Problem reading collision strength record 2 in line %d of %s\n", lineno, file);
            Error ("Get_atomic_data: %s\n", aline);
            Exit (0);
            //exit (0);
          }
          Debug ("B  %d %s", lineno, aline);
          lineno++;
          if (fgets (cline, LINELENGTH, fptr) == NULL)
          {
            Error ("Get_atomic_data: Problem reading collision strength record 2 in line %d of %s\n", lineno, file);
            Error ("Get_atomic_data: %s\n", aline);
            Exit (0);
            //exit (0);
          }
          Debug ("C  %d %s", lineno, aline);

          /* Finished reading the data for a collision strength */

          nparam =
            (sscanf
             (aline,
              "%*s %*s %d %2d %le %le %le %le %le %le %d %d %d %d %le %le %le %d %d %le",
              &z, &istate, &wave, &f, &gl, &gu, &el, &eu, &levl, &levu, &c_l, &c_u, &en, &gf, &hlt, &np, &type, &sp));
          if (nparam != 18)
          {
            Error ("Get_atomic_data: file %s line %d: Collision strength line incorrectly formatted\n", file, lineno);
            Error ("Get_atomic_data: %s\n", aline);
            exit (0);
          }
          for (n = 0; n < nlines; n++)  //loop over all the lines we have read in - look for a match
          {
            dlambda = fabs (wave - VLIGHT * 1e8 / line[n].freq);

            if (line[n].z == z && line[n].istate == istate && dlambda < 2e-6
                && line[n].levl == levl && line[n].levu == levu && line[n].gl == gl && line[n].gu == gu && line[n].f == f)
            {
              if (line[n].coll_index > -1)      //We already have a collision strength record from this line - throw an error and quit
              {
                Error ("Get_atomic_data More than one collision strength record for line %i\n", n);
                Error ("Get_atomic_data: %s\n", aline);
                exit (0);
              }


              /* The number of allowd entries in atomic.h needs to be greater than the number one is trying to read in. 
               * If this needs to be increased be sure to modify the scanf line below
               */
              if (np > N_COLL_STREN_PTS)
              {
                Error ("Get_atomic_data: np %d > %d N_COLL_STREN_PTS in file %s line %d\n", np, N_COLL_STREN_PTS, file, lineno);
                np = N_COLL_STREN_PTS;
              }

              coll_stren[n_coll_stren].n = n_coll_stren;
              coll_stren[n_coll_stren].lower = c_l;
              coll_stren[n_coll_stren].upper = c_u;
              coll_stren[n_coll_stren].energy = en;
              coll_stren[n_coll_stren].gf = gf;
              coll_stren[n_coll_stren].hi_t_lim = hlt;
              coll_stren[n_coll_stren].n_points = np;
              coll_stren[n_coll_stren].type = type;
              coll_stren[n_coll_stren].scaling_param = sp;

              line[n].coll_index = n_coll_stren;        //point the line to its matching collision strength

              nparam =
                sscanf (bline,
                        "%*s %le %le %le %le %le %le %le %le %le %le %le %le %le %le %le %le %le %le %le %le",
                        &temp[0], &temp[1], &temp[2], &temp[3],
                        &temp[4], &temp[5], &temp[6], &temp[7],
                        &temp[8], &temp[9], &temp[10], &temp[11],
                        &temp[12], &temp[13], &temp[14], &temp[15], &temp[16], &temp[17], &temp[18], &temp[19]);

              for (nn = 0; nn < np; nn++)
              {
                coll_stren[n_coll_stren].sct[nn] = temp[nn];
              }

              nparam =
                sscanf (cline,
                        "%*s %le %le %le %le %le %le %le %le %le %le %le %le %le %le %le %le %le %le %le %le",
                        &temp[0], &temp[1], &temp[2], &temp[3],
                        &temp[4], &temp[5], &temp[6], &temp[7],
                        &temp[8], &temp[9], &temp[10], &temp[11],
                        &temp[12], &temp[13], &temp[14], &temp[15], &temp[16], &temp[17], &temp[18], &temp[19]);

              for (nn = 0; nn < np; nn++)
              {
                coll_stren[n_coll_stren].scups[nn] = temp[nn];
              }
              n_coll_stren++;
            }
          }
          break;

        case 'c':              /* It was a comment line so do nothing */
          break;
        case 'z':

        default:
          Error ("get_atomicdata: (Case default) Could not interpret line %d in file %s: %s %d \n", lineno, file, aline, LINELENGTH);
          break;
        }

        strcpy (aline, "");
      }

      fclose (fptr);
    }
    /*End of do loop for reading a particular file of data */
  }

/* End of main do loop for reading all of the the data. At this point we can close
   the masterfile
 */

  fclose (mptr);
/* OK now summarize the data that has been read*/

  n_elec_yield_tot = 0;         //Reset this numnber, we are now going to use it to check we have yields for all inner shells
//  n_fluor_yield_tot = 0;        //Reset this numnber, we are now going to use it to check we have yields for all inner shells
  inner_no_e_yield = 0;

  for (n = 0; n < n_inner_tot; n++)
  {
    if (inner_cross[n].n_elec_yield != -1)
      n_elec_yield_tot++;
    else
      inner_no_e_yield++;
//      Error_silent ("get_atomicdata: No inner electron yield data for inner cross section %i\n", n);
//    if (inner_cross[n].n_fluor_yield != -1)
//    n_fluor_yield_tot++;

  }



  Log ("Data of %3d elements, %3d ions, %5d levels, %5d lines, and %5d topbase records\n", nelements, nions, nlevels, nlines, ntop_phot);
  Log
    ("Macro   %3d elements, %3d ions, %5d levels, %5d lines, and %5d topbase records\n",
     nelements, nions_macro, nlevels_macro, nlines_macro, ntop_phot_macro);
  Log
    ("Simple  %3d elements, %3d ions, %5d levels, %5d lines, and %5d topbase records\n",
     nelements, nions_simple, nlevels_simple, nlines_simple, ntop_phot_simple);
  Log ("We have read in %5d photoionization cross sections\n", nphot_total);
  Log ("                %5d are topbase \n", ntop_phot);
  Log ("                %5d are VFKY \n", nxphot);
  Log ("We have read in %5d   Chiantic collision strengths\n", n_coll_stren);   //1701 nsh collision strengths
  Log ("We have read in %5d Inner shell photoionization cross sections\n", n_inner_tot);        //110818 nsh added a reporting line about dielectronic recombination coefficients
  Log ("                %5d have matching electron yield data\n", n_elec_yield_tot);
//  Log ("                %5d have matching fluorescent yield data\n", n_fluor_yield_tot);
  Log ("We have read in %5d Auger ionization records for macro-atoms\n", nauger_macro);


  Log ("We have read in %5d Dielectronic recombination coefficients\n", ndrecomb);      //110818 nsh added a reporting line about dielectronic recombination coefficients
  Log ("We have read in %5d Badnell totl Radiative rate coefficients\n", n_total_rr);
  Log ("We have read in %5d Badnell GS   Radiative rate coefficients over the temp range %e to %e\n", n_bad_gs_rr, gstmin, gstmax);
  Log ("We have read in %5d Scaled electron temperature frequency averaged gaunt factors\n", gaunt_n_gsqrd);
  Log ("We have read in %5d Charge exchange rates\n", n_charge_exchange);
  Log ("The minimum frequency for photoionization is %8.2e\n", phot_freq_min);
  Log ("The minimum frequency for inner shell ionization is %8.2e\n", inner_freq_min);

  /* report ignored simple lines for macro-ions */
  for (n = 0; n < NIONS; n++)
  {
    if (simple_line_ignore[n] > 0)
      Error ("Ignored %5d simple lines for macro-ion %5d  (z %5d ion %5d) \n", simple_line_ignore[n], n, ion[n].z, ion[n].istate);
  }
  /* report ignored collision strengths */
  if (cstren_no_line > 0)
    Error ("Ignored %d collision strengths with no matching line transition\n", cstren_no_line);
  if (inner_no_e_yield > 0)
    Error ("Ignored %d inner shell cross sections because no matching yields\n", inner_no_e_yield);



/* Now begin a series of calculations with the data that has been read in in order
to prepare it for use by other programs*/

/* Calculate the conversion factor between rho and nh.  See #802 where the previous
 * approximation was improved to use atomc weights and not simply a factor of 2 times
 * the number of electrons 
 */

  q = 0.;
  for (nelem = 0; nelem < nelements; nelem++)
  {
    q += ele[nelem].abun * ele[nelem].atomic_weight;
  }

  q = MPROT * q;
  q /= ele[0].atomic_weight;
  rho2nh = 1. / q;


/* Now find the first and last ion associated with each named element and
exit if there is an element with no ions */

  for (nelem = 0; nelem < nelements; nelem++)
  {
    n = 0;
    while (ion[n].z != ele[nelem].z && n < nions)
      n++;                      /* Find the first ion of that element for which there is data */

    ele[nelem].firstion = n;
    ion[n].nelem = nelem;

    /* find the highest ion stage and the number of ions */
    ele[nelem].istate_max = ion[n].istate;

    while (ion[n].z == ele[nelem].z && n < nions)
    {
      if (ele[nelem].istate_max < ion[n].istate)
        ele[nelem].istate_max = ion[n].istate;
      ion[n].nelem = nelem;
      n++;
    }
    ele[nelem].nions = n - ele[nelem].firstion;
    ele[nelem].lastion = ele[nelem].firstion + ele[nelem].nions - 1;
    if (ele[nelem].firstion == nions)
    {
      ele[nelem].firstion = -1; /* There were no ions for this element */
      /* In principle, there might be a program which uses elements but not ions, but it seems unlikely,
         therefore stop if there is not at least one ion for each element
       */
      Error ("Get_atomic_data: There were no ions for element %d %s\n", nelem, ele[nelem].name);
      exit (0);
    }
  }


/* Now attempt to associate lines with levels. If an association is found use, create
a total emission oscillator strength for the level....really ought to be radiative lifefime */


/* This next loop is connects levels to configurations for "simple atoms".
 For Macro Atoms files, the data files already contain this infomration and
 so the check is avoided by checking the macro_info flag SS
*/

  ierr = 0;

  for (n = 0; n < nlines; n++)
  {
    if (ion[line[n].nion].macro_info == 0)      // not a macro atom (SS)
    {
      mstart = ion[line[n].nion].firstlevel;
      mstop = mstart + ion[line[n].nion].nlevels;

      m = mstart;
      while (xconfig[m].ilv != line[n].levl && m < mstop)
        m++;
      if (m < mstop)
        line[n].nconfigl = m;
      else
        line[n].nconfigl = -9999;

      m = mstart;
      while (xconfig[m].ilv != line[n].levu && m < mstop)
        m++;
      if (m < mstop)
      {
        line[n].nconfigu = m;
        xconfig[m].rad_rate += a21 (&line[n]);
      }
      else
        line[n].nconfigu = -9999;

    }
    else
    {                           // a macro atom so check for collision data
      if (line[n].f < 0 && line[n].coll_index == -999)
      {
        Error ("get_atomic_data: Macro line with neither collision data or oscillator strength\n");
        Error ("get_atomic_data: n %3d ion_no %3d z %2d ion %2d freq %8.1e f %6.3f macro %2d coll %4d up_down %2d %2d\n",
               n, line[n].nion, line[n].z, line[n].istate, line[n].freq, line[n].f, line[n].macro_info, line[n].coll_index,
               line[n].down_index, line[n].up_index);
      }
    }
  }

/* Check that all of the macro_info variables are initialized to 1
or zero so that simple checks of true and false can be used for them */

  for (n = 0; n < nions; n++)
  {
    if (ion[n].macro_info == -1)
    {
      Error ("Ion %d for element %d and ion %d is of unknown type\n", n, ion[n].z, ion[n].istate);
      ierr = 1;
    }
  }


  if (geo.ioniz_mode > 4)       //Only do this check if we are requiring an ionization mode that needs PI rates
  {
    for (n = 0; n < nions; n++)
    {
      if (ion[n].phot_info < 0 && ion[n].istate != ion[n].z + 1)
      {
        Error
          ("There is no PI rate associated with ion %d (element %d ion %d) - add PI rates and check that uppper level/ion is included in level population\n",
           n, ion[n].z, ion[n].istate);
        ierr = 1;
      }
    }
  }



  for (n = 0; n < nlevels; n++)
  {
    if (xconfig[n].macro_info == -1)
    {
      Error ("Level %d for element %d and ion %d is of unknown type\n", n, xconfig[n].z, xconfig[n].istate);
      ierr = 1;
    }
  }

  for (n = 0; n < nlines; n++)
  {
    if (line[n].macro_info == -1)
    {
      Error ("Level %d for element %d and ion %d is of unknown type\n", n, line[n].z, line[n].istate);
      ierr = 1;
    }
  }

  for (n = 0; n < nphot_total; n++)
  {
    if (phot_top[n].macro_info == -1)
    {
      Error ("Photoionization cross-section %d for element %d and ion %d is of unknown type\n", n, phot_top[n].z, phot_top[n].istate);
      ierr = 1;
    }
    if (phot_top[n].nlev < 0)
    {
      Error ("Photoionization cross-section %d for element %d and ion %d has no lower level\n", n, phot_top[n].z, phot_top[n].istate);
      ierr = 1;
    }

  }

/* Finally evaluate how close we are to limits set in the structures */

  Log ("get_atomic_data: Evaluation:  There are %6d elements     while %6d are currently allowed\n", nelements, NELEMENTS);
  Log ("get_atomic_data: Evaluation:  There are %6d ions         while %6d are currently allowed\n", nions, NIONS);
  Log ("get_atomic_data: Evaluation:  There are %6d levels       while %6d are currently allowed\n", nlevels, NLEVELS);
  Log ("get_atomic_data: Evaluation:  There are %6d lines        while %6d are currently allowed\n", nlines, NLINES);
  Log ("get_atomic_data: Evaluation:  There are %6d macro levels while %6d are currently allowed\n", nlevels_macro, NLEVELS_MACRO);

  bb_max = 0;
  bf_max = 0;

  for (i = 0; i < nlevels; i++)
  {
    if (bb_max < xconfig[i].n_bbu_jump)
      bb_max = xconfig[i].n_bbu_jump;
    if (bb_max < xconfig[i].n_bbd_jump)
      bb_max = xconfig[i].n_bbd_jump;
    if (bf_max < xconfig[i].n_bfu_jump)
      bf_max = xconfig[i].n_bfu_jump;
    if (bf_max < xconfig[i].n_bfd_jump)
      bf_max = xconfig[i].n_bfd_jump;
  }


  Log ("get_atomic_data: Evaluation:  The maximum value bb jumps is %d while %d are currently allowed\n", bb_max, NBBJUMPS);
  Log ("get_atomic_data: Evaluation:  The maximum value bf jumps is %d while %d are currently allowed\n", bb_max, NBBJUMPS);

/* Now, write the data to a file so you can check it later if you wish */
/* this is controlled by one of the -d flag modes, defined in atomic.h */
#ifdef MPI_ON
  if (rank_global == 0)
  {
#endif

    if (write_atomicdata || ierr)
    {
      atomicdata2file ();


    }                           // end of if statement based on modes.write_atomicdata

#ifdef MPI_ON
  }
#endif

  if (ierr)
  {
    Error ("atomicdata: Exiting because of inconsistencies in atomic data\n");
    Exit (0);
  }



  /* Finally create frequency ordered pointers to the various portions
   * of the atomic data
   */

  /* Index the lines */
  index_lines ();

/* Index the topbase photoionization structure by threshold freqeuncy */
  if (ntop_phot + nxphot > 0)
    index_phot_top ();
/* Index the topbase photoionization structure by threshold freqeuncy */
  if (n_inner_tot > 0)
    index_inner_cross ();


  check_xsections ();           // debug routine, only prints if verbosity > 4

  return (0);
}<|MERGE_RESOLUTION|>--- conflicted
+++ resolved
@@ -1773,11 +1773,6 @@
                 simple_line_ignore[n] += 1;
                 break;
               }
-<<<<<<< HEAD
-=======
-
-              // atomicdata2file ();
->>>>>>> e7297722
               if (ion[n].macro_info == -1 && mflag == 1)
               {
                 Error ("Getatomic_data: Macro Atom line data supplied for ion %d\n but there is no suitable level data\n", n);
