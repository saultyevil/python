--- conflicted
+++ resolved
@@ -3677,13 +3677,8 @@
  *
  * Outputs the boundaries for the grids for each domain
  *
-<<<<<<< HEAD
- * @notes
- * 2/17 - Written by SWM
-=======
  * ###Notes###
  * 6/15 - Written by SWM
->>>>>>> 17ea675d
 ***********************************************************/
 int
 grid_summary (WindPtr w, char rootname[], int ochoice)
