--- conflicted
+++ resolved
@@ -535,19 +535,11 @@
     temp=hydro_interp_value(temp_input,im,ii,jm,jj,f1,f2);
 
 
-<<<<<<< HEAD
-  if (temp < 1e4)   //Set a lower limit.
-    temp = 1e4;
-=======
 	/* NSH 16/2/29 - removed lower limit - set this in the hydro translation software or hydro model */
 
 //  if (temp < 1e4)		//Set a lower limit.
 //    temp = 1e4;
   
->>>>>>> 2f374019
-
-
-
 
   return (temp);
 }
@@ -594,7 +586,6 @@
 
   for (i = 0; i < ndim; i++)
     {
-<<<<<<< HEAD
       for (j = 0; j < mdim; j++)
   {
     wind_ij_to_n (ndom, i, j, &n);
@@ -626,7 +617,7 @@
         thetacen = ((hydro_thetamax + theta) / 2.0);
       }
 
-    else if (j >= ihydro_theta) //We are setting up a cell past where there is any data
+    else if (j > ihydro_theta) //We are setting up a cell past where there is any data
       {
         thetacen = hydro_thetamax;  //Set the center and the edge to the maximum extent of the data/interest
         theta = hydro_thetamax;
@@ -647,87 +638,6 @@
 
   }
     }
-=======
-      for (j = 0; j < MDIM; j++)
-	{
- 	  wind_ij_to_n (i, j, &n);
-		w[n].inwind = W_ALL_INWIND;	
-	  if (i == 0)  // The inner edge of the grid should be geo.rstar
-		{
-//		printf ("HYDRO setting inner radial grid cells (n=%i i=%i j=%i) up \n",n,i,j);
-		w[n].r = geo.rstar;   //So we set the inner edge to be the stellar (or QSO) radius
-		w[n].rcen = (geo.rstar + hydro_r_edge[0])/2.0;  //It will be a big cell
-		w[n].inwind = W_NOT_INWIND;
-//		printf ("inner radius =%e, center=%e\n",w[n].r,w[n].rcen);
-		}
-	  else if (i-1 > ihydro_r) // We are at the radial limit of the data, this last cell will be a ghost cell of our own
-		{
-//		printf ("HYDRO we are outside radial edge of the wind (%i > %i)\n",i-1,ihydro_r);
-		w[n].r = geo.rmax;  // so we set the outer cell to be the edge of the wind
-		w[n].rcen = geo.rmax;  // And it has zero volume
-		w[n].inwind = W_NOT_INWIND;
-//		printf ("edge=%e, center=%e\n",w[n].r,w[n].rcen);
-		}
-	  else
-		{
- 	  	w[n].r = hydro_r_edge[i-1]; //The -1 is to take account of the fact that i=0 cell is the inner part of the geometry inside the wind
-	  	w[n].rcen = hydro_r_cent[i-1];
-		}
-		w[n].dr=2.0*(w[n].rcen-w[n].r);
-		dtheta=2.0*(hydro_theta_cent[j]-hydro_theta_edge[j]);
-
-
-//		printf ("dtheta=%e outer_edge = %e, centre = %e, inner_edge= %e, hydro_thetamax = %e j = %i ihydro_theta=%i\n",dtheta,hydro_theta_cent[j]+(dtheta/2.0),hydro_theta_cent[j],hydro_theta_cent[j]-(dtheta/2.0), hydro_thetamax,j,ihydro_theta);
-	  if (hydro_theta_cent[j]+(dtheta/2.0) > hydro_thetamax && hydro_theta_cent[j]-(dtheta/2.0) < hydro_thetamax ) //This cell bridges the boundary - we reset it so the lower edge is at the disk boundary
-		{
-		Log ("We have reached the disk %e > %e\n",(hydro_theta_cent[j]+(dtheta/2.0))*RADIAN, hydro_thetamax*RADIAN);
-		theta=hydro_theta_edge[j];
-		thetacen=((hydro_thetamax+theta)/2.0);
-		Log ("Resetting from theta=%e thetacen=%e to theta=%e thetacen=%e outer=%e\n",hydro_theta_edge[j],
-		hydro_theta_cent[j],theta,thetacen,(theta+2*(thetacen-theta)));
-		}
-		
-	  else if (j > ihydro_theta)  //We are setting up a cell past where there is any data - this is our own ghost cell
-		{
-		Log ("we are past ihydro_theta , %i, %i \n",j,ihydro_theta);
-		thetacen = hydro_thetamax; //Set the center and the edge to the maximum extent of the data/interest
-		theta = hydro_thetamax;
-		Log ("Setting theta=%e thetacen=%e\n",theta,thetacen);
-		
-		w[n].inwind = W_NOT_INWIND;
-		}
-	  else 
-		{
-		thetacen = hydro_theta_cent[j];
-		theta = hydro_theta_edge[j]; 
-		}
-	  w[n].theta= theta * RADIAN;
-	  w[n].thetacen=thetacen * RADIAN;
-	  w[n].x[1] = w[n].xcen[1] = 0.0;
-	  w[n].x[0] = w[n].r * sin (theta);
-	  w[n].x[2] = w[n].r * cos (theta);
-	  w[n].xcen[0] = w[n].rcen * sin (thetacen);
-	  w[n].xcen[2] = w[n].rcen * cos (thetacen);
-	  w[n].dtheta=2.0*(w[n].thetacen-w[n].theta);
-	  
-//	  	  	  printf ("NSH1 Cell %i r=%e, rcne=%e, theta=%f, thetacen=%f, x=%e, y=%e, z=%e, inwind=%i\n",n,w[n].r,w[n].rcen,w[n].theta,w[n].thetacen,w[n].x[0],w[n].x[1],w[n].x[2],w[n].inwind);
-
-	}
-    }
-/*	
-for (i = 0; i < NDIM; i++)
-	{
-	wind_ij_to_n (i, 0, &n);
-//	printf ("hydro_grid i=%i, ihydro_r=%i n=%i, r=%e, rcen=%e\n",i,ihydro_r,n,w[n].r,w[n].rcen);
-	}
-
-for (i = 0; i < MDIM; i++)
-	{
-	wind_ij_to_n (0, i, &n);
-//	printf ("hydro_grid j=%i,  ihydrotheta=%i, n=%i, theta=%f, thetacen=%f\n",i,ihydro_theta,n,w[n].theta,w[n].thetacen);
-	}
-*/
->>>>>>> 2f374019
 
   /* Now set up the wind cones that are needed for calclating ds in a cell */
 
@@ -942,17 +852,6 @@
 //                printf ("TEST3 %e %e %e\n",d1,d2,value);
         
         
-        
-        
-  
-
-//      value =
-//    (1. - f1) * ((1. - f2) * array[im * MAXHYDRO + jm] + f2 * array[im * MAXHYDRO + jj]) + 
-<<<<<<< HEAD
-//       f1 *  ((1. - f2) * array[ii * MAXHYDRO + jm] + f2 * array[ii * MAXHYDRO + jj]);
-    return(value);
-  }
-=======
 //			 f1 *  ((1. - f2) * array[ii * MAXHYDRO + jm] + f2 * array[ii * MAXHYDRO + jj]);
 		return(value);
 	}
@@ -989,39 +888,47 @@
 	
 	
 	int 
-		hydro_restart()
+		hydro_restart(ndom)
+    int ndom;
 	{
 		int n,nion;
-		  int nwind;
-		    double x[3];
-			double old_density;
-		  WindPtr w;
+		int nwind;
+		double x[3];
+		double old_density;
+		WindPtr w;
 		  
-		    w = wmain;
-			geo.wind_type=3; //Temporarily set the wind type to hydro, so we can use the normal routines
-		  NDIM = ndim = geo.ndim;
-		  MDIM = mdim = geo.mdim;
-		  NDIM2 = NDIM * MDIM;
-		  for (n = 0; n < NDIM2; n++)
+		w = wmain;
+		zdom[ndom].wind_type = 3; //Temporarily set the wind type to hydro, so we can use the normal routines
+		
+    /* JM XXX PLACEHOLDER -- have we even set all these variables by this point? */
+    nstart = zdom[ndom].nstart;
+    nstop = zdom[ndom].nstop;
+    ndim2 = zdom[ndom].ndim2;
+
+		for (n = nstart; n < nstop; n++)
 		    {
 		      /* 04aug -- ksl -52 -- The next couple of lines are part of the changes
 		       * made in the program to allow more that one coordinate system in python 
 		       */
 
-        model_velocity (w[n].x, w[n].v);
-        model_vgrad (w[n].x, w[n].v_grad);
-	}
+          model_velocity (ndom, w[n].x, w[n].v);
+          model_vgrad (ndom, w[n].x, w[n].v_grad);
+	      }
+
+    /* JM XXX PLACEHOLDER -- unsure how we loop over the plasma cells just in one domain */
     for (n = 0; n < NPLASMA; n++)
       {
 	      nwind = plasmamain[n].nwind;
 	      stuff_v (w[nwind].xcen, x);
-		  old_density=plasmamain[n].rho;
-        plasmamain[n].rho = model_rho (x)/geo.fill;
-		plasmamain[n].t_r = plasmamain[n].t_e =hydro_temp (x);
+		    old_density=plasmamain[n].rho;
+        plasmamain[n].rho = model_rho (ndom, x) / geo.fill;
+		    plasmamain[n].t_r = plasmamain[n].t_e = hydro_temp (x);
+
 		  for (nion=0;nion<nions;nion++) //Change the absolute number densities, fractions remain the same
 		  {
-			 plasmamain[n].density[nion]=plasmamain[n].density[nion]*(plasmamain[n].rho/old_density);
+			 plasmamain[n].density[nion] = plasmamain[n].density[nion] * (plasmamain[n].rho/old_density);
 		 }
+
 		 plasmamain[n].ne = get_ne (plasmamain[n].density); //get the new electron density
 		 partition_functions (&plasmamain[n], 4);  //ensure the partition functions and level densities are correct
 //	 	if (plasmamain[n].nplasma==0)
@@ -1039,14 +946,10 @@
 							   of partition functions and levels for a power law illuminating spectrum. We found that
 							   if we didnt make this call, we would end up with undefined levels - which did really
 							   crazy things */
-		  
-		  
-		  
-		  
-		        
+		    
 			
 	geo.wind_type=2; //Set the windtype back to restart
 	
-		return(0);
-	}
->>>>>>> 2f374019
+	return(0);
+	
+}