--- conflicted
+++ resolved
@@ -6,16 +6,14 @@
 double hydro_theta_cent[MAXHYDRO];
 double hydro_theta_edge[MAXHYDRO];
 int ihydro_r, ihydro_theta, j_hydro_thetamax, ihydro_mod;
-<<<<<<< HEAD
-double hydro_thetamax;		//The angle at which we want to truncate the theta grid
-=======
+
 double hydro_thetamax; //The angle at which we want to truncate the theta grid
 double v_r_input[MAXHYDRO*MAXHYDRO];
 double v_theta_input[MAXHYDRO*MAXHYDRO];
 double v_phi_input[MAXHYDRO*MAXHYDRO];
 double rho_input[MAXHYDRO*MAXHYDRO];
 double temp_input[MAXHYDRO*MAXHYDRO];
->>>>>>> 84ca4e5b
+
 
 typedef struct hydro_mod
 {
@@ -129,32 +127,17 @@
 
 
 
-<<<<<<< HEAD
   Log ("Creating a wind model using a Hydro calculatioon\n");
-=======
-  Log
-    ("Creating a wind model using a Hydro calculation\n");
->>>>>>> 84ca4e5b
 
   get_hydro (ndom);
 
 /* Assign the generic parameters for the wind the generic parameters of the wind */
 
-<<<<<<< HEAD
+
   geo.rmin = zdom[ndom].rmin=hydro_r_edge[0];
-=======
-  geo.wind_rmin = hydro_r_edge[0];
-   
-  geo.wind_rmax = geo.rmax = hydro_r_edge[ihydro_r]+2.0*(hydro_r_cent[ihydro_r]-hydro_r_edge[ihydro_r]); //Set the outer edge of the wind to the outer edge of the final defined cell
-  Log ("rmax=%e\n",geo.rmax);
-  geo.wind_rho_min = 0.0;  //Set wind_rmin 0.0, otherwise wind cones dont work properly 
-  Log ("rho_min=%e\n",geo.wind_rho_min);
-  geo.wind_rho_max = 0.0;
-	  //geo.rmax;  //This is the outer edge of the
-  Log ("rho_max=%e\n",geo.wind_rho_max);
-  geo.wind_thetamin = hydro_theta_edge[0];
-  Log ("theta_min=%e\n",geo.wind_thetamin);
->>>>>>> 84ca4e5b
+
+
+
 
   geo.rmax = zdom[ndom].rmax = hydro_r_edge[ihydro_r] + 2.0 * (hydro_r_cent[ihydro_r] - hydro_r_edge[ihydro_r]);	//Set the outer edge of the wind to the outer edge of the final defined cell
   Log ("rmax=%e\n", geo.rmax);
@@ -201,17 +184,17 @@
   int irmax, ithetamax, itest;
   int ndim,mdim;
 
-/*Write something into the file name strings */
-
+  /* Write something into the file name strings */
   strcpy (datafile, "hdf062.dat");
 
-
+  /* initialise the central values of the cells */
   for (k = 0; k < MAXHYDRO; k++)
     {
       hydro_r_cent[k] = 0;
       hydro_theta_cent[k] = 0;
     }
 
+  /* allocate memory for the hydro pointer and try to open file */
   hydro_ptr = (HydroPtr) calloc (sizeof (hydro_dummy), MAXHYDRO * MAXHYDRO);
 
   if (hydro_ptr == NULL)
@@ -227,8 +210,6 @@
       Error ("Could not open %s\n", datafile);
       exit (0);
     }
-
-<<<<<<< HEAD
 
   hydro_thetamax = 89.9;
 
@@ -241,131 +222,82 @@
     hydro_thetamax = VERY_BIG;
   hydro_thetamax = hydro_thetamax / RADIAN;
 
-=======
-//	Log ("Hydro datafile = %s\n",datafile);
- 	hydro_thetamax=89.9;
-
-  rddoub ("Hydro_thetamax(degrees - negative means no maximum)", &hydro_thetamax);
-
-  //If we have set the maximum anle to a negaive value, we mean that we dont want to restrict.
-  if (hydro_thetamax < 0.0) hydro_thetamax=VERY_BIG;
-  hydro_thetamax=hydro_thetamax/RADIAN;
-  
->>>>>>> 84ca4e5b
-
-
 
   ihydro_r = 0;
   j_hydro_thetamax = 0;		/* NSH 130605 to remove o3 compile error */
   irmax = 0;
   ithetamax = 0;		//Zero counters to check all cells actually have data
 
+   /* now read the hydro file */
   while (fgets (aline, LINE, fptr) != NULL)
     {
 
       if (aline[0] != '#')
-	{
-	  sscanf (aline, "%s", word);
-
-	  if (strncmp (word, "ir", 2) == 0)
-	    {
-	      Log
-		("We have a hydro title line, we might do something with this in the future \n");
-	    }
-	  else
-	    {
-	      itest =
-		sscanf (aline, "%d %lf %lf %d %lf %lf %lf %lf %lf %lf %lf",
-			&i, &r, &r_edge, &j, &theta, &theta_edge, &vr,
-			&vtheta, &vphi, &rho, &temp);
-	      if (itest != 11)	//We have an line which does not match what we expect, so quit
-		{
-		  Error ("hydro.c data file improperly formatted\n");
-		  exit (0);
-		}
-	      // read read the r and theta coordinates into arrays
-	      hydro_r_edge[i] = r_edge;
-	      hydro_r_cent[i] = r;
-	      hydro_theta_cent[j] = theta;
-	      hydro_theta_edge[j] = theta_edge;
-	      //keep track of how many r and theta cells there are            
-	      if (j > ithetamax)
-		ithetamax = j;
-	      if (i > irmax)
-		irmax = i;
-	      //If the value of theta in this cell, the edge, is greater than out theta_max, we want to make a note.
-	      if (hydro_theta_edge[j] > hydro_thetamax
-		  && hydro_theta_edge[j - 1] <= hydro_thetamax)
-		{
-		  j_hydro_thetamax = j - 1;
-		  Log
-		    ("current theta  (%f) > theta_max  (%f) so setting j_hydro_thetamax=%i\n",
-		     theta * RADIAN, hydro_thetamax * RADIAN,
-		     j_hydro_thetamax);
-		}
-	      //If theta is greater than thetamax, then we will replace rho with the last density above the disk
-	      else if (hydro_theta_edge[j] > hydro_thetamax)
-		{
-<<<<<<< HEAD
-		  /* NSH 130327 - for the time being, if theta is in the disk, replace with the last
-		     density above the disk */
-		  rho = hydro_ptr[i * MAXHYDRO + j_hydro_thetamax].rho;
-		}
-	      hydro_ptr[i * MAXHYDRO + j].temp = temp;
-	      hydro_ptr[i * MAXHYDRO + j].rho = rho;
-	      hydro_ptr[i * MAXHYDRO + j].v[0] = vr;
-	      hydro_ptr[i * MAXHYDRO + j].v[1] = vtheta;
-	      hydro_ptr[i * MAXHYDRO + j].v[2] = vphi;
-	    }
-=======
-      		itest = sscanf (aline, "%d %lf %lf %d %lf %lf %lf %lf %lf %lf %lf", &i, &r, &r_edge, &j, &theta, &theta_edge,  &vr, &vtheta, &vphi, &rho, &temp);	
-//				printf ("aline=%s itest= %i\n",aline,itest);
-      		if (itest != 11) //We have an line which does not match what we expect, so quit
-			{
-			Error("hydro.c data file improperly formatted\n");
-			exit (0);
-			}
-		// read read the r and theta coordinates into arrays
-		    hydro_r_edge[i] = r_edge;
-      		hydro_r_cent[i] = r;
-      		hydro_theta_cent[j] = theta;
-      		hydro_theta_edge[j] = theta_edge;
-		//keep track of how many r and theta cells there are		
-		if (j>ithetamax) ithetamax=j;
-		if (i>irmax) irmax=i;
-		//If the value of theta in this cell, the edge, is greater than our theta_max, we want to make a note.
-    		if (hydro_theta_edge[j] > hydro_thetamax && hydro_theta_edge[j - 1] <= hydro_thetamax)
-			{
-	  		j_hydro_thetamax = j - 1;
-	  		Log
-	    		("current theta  (%f) > theta_max  (%f) so setting j_hydro_thetamax=%i\n",
-	     			theta*RADIAN, hydro_thetamax*RADIAN, j_hydro_thetamax);
-			}
-		//If theta is greater than thetamax, then we will replace rho with the last density above the disk
-		else if (hydro_theta_edge[j] > hydro_thetamax)
-			{
-//				printf ("edge is greater than thetamax %e > %e\n",hydro_theta_edge[j] , hydro_thetamax);
-			/* NSH 130327 - for the time being, if theta is in the disk, replace with the last
- 			density above the disk */
-			rho=hydro_ptr[i * MAXHYDRO + j_hydro_thetamax].rho;
-			}
-		    hydro_ptr[i * MAXHYDRO + j].temp = temp;	
-          	hydro_ptr[i * MAXHYDRO + j].rho = rho;
-//			printf ("input rho %e temp %e vr %e vtheta %e vphi %e\n",rho,temp,vr,vtheta,vphi);
-		  	rho_input[i * MAXHYDRO + j] = rho;
-		  	temp_input[i * MAXHYDRO + j] = temp;
-
-	  	v_r_input[i * MAXHYDRO + j] = vr;
-	  	v_theta_input[i * MAXHYDRO + j] = vtheta;
-	  	v_phi_input[i * MAXHYDRO + j] = vphi;
-    		}
->>>>>>> 84ca4e5b
-	}
-    }
-
-
-
-<<<<<<< HEAD
+  {
+    sscanf (aline, "%s", word);
+
+    if (strncmp (word, "ir", 2) == 0)
+      {
+        Log
+    ("We have a hydro title line, we might do something with this in the future \n");
+      }
+    else
+      {
+        itest =
+    sscanf (aline, "%d %lf %lf %d %lf %lf %lf %lf %lf %lf %lf",
+      &i, &r, &r_edge, &j, &theta, &theta_edge, &vr,
+      &vtheta, &vphi, &rho, &temp);
+
+        if (itest != 11)  //We have an line which does not match what we expect, so quit
+    {
+      Error ("hydro.c data file improperly formatted\n");
+      exit (0);
+    }
+        // read the r and theta coordinates into arrays
+        hydro_r_edge[i] = r_edge;
+        hydro_r_cent[i] = r;
+        hydro_theta_cent[j] = theta;
+        hydro_theta_edge[j] = theta_edge;
+        
+        //keep track of how many r and theta cells there are    
+        if (j > ithetamax)
+    ithetamax = j;
+        if (i > irmax)
+    irmax = i;
+
+        /* If the value of theta in this cell, the edge, is greater 
+           than our theta_max, we want to make a note. */
+        if (hydro_theta_edge[j] > hydro_thetamax
+      && hydro_theta_edge[j - 1] <= hydro_thetamax)
+    {
+      j_hydro_thetamax = j - 1;
+      Log
+        ("current theta  (%f) > theta_max  (%f) so setting j_hydro_thetamax=%i\n",
+         theta * RADIAN, hydro_thetamax * RADIAN,
+         j_hydro_thetamax);
+    }
+        /* If theta is greater than thetamax, then we will replace rho 
+           with the last density above the disk */
+        else if (hydro_theta_edge[j] > hydro_thetamax)
+    {
+      /* NSH 130327 - for the time being, if theta is in the disk, replace with the last
+         density above the disk */
+      rho = hydro_ptr[i * MAXHYDRO + j_hydro_thetamax].rho;
+    }
+        hydro_ptr[i * MAXHYDRO + j].temp = temp;
+        hydro_ptr[i * MAXHYDRO + j].rho = rho;
+        rho_input[i * MAXHYDRO + j] = rho;
+        temp_input[i * MAXHYDRO + j] = temp;
+
+        v_r_input[i * MAXHYDRO + j] = vr;
+        v_theta_input[i * MAXHYDRO + j] = vtheta;
+        v_phi_input[i * MAXHYDRO + j] = vphi;
+      }
+  }
+    }
+
+
+
   if (j_hydro_thetamax == 0 || j_hydro_thetamax == i - 1)
     {
       Log ("HYDRO j_hydro_thetamax never bracketed, using all data\n");
@@ -386,33 +318,6 @@
     }
 
 
-
-
-=======
-  if (j_hydro_thetamax==0 || j_hydro_thetamax==i-1)
-	{
-	Log ("HYDRO j_hydro_thetamax never bracketed, using all data\n");
-	ihydro_theta=ithetamax;
-	geo.wind_thetamax=90. / RADIAN;
-	hydro_thetamax=90.0/RADIAN;
-	MDIM = geo.mdim = ihydro_theta+2;
-	}
-  else
-	{	
- 	Log ("HYDRO j_hydro_thetamax=%i, bracketing cells have theta = %f and %f\n",j_hydro_thetamax,hydro_theta_cent[j_hydro_thetamax]*RADIAN,hydro_theta_cent[j_hydro_thetamax+1]*RADIAN); 
-	ihydro_theta=j_hydro_thetamax;
-	geo.wind_thetamax=hydro_thetamax;
-	MDIM = geo.mdim = ihydro_theta+2;
-	}
-	/*
-	for (i=0;i<MDIM;i++)
-	{
-		printf ("NSH i=%i theta_edge=%f theta_cen=%f\n",i,hydro_theta_edge[i]*RADIAN,hydro_theta_cent[i]*RADIAN);
-	}
-	printf ("NSH6 geo.wind_thetamax=%f tho_max=%f\n",geo.wind_thetamax,geo.wind_rho_max);
-*/	
->>>>>>> 84ca4e5b
-
   if (hydro_r_edge[0] < geo.rstar)
     {
       Error
@@ -426,7 +331,7 @@
   Log ("Read %d theta values\n", ihydro_theta);
   fclose (fptr);
 
-/* Set a couple of last tags*/
+  /* Set a couple of last tags*/
 
   zdom[ndom].coord_type = RTHETA;	//At the moment we only deal with RTHETA - in the future we might want to do some clever stuff
   ndim = zdom[ndom].ndim = ihydro_r + 3;	//We need an inner radial cell to bridge the star and the inside of the wind, and an outer cell
@@ -469,7 +374,8 @@
   double v_r_interp, v_theta_interp, v_phi_interp;
   double speed;
   double xxx;
-//printf ("Proga_velocity x=%e,%e,%e, v=%e,%e,%e ",x[0],x[1],x[2],v[0],v[1],v[2]);
+
+
   if ((r = length (x)) == 0.0)
     {
       v[0] = v[1] = v[2] = 0.0;
@@ -486,146 +392,33 @@
   else
     theta = asin (xxx);
 
-<<<<<<< HEAD
-  // printf (" r=%e, theta=%f\n",r,theta*RADIAN);
-
-
-
-=======
->>>>>>> 84ca4e5b
-
-
-  // printf ("Proga_theta x %.2g %.2g %.2g  -> r= %.2g theta = %.5g\n", x[0], x[1], x[2], r,theta);
+
   im = jm = ii = jj = 0;
   f1=f2=0.0;
-hydro_frac (r,hydro_r_cent,ihydro_r,&im,&ii,&f1);
-hydro_frac (theta,hydro_theta_cent,ihydro_theta,&jm,&jj,&f2);
-v_r_interp=hydro_interp_value(v_r_input,im,ii,jm,jj,f1,f2);		
-
-im = jm = ii = jj = 0;
-f1=f2=0.0;
-
-hydro_frac (r,hydro_r_cent,ihydro_r,&im,&ii,&f1);
-hydro_frac (theta,hydro_theta_cent,ihydro_theta,&jm,&jj,&f2);
-
-
-<<<<<<< HEAD
-    }
-  else if (ii == ihydro_r)
-    {				// r is greater than anything in Proga's model
-
-      f1 = 1;			//If we are outside the model set fractional position to 1
-      im = ii - 1;		//And the bin to the outermost
-    }
-  else
-    {
-      f1 = 1;			//Otherwise, we must be inide the innermost bin, so again, set fration to 1
-      im = 0;			// And the bin to the innermost. Lines below to the same for theta.
-    }
-//      printf ("f1=%e im=%i ",f1,im);
-  if (jj > 0 && jj < ihydro_theta)
-    {				// theta is inside the normal range
-
-      f2 =
-	(theta - hydro_theta_cent[jj - 1]) / (hydro_theta_cent[jj] -
-					      hydro_theta_cent[jj - 1]);
-      jm = jj - 1;
-    }
-  else if (jj == ihydro_theta)
-    {				//theta is more than the maximum theta
-=======
-        v_theta_interp=hydro_interp_value(v_theta_input,im,ii,jm,jj,f1,f2);	
-		
-im = jm = ii = jj = 0;
-f1=f2=0.0;
-hydro_frac (r,hydro_r_cent,ihydro_r,&im,&ii,&f1);
-hydro_frac (theta,hydro_theta_cent,ihydro_theta,&jm,&jj,&f2);	
-v_phi_interp=hydro_interp_value(v_phi_input,im,ii,jm,jj,f1,f2);		
->>>>>>> 84ca4e5b
-
-//printf ("TEST7 %e cos %e sin %e\n",theta,cos(theta),sin(theta));
-
-<<<<<<< HEAD
-      f2 = 1;
-      jm = 0;
-    }
-//printf ("f2=%e jm=%i \n",f1,im);
-//printf ("Cells to use are %i %i %i %i\n",im * MAXHYDRO + jm,im * MAXHYDRO + jj,ii*MAXHYDRO+jm,ii*MAXHYDRO+jj);
-//printf ("v_theta= %e %e %e %e\n",hydro_ptr[im * MAXHYDRO + jm].v[1],hydro_ptr[im * MAXHYDRO + jj].v[1],hydro_ptr[ii
-//                                                                          *
-//                                                                          MAXHYDRO
-//                                                                          +
-//                                                                          jm].v
-//                                                                [1],hydro_ptr[ii
-//                                                                          *
-//                                                                          MAXHYDRO
-//                                                                          +
-//                                                                          jj].v
-//                                                                [1]);
-  vr =
-    (1. - f1) * ((1. - f2) * hydro_ptr[im * MAXHYDRO + jm].v[0] +
-		 f2 * hydro_ptr[im * MAXHYDRO + jj].v[0]) + f1 * ((1. -
-								   f2) *
-								  hydro_ptr[ii
-									    *
-									    MAXHYDRO
-									    +
-									    jm].
-								  v[0] +
-								  f2 *
-								  hydro_ptr[ii
-									    *
-									    MAXHYDRO
-									    +
-									    jj].
-								  v[0]);
-
-  vtheta =
-    (1. - f1) * ((1. - f2) * hydro_ptr[im * MAXHYDRO + jm].v[1] +
-		 f2 * hydro_ptr[im * MAXHYDRO + jj].v[1]) + f1 * ((1. -
-								   f2) *
-								  hydro_ptr[ii
-									    *
-									    MAXHYDRO
-									    +
-									    jm].
-								  v[1] +
-								  f2 *
-								  hydro_ptr[ii
-									    *
-									    MAXHYDRO
-									    +
-									    jj].
-								  v[1]);
-
-  vphi =
-    (1. - f1) * ((1. - f2) * hydro_ptr[im * MAXHYDRO + jm].v[2] +
-		 f2 * hydro_ptr[im * MAXHYDRO + jj].v[2]) + f1 * ((1. -
-								   f2) *
-								  hydro_ptr[ii
-									    *
-									    MAXHYDRO
-									    +
-									    jm].
-								  v[2] +
-								  f2 *
-								  hydro_ptr[ii
-									    *
-									    MAXHYDRO
-									    +
-									    jj].
-								  v[2]);
-
-
-
-  v[0] = vr * sin (theta) - vtheta * cos (theta);
-  v[1] = vphi;
-  v[2] = vr * cos (theta) + vtheta * sin (theta);
-=======
+  hydro_frac (r,hydro_r_cent,ihydro_r,&im,&ii,&f1);
+  hydro_frac (theta,hydro_theta_cent,ihydro_theta,&jm,&jj,&f2);
+  v_r_interp=hydro_interp_value(v_r_input,im,ii,jm,jj,f1,f2);		
+
+  im = jm = ii = jj = 0;
+  f1=f2=0.0;
+
+  hydro_frac (r,hydro_r_cent,ihydro_r,&im,&ii,&f1);
+  hydro_frac (theta,hydro_theta_cent,ihydro_theta,&jm,&jj,&f2);
+
+
+  v_theta_interp=hydro_interp_value(v_theta_input,im,ii,jm,jj,f1,f2);	
+  		
+  im = jm = ii = jj = 0;
+  f1=f2=0.0;
+  hydro_frac (r,hydro_r_cent,ihydro_r,&im,&ii,&f1);
+  hydro_frac (theta,hydro_theta_cent,ihydro_theta,&jm,&jj,&f2);	
+  v_phi_interp=hydro_interp_value(v_phi_input,im,ii,jm,jj,f1,f2);		
+
+
   v[0] = v_r_interp * sin (theta) + v_theta_interp * cos (theta);
   v[1] = v_phi_interp;
   v[2] = v_r_interp * cos (theta) - v_theta_interp * sin (theta);
->>>>>>> 84ca4e5b
+
 
   speed = sqrt (v[0] * v[0] + v[1] * v[1] * v[2] * v[2]);
 
@@ -648,68 +441,17 @@
   double r, theta;
   double rho;
   double f1, f2;
+
   r = length (x);
   theta = asin (sqrt (x[0] * x[0] + x[1] * x[1]) / r);
-//      printf ("NSH2 x %e %e %e  -> r= %e theta = %f \n", x[0], x[1], x[2], r,        theta);
-
 
   hydro_frac (r,hydro_r_cent,ihydro_r,&im,&ii,&f1);
   hydro_frac (theta,hydro_theta_cent,ihydro_theta,&jm,&jj,&f2);
 
-<<<<<<< HEAD
-  if (ii > 0)
-    {
-      f1 =
-	(r - hydro_r_cent[ii - 1]) / (hydro_r_cent[ii] -
-				      hydro_r_cent[ii - 1]);
-      im = ii - 1;
-    }
-  else
-    f1 = 1;
-
-  if (jj > 0)
-    {
-      f2 =
-	(theta - hydro_theta_cent[jj - 1]) / (hydro_theta_cent[jj] -
-					      hydro_theta_cent[jj - 1]);
-      jm = jj - 1;
-    }
-  else
-    f2 = 1;
-
-
-//rrho=hydro_ptr[ii*MAXHYDRO+jj].rho;
-//  printf ("Data rho=%e\n",hydro_ptr[im * MAXHYDRO + jm].rho);
-  rrho =
-    (1. - f1) * ((1. - f2) * hydro_ptr[im * MAXHYDRO + jm].rho +
-		 f2 * hydro_ptr[im * MAXHYDRO + jj].rho) + f1 * ((1. -
-								  f2) *
-								 hydro_ptr[ii
-									   *
-									   MAXHYDRO
-									   +
-									   jm].
-								 rho +
-								 f2 *
-								 hydro_ptr[ii
-									   *
-									   MAXHYDRO
-									   +
-									   jj].
-								 rho);
-//  printf ("Rho= %e\n",rrho);
-
-  if (rrho < 1e-23)
-    rrho = 1e-23;
-=======
-  		rho=hydro_interp_value(rho_input,im,ii,jm,jj,f1,f2);		
-
+  rho = hydro_interp_value(rho_input,im,ii,jm,jj,f1,f2);		
 
   if (rho < 1e-23)
     rho = 1e-23;
->>>>>>> 84ca4e5b
-
-  //  printf ("Grid point %d %d rho %e f1=%f f2=%f\n", ii, jj, rrho,f1,f2);
 
   return (rho);
 }
@@ -748,65 +490,13 @@
   r = length (x);
   theta = asin (sqrt (x[0] * x[0] + x[1] * x[1]) / r);
 
-
-
-<<<<<<< HEAD
-  if (ii > 0)
-    {
-      f1 =
-	(r - hydro_r_cent[ii - 1]) / (hydro_r_cent[ii] -
-				      hydro_r_cent[ii - 1]);
-      im = ii - 1;
-    }
-  else
-    f1 = 1;
-
-  if (jj > 0)
-    {
-      f2 =
-	(theta - hydro_theta_cent[jj - 1]) / (hydro_theta_cent[jj] -
-					      hydro_theta_cent[jj - 1]);
-      jm = jj - 1;
-    }
-  else
-    f2 = 1;
-
-
-//rrho=hydro_ptr[ii*MAXHYDRO+jj].rho;
-
-  temp =
-    (1. - f1) * ((1. - f2) * hydro_ptr[im * MAXHYDRO + jm].temp +
-		 f2 * hydro_ptr[im * MAXHYDRO + jj].temp) + f1 * ((1. -
-								   f2) *
-								  hydro_ptr[ii
-									    *
-									    MAXHYDRO
-									    +
-									    jm].
-								  temp +
-								  f2 *
-								  hydro_ptr[ii
-									    *
-									    MAXHYDRO
-									    +
-									    jj].
-								  temp);
-=======
-    hydro_frac (r,hydro_r_cent,ihydro_r,&im,&ii,&f1);
-    hydro_frac (theta,hydro_theta_cent,ihydro_theta,&jm,&jj,&f2);
-
-    temp=hydro_interp_value(temp_input,im,ii,jm,jj,f1,f2);
-
->>>>>>> 84ca4e5b
+  hydro_frac (r,hydro_r_cent,ihydro_r,&im,&ii,&f1);
+  hydro_frac (theta,hydro_theta_cent,ihydro_theta,&jm,&jj,&f2);
+
+  temp=hydro_interp_value(temp_input,im,ii,jm,jj,f1,f2);
 
   if (temp < 1e4)		//Set a lower limit.
     temp = 1e4;
-  
-
-  
-
-//  if (temp<113000)
-//	  printf ("TEST8 r=%e theta=%e\n",r,theta);
 
   return (temp);
 }
@@ -815,25 +505,18 @@
 
 /***********************************************************
                                        Southampton
-
  Synopsis:
-	rtheta_make_zeus_grid defines the cells in a rtheta grid based upon the coordinates that can be read in from a zeus (the hydrocode used by Proga for some simulations)            
-
-Arguments:		
-	WindPtr w;	The structure which defines the wind in Python
+  rtheta_make_zeus_grid defines the cells in a rtheta grid based upon the coordinates that can be read in from a zeus (the hydrocode used by Proga for some simulations)            
+Arguments:    
+  WindPtr w;  The structure which defines the wind in Python
  
 Returns:
  
 Description:
-
-	
-	This is an attempt to match a zeus grid directly onto an rtheta grid.
-
-
+  
+  This is an attempt to match a zeus grid directly onto an rtheta grid.
 History:
-	13jun	nsh	76 -- Coded and debugged.
-
-
+  13jun nsh 76 -- Coded and debugged.
 **************************************************************/
 
 
@@ -843,133 +526,91 @@
      int ndom;
 {
   double theta, thetacen, dtheta;
-  int i, j, n;
-  int ndim,mdim;
-
-  ndim=zdom[ndom].ndim;
-  mdim=zdom[ndom].mdim;
+  int i, j, n, ndim, mdim;
+
+  ndim = zdom[ndom].ndim;
+  mdim = zdom[ndom].mdim;
 
 
   for (i = 0; i < ndim; i++)
     {
       for (j = 0; j < mdim; j++)
-	{
-	  wind_ij_to_n (ndom, i, j, &n);
-	  w[n].inwind = W_ALL_INWIND;
-	  if (i == 0)		// The inner edge of the grid should be geo.rstar
-	    {
-	      w[n].r = geo.rstar;	//So we set the inner edge to be the stellar (or QSO) radius
-	      w[n].rcen = (geo.rstar + hydro_r_edge[0]) / 2.0;	//It will be a big cell
-	      w[n].inwind = W_NOT_INWIND;
-	    }
-	  else if (i - 1 > ihydro_r)	// We are at the radial limit of the data, this last cell will be a ghost cell of our own
-	    {
-	      w[n].r = geo.rmax;	// so we set the outer cell to be the edge of the wind
-	      w[n].rcen = geo.rmax;	// And it has zero volume
-	      w[n].inwind = W_NOT_INWIND;
-	    }
-	  else
-<<<<<<< HEAD
-	    {
-	      w[n].r = hydro_r_edge[i - 1];	//The -1 is to take account of the fact that i=0 cell is the inner part of the geometry inside the wind
-	      w[n].rcen = hydro_r_cent[i - 1];
-	    }
-	  dtheta = 2.0 * (hydro_theta_cent[j] - hydro_theta_edge[j]);
-
-
-
-	  if (hydro_theta_cent[j] + (dtheta / 2.0) > hydro_thetamax && hydro_theta_cent[j] - (dtheta / 2.0) < hydro_thetamax)	//This cell bridges the boundary - we reset it so the lower edge is at the disk boundary
-	    {
-	      theta = hydro_theta_edge[j];
-	      thetacen = ((hydro_thetamax + theta) / 2.0);
-	    }
-
-	  else if (j >= ihydro_theta)	//We are setting up a cell past where there is any data
-	    {
-	      thetacen = hydro_thetamax;	//Set the center and the edge to the maximum extent of the data/interest
-	      theta = hydro_thetamax;
-	      w[n].inwind = W_NOT_INWIND;
-	    }
-	  else
-	    {
-	      thetacen = hydro_theta_cent[j];
-	      theta = hydro_theta_edge[j];
-	    }
-	  w[n].theta = theta * RADIAN;
-	  w[n].thetacen = thetacen * RADIAN;
-=======
-		{
- 	  	w[n].r = hydro_r_edge[i-1]; //The -1 is to take account of the fact that i=0 cell is the inner part of the geometry inside the wind
-	  	w[n].rcen = hydro_r_cent[i-1];
-		}
-		w[n].dr=2.0*(w[n].rcen-w[n].r);
-		dtheta=2.0*(hydro_theta_cent[j]-hydro_theta_edge[j]);
-
-
-//		printf ("dtheta=%e outer_edge = %e, centre = %e, inner_edge= %e, hydro_thetamax = %e j = %i ihydro_theta=%i\n",dtheta,hydro_theta_cent[j]+(dtheta/2.0),hydro_theta_cent[j],hydro_theta_cent[j]-(dtheta/2.0), hydro_thetamax,j,ihydro_theta);
-	  if (hydro_theta_cent[j]+(dtheta/2.0) > hydro_thetamax && hydro_theta_cent[j]-(dtheta/2.0) < hydro_thetamax ) //This cell bridges the boundary - we reset it so the lower edge is at the disk boundary
-		{
-		Log ("We have reached the disk %e > %e\n",(hydro_theta_cent[j]+(dtheta/2.0))*RADIAN, hydro_thetamax*RADIAN);
-		theta=hydro_theta_edge[j];
-		thetacen=((hydro_thetamax+theta)/2.0);
-		Log ("Resetting from theta=%e thetacen=%e to theta=%e thetacen=%e outer=%e\n",hydro_theta_edge[j],
-		hydro_theta_cent[j],theta,thetacen,(theta+2*(thetacen-theta)));
-		}
-		
-	  else if (j >= ihydro_theta)  //We are setting up a cell past where there is any data - this is our own ghost cell
-		{
-		Log ("we are past ihydro_theta , %i, %i \n",j,ihydro_theta);
-		thetacen = hydro_thetamax; //Set the center and the edge to the maximum extent of the data/interest
-		theta = hydro_thetamax;
-		Log ("Setting theta=%e thetacen=%e\n",theta,thetacen);
-		
-		w[n].inwind = W_NOT_INWIND;
-		}
-	  else 
-		{
-		thetacen = hydro_theta_cent[j];
-		theta = hydro_theta_edge[j]; 
-		}
-	  w[n].theta= theta * RADIAN;
-	  w[n].thetacen=thetacen * RADIAN;
->>>>>>> 84ca4e5b
-	  w[n].x[1] = w[n].xcen[1] = 0.0;
-	  w[n].x[0] = w[n].r * sin (theta);
-	  w[n].x[2] = w[n].r * cos (theta);
-	  w[n].xcen[0] = w[n].rcen * sin (thetacen);
-	  w[n].xcen[2] = w[n].rcen * cos (thetacen);
-<<<<<<< HEAD
-
-	}
-    }
-=======
-	  w[n].dtheta=2.0*(w[n].thetacen-w[n].theta);
-	  
-//	  	  	  printf ("NSH1 Cell %i r=%e, rcne=%e, theta=%f, thetacen=%f, x=%e, y=%e, z=%e, inwind=%i\n",n,w[n].r,w[n].rcen,w[n].theta,w[n].thetacen,w[n].x[0],w[n].x[1],w[n].x[2],w[n].inwind);
-
-	}
-    }
-	/*
-for (i = 0; i < NDIM; i++)
-	{
-	wind_ij_to_n (i, 0, &n);
-	printf ("i=%i, ihydro_r=%i n=%i, r=%e, rcen=%e\n",i,ihydro_r,n,w[n].r,w[n].rcen);
-	}
-
-for (i = 0; i < MDIM; i++)
-	{
-	wind_ij_to_n (0, i, &n);
-	printf ("j=%i,  ihydrotheta=%i, n=%i, theta=%f, thetacen=%f\n",i,ihydro_theta,n,w[n].theta,w[n].thetacen);
-	}
-*/
-
->>>>>>> 84ca4e5b
+  {
+    wind_ij_to_n (ndom, i, j, &n);
+    w[n].inwind = W_ALL_INWIND;
+    if (i == 0)   // The inner edge of the grid should be geo.rstar
+      {
+      //printf ("HYDRO setting inner radial grid cells (n=%i i=%i j=%i) up \n",n,i,j);
+        w[n].r = geo.rstar; //So we set the inner edge to be the stellar (or QSO) radius
+        w[n].rcen = (geo.rstar + hydro_r_edge[0]) / 2.0;  //It will be a big cell
+        w[n].inwind = W_NOT_INWIND;
+          //printf ("inner radius =%e, center=%e\n",w[n].r,w[n].rcen);
+      }
+    else if (i - 1 > ihydro_r)  // We are at the radial limit of the data, this last cell will be a ghost cell of our own
+      {
+        //printf ("HYDRO we are outside radial edge of the wind (%i > %i)\n",i-1,ihydro_r);
+        w[n].r = geo.rmax;  // so we set the outer cell to be the edge of the wind
+        w[n].rcen = geo.rmax; // And it has zero volume
+        w[n].inwind = W_NOT_INWIND;
+        //printf ("edge=%e, center=%e\n",w[n].r,w[n].rcen);
+      }
+    else
+      {
+        w[n].r = hydro_r_edge[i - 1]; //The -1 is to take account of the fact that i=0 cell is the inner part of the geometry inside the wind
+        w[n].rcen = hydro_r_cent[i - 1];
+      }
+
+    w[n].dr = 2.0 * (w[n].rcen - w[n].r);
+    dtheta = 2.0 * (hydro_theta_cent[j] - hydro_theta_edge[j]);
+
+
+      //printf ("dtheta=%e outer_edge = %e, centre = %e, inner_edge= %e, hydro_thetamax = %e j = %i ihydro_theta=%i\n",dtheta,hydro_theta_cent[j]+(dtheta/2.0),hydro_theta_cent[j],hydro_theta_cent[j]-(dtheta/2.0), hydro_thetamax,j,ihydro_theta);
+    if (hydro_theta_cent[j] + (dtheta / 2.0) > hydro_thetamax && hydro_theta_cent[j] - (dtheta / 2.0) < hydro_thetamax) //This cell bridges the boundary - we reset it so the lower edge is at the disk boundary
+      {
+        Log ("We have reached the disk %e > %e\n",
+       (hydro_theta_cent[j] + (dtheta / 2.0)) * RADIAN,
+       hydro_thetamax * RADIAN);
+        theta = hydro_theta_edge[j];
+        thetacen = ((hydro_thetamax + theta) / 2.0);
+
+        Log
+    ("Resetting from theta=%e thetacen=%e to theta=%e thetacen=%e outer=%e\n",
+     hydro_theta_edge[j], hydro_theta_cent[j], theta, thetacen,
+     (theta + 2 * (thetacen - theta)));
+      }
+
+    else if (j >= ihydro_theta) //We are setting up a cell past where there is any data - this is our own ghost cell
+      {
+        Log ("we are past ihydro_theta , %i, %i \n", j, ihydro_theta);
+        thetacen = hydro_thetamax;  //Set the center and the edge to the maximum extent of the data/interest
+        theta = hydro_thetamax;
+        Log ("Setting theta=%e thetacen=%e\n", theta, thetacen);
+
+        w[n].inwind = W_NOT_INWIND;
+      }
+    else
+      {
+        thetacen = hydro_theta_cent[j];
+        theta = hydro_theta_edge[j];
+      }
+    w[n].theta = theta * RADIAN;
+    w[n].thetacen = thetacen * RADIAN;
+    w[n].x[1] = w[n].xcen[1] = 0.0;
+    w[n].x[0] = w[n].r * sin (theta);
+    w[n].x[2] = w[n].r * cos (theta);
+    w[n].xcen[0] = w[n].rcen * sin (thetacen);
+    w[n].xcen[2] = w[n].rcen * cos (thetacen);
+    w[n].dtheta = 2.0 * (w[n].thetacen - w[n].theta);
+
+    //printf ("NSH1 Cell %i r=%e, rcne=%e, theta=%f, thetacen=%f, 
+    //x=%e, y=%e, z=%e, inwind=%i\n",n,w[n].r,w[n].rcen,w[n].theta,w[n].thetacen,w[n].x[0],w[n].x[1],w[n].x[2],w[n].inwind);
+
+  }
+    }
+
   /* Now set up the wind cones that are needed for calclating ds in a cell */
-
-
-  rtheta_make_cones (ndom, w);	//NSH 130821 broken out into a seperate routine
-
-
+  /* JM 1510 -- added ndom */
+  rtheta_make_cones (ndom, w);  //NSH 130821 broken out into a separate routine
 
 
   /* OK finished successfuly */
@@ -1024,19 +665,10 @@
 	  wind_ij_to_n (ndom, i, j, &n);
 	  if (w[n].inwind == W_ALL_INWIND)
 	    {
-<<<<<<< HEAD
-
 	      rmin = one_dom->wind_x[i];
 	      rmax = one_dom->wind_x[i + 1];
 	      thetamin = one_dom->wind_z[j] / RADIAN;
 	      thetamax = one_dom->wind_z[j + 1] / RADIAN;
-=======
-	      rmin = wind_x[i];
-	      rmax = 2.0*wind_midx[i]-wind_x[i];
-	      thetamin = wind_z[j] / RADIAN;
-	      thetamax = (2.0*wind_midz[j]-wind_z[j]) / RADIAN;
-//		printf ("NSH1 %i %i %i %e %e %f %f ",i,j,n,rmin,rmax,thetamin,thetamax);
->>>>>>> 84ca4e5b
 
 	      //leading factor of 2 added to allow for volume above and below plane (SSMay04)
 	      w[n].vol =
@@ -1050,100 +682,82 @@
 		     n, w[n].vol);
 		  w[n].inwind = W_NOT_INWIND;
 		}
-<<<<<<< HEAD
 	    }
-=======
-//		printf ("%e \n",w[n].vol);
-	     }
->>>>>>> 84ca4e5b
+
 	  else
 	    w[n].vol = 0.0;
 	}
     }
   return (0);
-<<<<<<< HEAD
-}
-=======
-}
+}
+
 
 
 int
-	hydro_frac (coord,coord_array,imax,cell1,cell2,frac)
-		double coord;
-		double coord_array[];
-		int imax;
-		int *cell1,*cell2;
-		double *frac;
-	{	
-		int ii;
-		ii=0;
-		*cell1=0;
-		*cell2=0;
-
-	    while (coord_array[ii] < coord && ii < imax)	//Search through array, until array value is greater than your coordinate
-	      ii++;
-
-
-	    
-
-
-
-
-//if (ii > 0 && ii < imax)
-
-    if (ii > imax)
-	    {				// r is greater than anything in Proga's model
-//  printf ("I DONT THINK WE CAN EVER GET HERE\n");
-	     *frac = 1;			//If we are outside the model set fractional position to 1
-      *cell1 = *cell2 = imax;		//And the bin to the outermost
-		return(0);
-	  }
-	  else if (ii==0)
-	    {
-    *frac = 1;			//Otherwise, we must be inside the innermost bin, so again, set fration to 1
-	    *cell1 = *cell2 = 0;			// And the bin to the innermost. Lines below to the same for theta.
-		 return(0);
-		 }
- 		else if (ii>0)
-   {				//r is in the normal range
-
-     *frac = (coord - coord_array[ii - 1]) / (coord_array[ii] - coord_array[ii - 1]);	//Work out fractional position in the ii-1th radial bin where you want to be
-     *cell1 = ii - 1;		//This is the radial bin below your value of r
-	  *cell2 = ii;
-	  return(0);
-   }
-		 
-		 
-		 
-
-  return(0);
+hydro_frac (coord, coord_array, imax, cell1, cell2, frac)
+     double coord;
+     double coord_array[];
+     int imax;
+     int *cell1, *cell2;
+     double *frac;
+{
+  int ii;
+  ii = 0;
+  *cell1 = 0;
+  *cell2 = 0;
+
+  while (coord_array[ii] < coord && ii < imax)  //Search through array, until array value is greater than your coordinate
+    ii++;
+
+  //if (ii > 0 && ii < imax)
+  if (ii > imax)
+    {       // r is greater than anything in Proga's model
+      // printf ("I DONT THINK WE CAN EVER GET HERE\n");
+      *frac = 1;    //If we are outside the model set fractional position to 1
+      *cell1 = *cell2 = imax; //And the bin to the outermost
+      return (0);
+    }
+  else if (ii == 0)
+    {
+      *frac = 1;    //Otherwise, we must be inside the innermost bin, so again, set fration to 1
+      *cell1 = *cell2 = 0;  // And the bin to the innermost. Lines below to the same for theta.
+      return (0);
+    }
+  else if (ii > 0)
+    {       //r is in the normal range
+
+      *frac = (coord - coord_array[ii - 1]) / (coord_array[ii] - coord_array[ii - 1]);  //Work out fractional position in the ii-1th radial bin where you want to be
+      *cell1 = ii - 1;    //This is the radial bin below your value of r
+      *cell2 = ii;
+      return (0);
+    }
+
+  return (0);
 }
 
 double
-	hydro_interp_value(array,im,ii,jm,jj,f1,f2)
-		double array[];
-		int im,ii; //the two cells surrounding the cell in the first dim (r)
-		int jm,jj; //the two cells surrounding the cell in the second dim (theta)
-		double f1,f2;  //the fraction between the two values in first and second dim
-	{	
-				double value;
-				double d1,d2;
-				
-//				printf ("TEST7b %i %i %i %i %e %e %e\n",im,ii,jm,jj,f1,f2,array[im * MAXHYDRO + jm]);
-
-				d1=array[im * MAXHYDRO + jm]+f1*(array[ii * MAXHYDRO + jm]-array[im * MAXHYDRO + jm]);
-				d2=array[im * MAXHYDRO + jj]+f1*(array[ii * MAXHYDRO + jj]-array[im * MAXHYDRO + jj]);
-				value=d1+f2*(d2-d1);
-//								printf ("TEST3 %e %e %e\n",d1,d2,value);
-				
-				
-			  
-				
-	
-
-//	    value =
-//    (1. - f1) * ((1. - f2) * array[im * MAXHYDRO + jm] + f2 * array[im * MAXHYDRO + jj]) + 
-//			 f1 *  ((1. - f2) * array[ii * MAXHYDRO + jm] + f2 * array[ii * MAXHYDRO + jj]);
-		return(value);
-	}
->>>>>>> 84ca4e5b
+hydro_interp_value (array, im, ii, jm, jj, f1, f2)
+     double array[];
+     int im, ii;    //the two cells surrounding the cell in the first dim (r)
+     int jm, jj;    //the two cells surrounding the cell in the second dim (theta)
+     double f1, f2;   //the fraction between the two values in first and second dim
+{
+  double value;
+  double d1, d2;
+
+  //printf ("TEST7b %i %i %i %i %e %e %e\n",im,ii,jm,jj,f1,f2,array[im * MAXHYDRO + jm]);
+
+  d1 =
+    array[im * MAXHYDRO + jm] + f1 * (array[ii * MAXHYDRO + jm] -
+              array[im * MAXHYDRO + jm]);
+  d2 =
+    array[im * MAXHYDRO + jj] + f1 * (array[ii * MAXHYDRO + jj] -
+              array[im * MAXHYDRO + jj]);
+  value = d1 + f2 * (d2 - d1);
+  //printf ("TEST3 %e %e %e\n",d1,d2,value);
+
+  //value =
+  //    (1. - f1) * ((1. - f2) * array[im * MAXHYDRO + jm] + f2 * array[im * MAXHYDRO + jj]) + 
+  //                       f1 *  ((1. - f2) * array[ii * MAXHYDRO + jm] + f2 * array[ii * MAXHYDRO + jj]);
+  return (value);
+}