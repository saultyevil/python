--- conflicted
+++ resolved
@@ -1150,47 +1150,6 @@
 
 
 
-<<<<<<< HEAD
-/**********************************************************/
-/**
- * @brief      calculates a version of the ionization parameter using Ferland's definition, but one that also assumes that the
- * wind is optically thin everywhere, and that all photons arise for the central source.
- *
- * @return     Always retrusn 0
- *
- * @details
- *
- * ### Notes ###
- * @bug It is likely that this routine should simply be deleted. According to Nick it was
- * just an experiment.  There is a git issue for this.
- *
- **********************************************************/
-
-int
-wind_ip ()
-{
-  int n;
-  float r;
-  for (n = 0; n < NPLASMA; n++)
-  {
-    r = sqrt ((wmain[plasmamain[n].nwind].xcen[0] *
-               wmain[plasmamain[n].nwind].xcen[0] +
-               wmain[plasmamain[n].nwind].xcen[1] *
-               wmain[plasmamain[n].nwind].xcen[1] + wmain[plasmamain[n].nwind].xcen[2] * wmain[plasmamain[n].nwind].xcen[2]));
-
-    plasmamain[n].ferland_ip = geo.n_ioniz / (4 * PI * C * plasmamain[n].rho * rho2nh * (r * r));
-
-    r = sqrt ((wmain[plasmamain[n].nwind].x[0] *
-               wmain[plasmamain[n].nwind].x[0] +
-               wmain[plasmamain[n].nwind].x[1] *
-               wmain[plasmamain[n].nwind].x[1] + wmain[plasmamain[n].nwind].x[2] * wmain[plasmamain[n].nwind].x[2]));
-
-    plasmamain[n].ferland_ip = geo.n_ioniz / (4 * PI * C * plasmamain[n].rho * rho2nh * (r * r));
-
-  }
-  return (0);
-}
-=======
 //OLD /**********************************************************/
 //OLD /** @name      wind_ip
 //OLD  * @brief      calculates a version of the ionization parameter using Ferland's definition, but one that also assumes that the
@@ -1217,17 +1176,16 @@
 //OLD                wmain[plasmamain[n].nwind].xcen[0] +
 //OLD                wmain[plasmamain[n].nwind].xcen[1] *
 //OLD                wmain[plasmamain[n].nwind].xcen[1] + wmain[plasmamain[n].nwind].xcen[2] * wmain[plasmamain[n].nwind].xcen[2]));
-//OLD 
+//OLD
 //OLD    plasmamain[n].ferland_ip = geo.n_ioniz / (4 * PI * C * plasmamain[n].rho * rho2nh * (r * r));
-//OLD 
+//OLD
 //OLD     r = sqrt ((wmain[plasmamain[n].nwind].x[0] *
 //OLD                wmain[plasmamain[n].nwind].x[0] +
 //OLD                wmain[plasmamain[n].nwind].x[1] *
 //OLD                wmain[plasmamain[n].nwind].x[1] + wmain[plasmamain[n].nwind].x[2] * wmain[plasmamain[n].nwind].x[2]));
-//OLD 
+//OLD
 //OLD     plasmamain[n].ferland_ip = geo.n_ioniz / (4 * PI * C * plasmamain[n].rho * rho2nh * (r * r));
-//OLD 
+//OLD
 //OLD   }
 //OLD   return (0);
-//OLD }
->>>>>>> f0cc3491
+//OLD }