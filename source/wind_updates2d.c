
/***********************************************************/
/** @file  wind_updates2d.c
 * @author ksl
 * @date   May, 2018
 *
 * @brief  This file contains the main routines for updating
 * and then reinitializing the wind after an ionization cycle
 *
 * The routines in this file are generic.  There is no dependence on a particlar wind model or
 * any coordinate system dependences.
 ***********************************************************/

#include <stdio.h>
#include <stdlib.h>
#include <string.h>
#include <math.h>


#include "atomic.h"
#include "python.h"
#define LINELEN 256



int num_updates = 0;

/**********************************************************/
/**
 * @brief      updates the parameters in the wind that are
 * 	affected by radiation, including ion densities.
 *
 * @param [in] WindPtr  The entire wind
 * @return     Always returns 0
 *
 * @details
 * This is the main routine used to update the wind at the end of
 * an ionization cycle (in preparation for a new cycle).  The routine
 * is parallelized to save time
 *
 * ### Notes ###
 * At the time wind_update is called the various quantities that are accumulated
 * during the photon transfer part of the cycle has been accumulated
 * and shared between the threads.  Here certain plasma cells are assigned to
 * each thread so that the ionization structure can be updated, and each thread
 * is responsible for calculaing the updates for a certain set of cells.  At
 * the end of the routine the updates are collected and reshared.
 *
 * The real need for prallelising the routine is the work done in ion_abundances
 *
 * Once this is done, various checks are made to determined what happened as a
 * function of the updates, various variables in geo are updated,  and for
 * a hydro model the results are written to a file
 *
 * This routine is nearly 1000 lines long and might beneifit from breaking
 * it into functionl blocks, e.g by separating out the mpi communicaiton
 * into their own routines.
 *
 *
 **********************************************************/
int
wind_update (w)
WindPtr (w);
{
  int n, i, j;
  double trad, nh;

  /*1108 NSH csum added to sum compton heating 1204 NSH icsum added to sum induced compton heating */
  double wtest, xsum, psum, fsum, lsum, csum, icsum, ausum;
  double cool_sum, lum_sum, rad_sum;    //1706 - the total cooling and luminosity of the wind
  double apsum, aausum, abstot; //Absorbed photon energy from PI and auger
  double c_rec, n_rec, o_rec, fe_rec;   //1701- NSH more outputs to show cooling from a few other elements
  double c_lum, n_lum, o_lum, fe_lum;   //1708- NSH and luminosities as well
  double cool_dr_metals;
  int nn;                       //1701 - loop variable to compute recomb cooling

  double volume;
  double vol;
  char string[LINELEN];
  double t_r_old, t_e_old, dt_r, dt_e;
  double t_r_ave_old, t_r_ave, t_e_ave_old, t_e_ave;
  int iave, nmax_r, nmax_e;
  int nplasma, nshell;
  int nwind;
  int first, last, m;
  double tot, agn_ip;
  double lum_h_line, lum_he_line, lum_c_line, lum_n_line, lum_o_line, lum_fe_line;
  double h_dr, he_dr, c_dr, n_dr, o_dr, fe_dr;
  int my_nmin, my_nmax;         //Note that these variables are still used even without MPI on
  int ndom;
  FILE *fptr, *fopen ();        /*This is the file to communicate with zeus */


#ifdef MPI_ON
  int num_mpi_cells, num_mpi_extra, position, ndo, n_mpi, num_comm, n_mpi2;
  int size_of_commbuffer;
  char *commbuffer;

  /* JM 1409 -- Added for issue #110 to ensure correct reporting in parallel */
  int nmax_r_temp, nmax_e_temp;
  double dt_e_temp, dt_r_temp;


  /* The commbuffer needs to be larger enough to pack all variables in MPI_Pack and MPI_Unpack routines 
   * The cmombuffer is currently sized to be the minimum requred.  Therefore when variables are added, the
   * size must must be increased.
   */

  size_of_commbuffer = 8 * (9 * nions + nlte_levels + 3 * nphot_total + 12 * NXBANDS + 126) * (floor (NPLASMA / np_mpi_global) + 1);
  commbuffer = (char *) malloc (size_of_commbuffer * sizeof (char));

  /* JM 1409 -- Initialise parallel only variables */
  nmax_r_temp = nmax_e_temp = -1;
  dt_e_temp = dt_r_temp = 0.0;

#endif
  dt_r = dt_e = 0.0;
  iave = 0;
  nmax_r = nmax_e = -1;
  t_r_ave_old = t_r_ave = t_e_ave_old = t_e_ave = 0.0;


  /* For MPI parallelisation, the following loop will be distributed over mutiple tasks.
     Note that the mynmim and mynmax variables are still used even without MPI on */
  my_nmin = 0;
  my_nmax = NPLASMA;
#ifdef MPI_ON
  num_mpi_cells = floor (NPLASMA / np_mpi_global);
  num_mpi_extra = NPLASMA - (np_mpi_global * num_mpi_cells);

  /* this section distributes the remainder over the threads if the cells
     do not divide evenly by thread */
  if (rank_global < num_mpi_extra)
  {
    my_nmin = rank_global * (num_mpi_cells + 1);
    my_nmax = (rank_global + 1) * (num_mpi_cells + 1);
  }
  else
  {
    my_nmin = num_mpi_extra * (num_mpi_cells + 1) + (rank_global - num_mpi_extra) * (num_mpi_cells);
    my_nmax = num_mpi_extra * (num_mpi_cells + 1) + (rank_global - num_mpi_extra + 1) * (num_mpi_cells);
  }
  ndo = my_nmax - my_nmin;
#endif

  /* Before we do anything let's record the average tr and te from the last cycle */
  /* JM 1409 -- Added for issue #110 to ensure correct reporting in parallel */
  for (n = 0; n < NPLASMA; n++)
  {
    t_r_ave_old += plasmamain[n].t_r;
    t_e_ave_old += plasmamain[n].t_e;
  }

  /* we now know how many cells this thread has to process - note this will be
     0-NPLASMA in serial mode */

  for (n = my_nmin; n < my_nmax; n++)
  {


    nwind = plasmamain[n].nwind;
    volume = w[nwind].vol;



    /* Start with a call to the routine which normalises all the macro atom
       monte carlo radiation field estimators. It's best to do this first since
       some of the estimators include temperature terms (stimulated correction
       terms) which were included during the monte carlo simulation so we want
       to be sure that the SAME temperatures are used here. (SS - Mar 2004). */

    if (geo.rt_mode == RT_MODE_MACRO && geo.macro_simple == 0)  //test for macro atoms
    {
      mc_estimator_normalise (nwind);
      macromain[n].kpkt_rates_known = -1;
    }

    /* Store some information so one can determine how much the temps are changing */
    t_r_old = plasmamain[n].t_r;
    t_e_old = plasmamain[n].t_e;
    iave++;

    if (plasmamain[n].ntot < 100)
    {
      Log
        ("!!wind_update: Cell %4d Dom %d  Vol. %8.2e r %8.2e theta %8.2e has only %4d photons\n",
         n, w[nwind].ndom, volume, w[nwind].rcen, w[nwind].thetacen, plasmamain[n].ntot);
    }

    if (plasmamain[n].ntot > 0)
    {
      wtest = plasmamain[n].ave_freq;
      plasmamain[n].ave_freq /= plasmamain[n].j;        /* Normalization to frequency moment */
      if (sane_check (plasmamain[n].ave_freq))
      {
        Error ("wind_update:sane_check %d ave_freq %e j %e ntot %d\n", n, wtest, plasmamain[n].j, plasmamain[n].ntot);
      }

      plasmamain[n].j /= (4. * PI * volume);
      plasmamain[n].j_direct /= (4. * PI * volume);
      plasmamain[n].j_scatt /= (4. * PI * volume);

      trad = plasmamain[n].t_r = H * plasmamain[n].ave_freq / (BOLTZMANN * 3.832);
      plasmamain[n].w = PI * plasmamain[n].j / (STEFAN_BOLTZMANN * trad * trad * trad * trad);


      if (plasmamain[n].w > 1e10)
      {
        Error ("wind_update: Huge w %8.2e in cell %d trad %10.2e j %8.2e\n", plasmamain[n].w, n, trad, plasmamain[n].j);
      }
      if (sane_check (trad) || sane_check (plasmamain[n].w))
      {
        Error ("wind_update:sane_check %d trad %8.2e w %8.2g\n", n, trad, plasmamain[n].w);
        Error ("wind_update: ave_freq %8.2e j %8.2e\n", plasmamain[n].ave_freq, plasmamain[n].j);
        Exit (0);
      }
    }
    else
    {                           /* It is not clear what to do with no photons in a cell */

      plasmamain[n].j = plasmamain[n].j_direct = plasmamain[n].j_scatt = 0;
      trad = plasmamain[n].t_r;
      plasmamain[n].t_e *= 0.7;
      if (plasmamain[n].t_e < MIN_TEMP)
        plasmamain[n].t_e = MIN_TEMP;
      plasmamain[n].w = 0;
    }


    /* Calculate the frequency banded j and ave_freq variables */

    for (i = 0; i < geo.nxfreq; i++)
    {                           /*loop over number of bands */
      if (plasmamain[n].nxtot[i] > 0)
      {                         /*Check we actually have some photons in the cell in this band */

        plasmamain[n].xave_freq[i] /= plasmamain[n].xj[i];      /*Normalise the average frequency */
        plasmamain[n].xsd_freq[i] /= plasmamain[n].xj[i];       /*Normalise the mean square frequency */
        plasmamain[n].xsd_freq[i] = sqrt (plasmamain[n].xsd_freq[i] - (plasmamain[n].xave_freq[i] * plasmamain[n].xave_freq[i]));       /*Compute standard deviation */
        plasmamain[n].xj[i] /= (4 * PI * volume);       /*Convert to radiation density */

      }
      else
      {
        plasmamain[n].xj[i] = 0;        /*If no photons, set both radiation estimators to zero */
        plasmamain[n].xave_freq[i] = 0;
        plasmamain[n].xsd_freq[i] = 0;  /*NSH 120815 and also the SD ???? */
      }
    }

/* 1108 NSH End of loop */



    nh = plasmamain[n].rho * rho2nh;

/* 1110 NSH Normalise IP, which at this point should be
 * the number of photons in a cell by dividing by volume
 * and number density of hydrogen in the cell
 * */

    plasmamain[n].ip /= (C * volume * nh);
    plasmamain[n].ip_direct /= (C * volume * nh);
    plasmamain[n].ip_scatt /= (C * volume * nh);

/* 1510 NSH Normalise xi, which at this point should be the luminosity of ionizing photons in a cell (just the sum of photon weights) */

    plasmamain[n].xi *= 4. * PI;
    plasmamain[n].xi /= (volume * nh);
	for (i=0;i<3;i++) plasmamain[n].rad_force_es[i]=plasmamain[n].rad_force_es[i]*(volume* plasmamain[n].ne)/(volume* C);

    /* If geo.adiabatic is true, then alculate the adiabatic cooling using the current, i.e
     * previous value of t_e.  Note that this may not be  best way to determien the cooling.
     * Changes made here should also be reflected in wind2d.c.  At present, adiabatic colling
     * is not included in updates to the temperature, even if the adiabatic cooling is calculated
     * here. 04nov -- ksl
     * 05apr -- ksl -- The index being used was incorrect.  This has been fixed now
     * 11sep -- nsh -- The index for the wind (&w) for adiabatic cooling was incorrect -
     * was being called with the plasma cell rather than the approriate wind cell - fixed
     * old: adiabatic_cooling (&w[n], plasmamain[n].t_e);
     */

    if (geo.adiabatic)
      plasmamain[n].cool_adiabatic = adiabatic_cooling (&w[nwind], plasmamain[n].t_e);
    else
      plasmamain[n].cool_adiabatic = 0.0;


    /* Calculate the densities in various ways depending on the ioniz_mode */

    ion_abundances (&plasmamain[n], geo.ioniz_mode);



    /* Perform checks to see how much temperatures have changed in this iteration */

    if ((fabs (t_r_old - plasmamain[n].t_r)) > fabs (dt_r))
    {
      dt_r = plasmamain[n].t_r - t_r_old;
      nmax_r = n;
    }
    if ((fabs (t_e_old - plasmamain[n].t_e)) > fabs (dt_e))
    {
      dt_e = plasmamain[n].t_e - t_e_old;
      nmax_e = n;
    }
    t_r_ave += plasmamain[n].t_r;
    t_e_ave += plasmamain[n].t_e;
  }



  /*This is the end of the update loop that is parallised. We now need to exchange data between the tasks. */
#ifdef MPI_ON
  for (n_mpi = 0; n_mpi < np_mpi_global; n_mpi++)
  {
    position = 0;

    if (rank_global == n_mpi)
    {
      Log ("MPI task %d is working on cells %d to max %d (total size %d).\n", rank_global, my_nmin, my_nmax, NPLASMA);
      MPI_Pack (&ndo, 1, MPI_INT, commbuffer, size_of_commbuffer, &position, MPI_COMM_WORLD);
      for (n = my_nmin; n < my_nmax; n++)
      {
        MPI_Pack (&n, 1, MPI_INT, commbuffer, size_of_commbuffer, &position, MPI_COMM_WORLD);
        MPI_Pack (&plasmamain[n].nwind, 1, MPI_INT, commbuffer, size_of_commbuffer, &position, MPI_COMM_WORLD);
        MPI_Pack (&plasmamain[n].nplasma, 1, MPI_INT, commbuffer, size_of_commbuffer, &position, MPI_COMM_WORLD);
        MPI_Pack (&plasmamain[n].ne, 1, MPI_DOUBLE, commbuffer, size_of_commbuffer, &position, MPI_COMM_WORLD);
        MPI_Pack (&plasmamain[n].rho, 1, MPI_DOUBLE, commbuffer, size_of_commbuffer, &position, MPI_COMM_WORLD);
        MPI_Pack (&plasmamain[n].vol, 1, MPI_DOUBLE, commbuffer, size_of_commbuffer, &position, MPI_COMM_WORLD);
        MPI_Pack (plasmamain[n].density, nions, MPI_DOUBLE, commbuffer, size_of_commbuffer, &position, MPI_COMM_WORLD);
        MPI_Pack (plasmamain[n].partition, nions, MPI_DOUBLE, commbuffer, size_of_commbuffer, &position, MPI_COMM_WORLD);
        MPI_Pack (plasmamain[n].levden, nlte_levels, MPI_DOUBLE, commbuffer, size_of_commbuffer, &position, MPI_COMM_WORLD);
        MPI_Pack (&plasmamain[n].kappa_ff_factor, 1, MPI_DOUBLE, commbuffer, size_of_commbuffer, &position, MPI_COMM_WORLD);
        MPI_Pack (&plasmamain[n].nscat_es, 1, MPI_INT, commbuffer, size_of_commbuffer, &position, MPI_COMM_WORLD);
        MPI_Pack (plasmamain[n].recomb_simple, nphot_total, MPI_DOUBLE, commbuffer, size_of_commbuffer, &position, MPI_COMM_WORLD);
        MPI_Pack (plasmamain[n].recomb_simple_upweight, nphot_total, MPI_DOUBLE, commbuffer, size_of_commbuffer, &position, MPI_COMM_WORLD);
        MPI_Pack (&plasmamain[n].kpkt_emiss, 1, MPI_DOUBLE, commbuffer, size_of_commbuffer, &position, MPI_COMM_WORLD);
        MPI_Pack (&plasmamain[n].kpkt_abs, 1, MPI_DOUBLE, commbuffer, size_of_commbuffer, &position, MPI_COMM_WORLD);
        MPI_Pack (plasmamain[n].kbf_use, nphot_total, MPI_INT, commbuffer, size_of_commbuffer, &position, MPI_COMM_WORLD);
        MPI_Pack (&plasmamain[n].kbf_nuse, 1, MPI_INT, commbuffer, size_of_commbuffer, &position, MPI_COMM_WORLD);
        MPI_Pack (&plasmamain[n].t_r, 1, MPI_DOUBLE, commbuffer, size_of_commbuffer, &position, MPI_COMM_WORLD);
        MPI_Pack (&plasmamain[n].t_r_old, 1, MPI_DOUBLE, commbuffer, size_of_commbuffer, &position, MPI_COMM_WORLD);
        MPI_Pack (&plasmamain[n].t_e, 1, MPI_DOUBLE, commbuffer, size_of_commbuffer, &position, MPI_COMM_WORLD);
        MPI_Pack (&plasmamain[n].t_e_old, 1, MPI_DOUBLE, commbuffer, size_of_commbuffer, &position, MPI_COMM_WORLD);
        MPI_Pack (&plasmamain[n].dt_e, 1, MPI_DOUBLE, commbuffer, size_of_commbuffer, &position, MPI_COMM_WORLD);
        MPI_Pack (&plasmamain[n].dt_e_old, 1, MPI_DOUBLE, commbuffer, size_of_commbuffer, &position, MPI_COMM_WORLD);
        MPI_Pack (&plasmamain[n].heat_tot, 1, MPI_DOUBLE, commbuffer, size_of_commbuffer, &position, MPI_COMM_WORLD);
        MPI_Pack (&plasmamain[n].abs_tot, 1, MPI_DOUBLE, commbuffer, size_of_commbuffer, &position, MPI_COMM_WORLD);
        MPI_Pack (&plasmamain[n].heat_tot_old, 1, MPI_DOUBLE, commbuffer, size_of_commbuffer, &position, MPI_COMM_WORLD);
        MPI_Pack (&plasmamain[n].heat_lines, 1, MPI_DOUBLE, commbuffer, size_of_commbuffer, &position, MPI_COMM_WORLD);
        MPI_Pack (&plasmamain[n].heat_ff, 1, MPI_DOUBLE, commbuffer, size_of_commbuffer, &position, MPI_COMM_WORLD);
        MPI_Pack (&plasmamain[n].heat_comp, 1, MPI_DOUBLE, commbuffer, size_of_commbuffer, &position, MPI_COMM_WORLD);
        MPI_Pack (&plasmamain[n].heat_ind_comp, 1, MPI_DOUBLE, commbuffer, size_of_commbuffer, &position, MPI_COMM_WORLD);
        MPI_Pack (&plasmamain[n].heat_lines_macro, 1, MPI_DOUBLE, commbuffer, size_of_commbuffer, &position, MPI_COMM_WORLD);
        MPI_Pack (&plasmamain[n].heat_photo_macro, 1, MPI_DOUBLE, commbuffer, size_of_commbuffer, &position, MPI_COMM_WORLD);
        MPI_Pack (&plasmamain[n].heat_photo, 1, MPI_DOUBLE, commbuffer, size_of_commbuffer, &position, MPI_COMM_WORLD);
        MPI_Pack (&plasmamain[n].heat_auger, 1, MPI_DOUBLE, commbuffer, size_of_commbuffer, &position, MPI_COMM_WORLD);
        MPI_Pack (&plasmamain[n].abs_photo, 1, MPI_DOUBLE, commbuffer, size_of_commbuffer, &position, MPI_COMM_WORLD);
        MPI_Pack (&plasmamain[n].abs_auger, 1, MPI_DOUBLE, commbuffer, size_of_commbuffer, &position, MPI_COMM_WORLD);
        MPI_Pack (&plasmamain[n].heat_z, 1, MPI_DOUBLE, commbuffer, size_of_commbuffer, &position, MPI_COMM_WORLD);
        MPI_Pack (&plasmamain[n].w, 1, MPI_DOUBLE, commbuffer, size_of_commbuffer, &position, MPI_COMM_WORLD);
        MPI_Pack (&plasmamain[n].ntot, 1, MPI_INT, commbuffer, size_of_commbuffer, &position, MPI_COMM_WORLD);
        MPI_Pack (&plasmamain[n].ntot_star, 1, MPI_INT, commbuffer, size_of_commbuffer, &position, MPI_COMM_WORLD);
        MPI_Pack (&plasmamain[n].ntot_bl, 1, MPI_INT, commbuffer, size_of_commbuffer, &position, MPI_COMM_WORLD);
        MPI_Pack (&plasmamain[n].ntot_disk, 1, MPI_INT, commbuffer, size_of_commbuffer, &position, MPI_COMM_WORLD);
        MPI_Pack (&plasmamain[n].ntot_wind, 1, MPI_INT, commbuffer, size_of_commbuffer, &position, MPI_COMM_WORLD);
        MPI_Pack (&plasmamain[n].ntot_agn, 1, MPI_INT, commbuffer, size_of_commbuffer, &position, MPI_COMM_WORLD);
        MPI_Pack (&plasmamain[n].mean_ds, 1, MPI_DOUBLE, commbuffer, size_of_commbuffer, &position, MPI_COMM_WORLD);
        MPI_Pack (&plasmamain[n].n_ds, 1, MPI_INT, commbuffer, size_of_commbuffer, &position, MPI_COMM_WORLD);
        MPI_Pack (&plasmamain[n].nrad, 1, MPI_INT, commbuffer, size_of_commbuffer, &position, MPI_COMM_WORLD);
        MPI_Pack (&plasmamain[n].nioniz, 1, MPI_INT, commbuffer, size_of_commbuffer, &position, MPI_COMM_WORLD);
        MPI_Pack (plasmamain[n].ioniz, nions, MPI_DOUBLE, commbuffer, size_of_commbuffer, &position, MPI_COMM_WORLD);
        MPI_Pack (plasmamain[n].recomb, nions, MPI_DOUBLE, commbuffer, size_of_commbuffer, &position, MPI_COMM_WORLD);
        MPI_Pack (plasmamain[n].scatters, nions, MPI_INT, commbuffer, size_of_commbuffer, &position, MPI_COMM_WORLD);
        MPI_Pack (plasmamain[n].xscatters, nions, MPI_DOUBLE, commbuffer, size_of_commbuffer, &position, MPI_COMM_WORLD);
        MPI_Pack (plasmamain[n].heat_ion, nions, MPI_DOUBLE, commbuffer, size_of_commbuffer, &position, MPI_COMM_WORLD);
        MPI_Pack (plasmamain[n].cool_rr_ion, nions, MPI_DOUBLE, commbuffer, size_of_commbuffer, &position, MPI_COMM_WORLD);
        MPI_Pack (plasmamain[n].lum_rr_ion, nions, MPI_DOUBLE, commbuffer, size_of_commbuffer, &position, MPI_COMM_WORLD);
        MPI_Pack (&plasmamain[n].j, 1, MPI_DOUBLE, commbuffer, size_of_commbuffer, &position, MPI_COMM_WORLD);
        MPI_Pack (&plasmamain[n].j_direct, 1, MPI_DOUBLE, commbuffer, size_of_commbuffer, &position, MPI_COMM_WORLD);
        MPI_Pack (&plasmamain[n].j_scatt, 1, MPI_DOUBLE, commbuffer, size_of_commbuffer, &position, MPI_COMM_WORLD);
        MPI_Pack (&plasmamain[n].ave_freq, 1, MPI_DOUBLE, commbuffer, size_of_commbuffer, &position, MPI_COMM_WORLD);
        MPI_Pack (&plasmamain[n].cool_tot, 1, MPI_DOUBLE, commbuffer, size_of_commbuffer, &position, MPI_COMM_WORLD);
        MPI_Pack (plasmamain[n].xj, NXBANDS, MPI_DOUBLE, commbuffer, size_of_commbuffer, &position, MPI_COMM_WORLD);
        MPI_Pack (plasmamain[n].xave_freq, NXBANDS, MPI_DOUBLE, commbuffer, size_of_commbuffer, &position, MPI_COMM_WORLD);
        MPI_Pack (plasmamain[n].xsd_freq, NXBANDS, MPI_DOUBLE, commbuffer, size_of_commbuffer, &position, MPI_COMM_WORLD);
        MPI_Pack (plasmamain[n].nxtot, NXBANDS, MPI_INT, commbuffer, size_of_commbuffer, &position, MPI_COMM_WORLD);
        MPI_Pack (&plasmamain[n].max_freq, 1, MPI_DOUBLE, commbuffer, size_of_commbuffer, &position, MPI_COMM_WORLD);
        MPI_Pack (&plasmamain[n].lum_lines, 1, MPI_DOUBLE, commbuffer, size_of_commbuffer, &position, MPI_COMM_WORLD);
        MPI_Pack (&plasmamain[n].lum_ff, 1, MPI_DOUBLE, commbuffer, size_of_commbuffer, &position, MPI_COMM_WORLD);
        MPI_Pack (&plasmamain[n].cool_adiabatic, 1, MPI_DOUBLE, commbuffer, size_of_commbuffer, &position, MPI_COMM_WORLD);
        MPI_Pack (&plasmamain[n].comp_nujnu, 1, MPI_DOUBLE, commbuffer, size_of_commbuffer, &position, MPI_COMM_WORLD);
        MPI_Pack (&plasmamain[n].cool_comp, 1, MPI_DOUBLE, commbuffer, size_of_commbuffer, &position, MPI_COMM_WORLD);
        MPI_Pack (&plasmamain[n].cool_dr, 1, MPI_DOUBLE, commbuffer, size_of_commbuffer, &position, MPI_COMM_WORLD);
        MPI_Pack (&plasmamain[n].cool_di, 1, MPI_DOUBLE, commbuffer, size_of_commbuffer, &position, MPI_COMM_WORLD);
        MPI_Pack (&plasmamain[n].cool_rr, 1, MPI_DOUBLE, commbuffer, size_of_commbuffer, &position, MPI_COMM_WORLD);
        MPI_Pack (&plasmamain[n].lum_rr, 1, MPI_DOUBLE, commbuffer, size_of_commbuffer, &position, MPI_COMM_WORLD);
        MPI_Pack (&plasmamain[n].cool_rr_metals, 1, MPI_DOUBLE, commbuffer, size_of_commbuffer, &position, MPI_COMM_WORLD);
        MPI_Pack (&plasmamain[n].lum_rr_metals, 1, MPI_DOUBLE, commbuffer, size_of_commbuffer, &position, MPI_COMM_WORLD);
        MPI_Pack (&plasmamain[n].lum_tot, 1, MPI_DOUBLE, commbuffer, size_of_commbuffer, &position, MPI_COMM_WORLD);
        MPI_Pack (&plasmamain[n].lum_tot_old, 1, MPI_DOUBLE, commbuffer, size_of_commbuffer, &position, MPI_COMM_WORLD);
        MPI_Pack (&plasmamain[n].cool_tot_ioniz, 1, MPI_DOUBLE, commbuffer, size_of_commbuffer, &position, MPI_COMM_WORLD);
        MPI_Pack (&plasmamain[n].lum_lines_ioniz, 1, MPI_DOUBLE, commbuffer, size_of_commbuffer, &position, MPI_COMM_WORLD);
        MPI_Pack (&plasmamain[n].lum_ff_ioniz, 1, MPI_DOUBLE, commbuffer, size_of_commbuffer, &position, MPI_COMM_WORLD);
        MPI_Pack (&plasmamain[n].cool_adiabatic_ioniz, 1, MPI_DOUBLE, commbuffer, size_of_commbuffer, &position, MPI_COMM_WORLD);
        MPI_Pack (&plasmamain[n].cool_comp_ioniz, 1, MPI_DOUBLE, commbuffer, size_of_commbuffer, &position, MPI_COMM_WORLD);
        MPI_Pack (&plasmamain[n].cool_dr_ioniz, 1, MPI_DOUBLE, commbuffer, size_of_commbuffer, &position, MPI_COMM_WORLD);
        MPI_Pack (&plasmamain[n].cool_di_ioniz, 1, MPI_DOUBLE, commbuffer, size_of_commbuffer, &position, MPI_COMM_WORLD);
        MPI_Pack (&plasmamain[n].cool_rr_ioniz, 1, MPI_DOUBLE, commbuffer, size_of_commbuffer, &position, MPI_COMM_WORLD);
        MPI_Pack (&plasmamain[n].lum_rr_ioniz, 1, MPI_DOUBLE, commbuffer, size_of_commbuffer, &position, MPI_COMM_WORLD);
        MPI_Pack (&plasmamain[n].cool_rr_metals_ioniz, 1, MPI_DOUBLE, commbuffer, size_of_commbuffer, &position, MPI_COMM_WORLD);
        MPI_Pack (&plasmamain[n].lum_tot_ioniz, 1, MPI_DOUBLE, commbuffer, size_of_commbuffer, &position, MPI_COMM_WORLD);
        MPI_Pack (plasmamain[n].dmo_dt, 3, MPI_DOUBLE, commbuffer, size_of_commbuffer, &position, MPI_COMM_WORLD);
<<<<<<< HEAD
        MPI_Pack (plasmamain[n].rad_force_es, 3, MPI_DOUBLE, commbuffer, size_of_commbuffer, &position, MPI_COMM_WORLD);
        MPI_Pack (plasmamain[n].rad_force_ff, 3, MPI_DOUBLE, commbuffer, size_of_commbuffer, &position, MPI_COMM_WORLD);
        MPI_Pack (plasmamain[n].rad_force_bf, 3, MPI_DOUBLE, commbuffer, size_of_commbuffer, &position, MPI_COMM_WORLD);
		
        MPI_Pack (&plasmamain[n].f_es, 1, MPI_DOUBLE, commbuffer, size_of_commbuffer, &position, MPI_COMM_WORLD);
        MPI_Pack (&plasmamain[n].f_es2, 1, MPI_DOUBLE, commbuffer, size_of_commbuffer, &position, MPI_COMM_WORLD);
		
//OLD        MPI_Pack (&plasmamain[n].npdf, 1, MPI_INT, commbuffer, size_of_commbuffer, &position, MPI_COMM_WORLD);
//OLD        MPI_Pack (plasmamain[n].pdf_x, LPDF, MPI_INT, commbuffer, size_of_commbuffer, &position, MPI_COMM_WORLD);
//OLD        MPI_Pack (plasmamain[n].pdf_y, LPDF, MPI_DOUBLE, commbuffer, size_of_commbuffer, &position, MPI_COMM_WORLD);
=======
>>>>>>> 43f2657d
        MPI_Pack (&plasmamain[n].gain, 1, MPI_DOUBLE, commbuffer, size_of_commbuffer, &position, MPI_COMM_WORLD);
        MPI_Pack (&plasmamain[n].converge_t_r, 1, MPI_DOUBLE, commbuffer, size_of_commbuffer, &position, MPI_COMM_WORLD);
        MPI_Pack (&plasmamain[n].converge_t_e, 1, MPI_DOUBLE, commbuffer, size_of_commbuffer, &position, MPI_COMM_WORLD);
        MPI_Pack (&plasmamain[n].converge_hc, 1, MPI_DOUBLE, commbuffer, size_of_commbuffer, &position, MPI_COMM_WORLD);
        MPI_Pack (&plasmamain[n].trcheck, 1, MPI_INT, commbuffer, size_of_commbuffer, &position, MPI_COMM_WORLD);
        MPI_Pack (&plasmamain[n].techeck, 1, MPI_INT, commbuffer, size_of_commbuffer, &position, MPI_COMM_WORLD);
        MPI_Pack (&plasmamain[n].hccheck, 1, MPI_INT, commbuffer, size_of_commbuffer, &position, MPI_COMM_WORLD);
        MPI_Pack (&plasmamain[n].converge_whole, 1, MPI_INT, commbuffer, size_of_commbuffer, &position, MPI_COMM_WORLD);
        MPI_Pack (&plasmamain[n].converging, 1, MPI_INT, commbuffer, size_of_commbuffer, &position, MPI_COMM_WORLD);
        MPI_Pack (plasmamain[n].spec_mod_type, NXBANDS, MPI_INT, commbuffer, size_of_commbuffer, &position, MPI_COMM_WORLD);
        MPI_Pack (plasmamain[n].pl_alpha, NXBANDS, MPI_DOUBLE, commbuffer, size_of_commbuffer, &position, MPI_COMM_WORLD);
        MPI_Pack (plasmamain[n].pl_log_w, NXBANDS, MPI_DOUBLE, commbuffer, size_of_commbuffer, &position, MPI_COMM_WORLD);
        MPI_Pack (plasmamain[n].exp_temp, NXBANDS, MPI_DOUBLE, commbuffer, size_of_commbuffer, &position, MPI_COMM_WORLD);
        MPI_Pack (plasmamain[n].exp_w, NXBANDS, MPI_DOUBLE, commbuffer, size_of_commbuffer, &position, MPI_COMM_WORLD);
        MPI_Pack (plasmamain[n].fmin_mod, NXBANDS, MPI_DOUBLE, commbuffer, size_of_commbuffer, &position, MPI_COMM_WORLD);
        MPI_Pack (plasmamain[n].fmax_mod, NXBANDS, MPI_DOUBLE, commbuffer, size_of_commbuffer, &position, MPI_COMM_WORLD);
        MPI_Pack (&plasmamain[n].ip, 1, MPI_DOUBLE, commbuffer, size_of_commbuffer, &position, MPI_COMM_WORLD);
        MPI_Pack (&plasmamain[n].ip_direct, 1, MPI_DOUBLE, commbuffer, size_of_commbuffer, &position, MPI_COMM_WORLD);
        MPI_Pack (&plasmamain[n].ip_scatt, 1, MPI_DOUBLE, commbuffer, size_of_commbuffer, &position, MPI_COMM_WORLD);
        MPI_Pack (&plasmamain[n].xi, 1, MPI_DOUBLE, commbuffer, size_of_commbuffer, &position, MPI_COMM_WORLD);
        MPI_Pack (&plasmamain[n].bf_simple_ionpool_in, 1, MPI_DOUBLE, commbuffer, size_of_commbuffer, &position, MPI_COMM_WORLD);
        MPI_Pack (&plasmamain[n].bf_simple_ionpool_out, 1, MPI_DOUBLE, commbuffer, size_of_commbuffer, &position, MPI_COMM_WORLD);
        MPI_Pack (&dt_e, 1, MPI_DOUBLE, commbuffer, size_of_commbuffer, &position, MPI_COMM_WORLD);
        MPI_Pack (&dt_r, 1, MPI_DOUBLE, commbuffer, size_of_commbuffer, &position, MPI_COMM_WORLD);
        MPI_Pack (&nmax_e, 1, MPI_INT, commbuffer, size_of_commbuffer, &position, MPI_COMM_WORLD);
        MPI_Pack (&nmax_r, 1, MPI_INT, commbuffer, size_of_commbuffer, &position, MPI_COMM_WORLD);
      }

      Log ("MPI task %d broadcasting plasma update information.\n", rank_global);
    }

    MPI_Barrier (MPI_COMM_WORLD);
    MPI_Bcast (commbuffer, size_of_commbuffer, MPI_PACKED, n_mpi, MPI_COMM_WORLD);
    MPI_Barrier (MPI_COMM_WORLD);
    Log ("MPI task %d survived broadcasting plasma update information.\n", rank_global);

    position = 0;

    if (rank_global != n_mpi)
    {
      MPI_Unpack (commbuffer, size_of_commbuffer, &position, &num_comm, 1, MPI_INT, MPI_COMM_WORLD);
      for (n_mpi2 = 0; n_mpi2 < num_comm; n_mpi2++)
      {
        MPI_Unpack (commbuffer, size_of_commbuffer, &position, &n, 1, MPI_INT, MPI_COMM_WORLD);
        MPI_Unpack (commbuffer, size_of_commbuffer, &position, &plasmamain[n].nwind, 1, MPI_INT, MPI_COMM_WORLD);
        MPI_Unpack (commbuffer, size_of_commbuffer, &position, &plasmamain[n].nplasma, 1, MPI_INT, MPI_COMM_WORLD);
        MPI_Unpack (commbuffer, size_of_commbuffer, &position, &plasmamain[n].ne, 1, MPI_DOUBLE, MPI_COMM_WORLD);
        MPI_Unpack (commbuffer, size_of_commbuffer, &position, &plasmamain[n].rho, 1, MPI_DOUBLE, MPI_COMM_WORLD);
        MPI_Unpack (commbuffer, size_of_commbuffer, &position, &plasmamain[n].vol, 1, MPI_DOUBLE, MPI_COMM_WORLD);
        MPI_Unpack (commbuffer, size_of_commbuffer, &position, plasmamain[n].density, nions, MPI_DOUBLE, MPI_COMM_WORLD);
        MPI_Unpack (commbuffer, size_of_commbuffer, &position, plasmamain[n].partition, nions, MPI_DOUBLE, MPI_COMM_WORLD);
        MPI_Unpack (commbuffer, size_of_commbuffer, &position, plasmamain[n].levden, nlte_levels, MPI_DOUBLE, MPI_COMM_WORLD);
        MPI_Unpack (commbuffer, size_of_commbuffer, &position, &plasmamain[n].kappa_ff_factor, 1, MPI_DOUBLE, MPI_COMM_WORLD);
        MPI_Unpack (commbuffer, size_of_commbuffer, &position, &plasmamain[n].nscat_es, 1, MPI_INT, MPI_COMM_WORLD);
        MPI_Unpack (commbuffer, size_of_commbuffer, &position, plasmamain[n].recomb_simple, nphot_total, MPI_DOUBLE, MPI_COMM_WORLD);
        MPI_Unpack (commbuffer, size_of_commbuffer, &position, plasmamain[n].recomb_simple_upweight, nphot_total, MPI_DOUBLE,
                    MPI_COMM_WORLD);
        MPI_Unpack (commbuffer, size_of_commbuffer, &position, &plasmamain[n].kpkt_emiss, 1, MPI_DOUBLE, MPI_COMM_WORLD);
        MPI_Unpack (commbuffer, size_of_commbuffer, &position, &plasmamain[n].kpkt_abs, 1, MPI_DOUBLE, MPI_COMM_WORLD);
        MPI_Unpack (commbuffer, size_of_commbuffer, &position, plasmamain[n].kbf_use, nphot_total, MPI_INT, MPI_COMM_WORLD);
        MPI_Unpack (commbuffer, size_of_commbuffer, &position, &plasmamain[n].kbf_nuse, 1, MPI_INT, MPI_COMM_WORLD);
        MPI_Unpack (commbuffer, size_of_commbuffer, &position, &plasmamain[n].t_r, 1, MPI_DOUBLE, MPI_COMM_WORLD);
        MPI_Unpack (commbuffer, size_of_commbuffer, &position, &plasmamain[n].t_r_old, 1, MPI_DOUBLE, MPI_COMM_WORLD);
        MPI_Unpack (commbuffer, size_of_commbuffer, &position, &plasmamain[n].t_e, 1, MPI_DOUBLE, MPI_COMM_WORLD);
        MPI_Unpack (commbuffer, size_of_commbuffer, &position, &plasmamain[n].t_e_old, 1, MPI_DOUBLE, MPI_COMM_WORLD);
        MPI_Unpack (commbuffer, size_of_commbuffer, &position, &plasmamain[n].dt_e, 1, MPI_DOUBLE, MPI_COMM_WORLD);
        MPI_Unpack (commbuffer, size_of_commbuffer, &position, &plasmamain[n].dt_e_old, 1, MPI_DOUBLE, MPI_COMM_WORLD);
        MPI_Unpack (commbuffer, size_of_commbuffer, &position, &plasmamain[n].heat_tot, 1, MPI_DOUBLE, MPI_COMM_WORLD);
        MPI_Unpack (commbuffer, size_of_commbuffer, &position, &plasmamain[n].abs_tot, 1, MPI_DOUBLE, MPI_COMM_WORLD);
        MPI_Unpack (commbuffer, size_of_commbuffer, &position, &plasmamain[n].heat_tot_old, 1, MPI_DOUBLE, MPI_COMM_WORLD);
        MPI_Unpack (commbuffer, size_of_commbuffer, &position, &plasmamain[n].heat_lines, 1, MPI_DOUBLE, MPI_COMM_WORLD);
        MPI_Unpack (commbuffer, size_of_commbuffer, &position, &plasmamain[n].heat_ff, 1, MPI_DOUBLE, MPI_COMM_WORLD);
        MPI_Unpack (commbuffer, size_of_commbuffer, &position, &plasmamain[n].heat_comp, 1, MPI_DOUBLE, MPI_COMM_WORLD);
        MPI_Unpack (commbuffer, size_of_commbuffer, &position, &plasmamain[n].heat_ind_comp, 1, MPI_DOUBLE, MPI_COMM_WORLD);
        MPI_Unpack (commbuffer, size_of_commbuffer, &position, &plasmamain[n].heat_lines_macro, 1, MPI_DOUBLE, MPI_COMM_WORLD);
        MPI_Unpack (commbuffer, size_of_commbuffer, &position, &plasmamain[n].heat_photo_macro, 1, MPI_DOUBLE, MPI_COMM_WORLD);
        MPI_Unpack (commbuffer, size_of_commbuffer, &position, &plasmamain[n].heat_photo, 1, MPI_DOUBLE, MPI_COMM_WORLD);
        MPI_Unpack (commbuffer, size_of_commbuffer, &position, &plasmamain[n].heat_auger, 1, MPI_DOUBLE, MPI_COMM_WORLD);
        MPI_Unpack (commbuffer, size_of_commbuffer, &position, &plasmamain[n].abs_photo, 1, MPI_DOUBLE, MPI_COMM_WORLD);
        MPI_Unpack (commbuffer, size_of_commbuffer, &position, &plasmamain[n].abs_auger, 1, MPI_DOUBLE, MPI_COMM_WORLD);
        MPI_Unpack (commbuffer, size_of_commbuffer, &position, &plasmamain[n].heat_z, 1, MPI_DOUBLE, MPI_COMM_WORLD);
        MPI_Unpack (commbuffer, size_of_commbuffer, &position, &plasmamain[n].w, 1, MPI_DOUBLE, MPI_COMM_WORLD);
        MPI_Unpack (commbuffer, size_of_commbuffer, &position, &plasmamain[n].ntot, 1, MPI_INT, MPI_COMM_WORLD);
        MPI_Unpack (commbuffer, size_of_commbuffer, &position, &plasmamain[n].ntot_star, 1, MPI_INT, MPI_COMM_WORLD);
        MPI_Unpack (commbuffer, size_of_commbuffer, &position, &plasmamain[n].ntot_bl, 1, MPI_INT, MPI_COMM_WORLD);
        MPI_Unpack (commbuffer, size_of_commbuffer, &position, &plasmamain[n].ntot_disk, 1, MPI_INT, MPI_COMM_WORLD);
        MPI_Unpack (commbuffer, size_of_commbuffer, &position, &plasmamain[n].ntot_wind, 1, MPI_INT, MPI_COMM_WORLD);
        MPI_Unpack (commbuffer, size_of_commbuffer, &position, &plasmamain[n].ntot_agn, 1, MPI_INT, MPI_COMM_WORLD);
        MPI_Unpack (commbuffer, size_of_commbuffer, &position, &plasmamain[n].mean_ds, 1, MPI_DOUBLE, MPI_COMM_WORLD);
        MPI_Unpack (commbuffer, size_of_commbuffer, &position, &plasmamain[n].n_ds, 1, MPI_INT, MPI_COMM_WORLD);
        MPI_Unpack (commbuffer, size_of_commbuffer, &position, &plasmamain[n].nrad, 1, MPI_INT, MPI_COMM_WORLD);
        MPI_Unpack (commbuffer, size_of_commbuffer, &position, &plasmamain[n].nioniz, 1, MPI_INT, MPI_COMM_WORLD);
        MPI_Unpack (commbuffer, size_of_commbuffer, &position, plasmamain[n].ioniz, nions, MPI_DOUBLE, MPI_COMM_WORLD);
        MPI_Unpack (commbuffer, size_of_commbuffer, &position, plasmamain[n].recomb, nions, MPI_DOUBLE, MPI_COMM_WORLD);
        MPI_Unpack (commbuffer, size_of_commbuffer, &position, plasmamain[n].scatters, nions, MPI_INT, MPI_COMM_WORLD);
        MPI_Unpack (commbuffer, size_of_commbuffer, &position, plasmamain[n].xscatters, nions, MPI_DOUBLE, MPI_COMM_WORLD);
        MPI_Unpack (commbuffer, size_of_commbuffer, &position, plasmamain[n].heat_ion, nions, MPI_DOUBLE, MPI_COMM_WORLD);
        MPI_Unpack (commbuffer, size_of_commbuffer, &position, plasmamain[n].cool_rr_ion, nions, MPI_DOUBLE, MPI_COMM_WORLD);
        MPI_Unpack (commbuffer, size_of_commbuffer, &position, plasmamain[n].lum_rr_ion, nions, MPI_DOUBLE, MPI_COMM_WORLD);
        MPI_Unpack (commbuffer, size_of_commbuffer, &position, &plasmamain[n].j, 1, MPI_DOUBLE, MPI_COMM_WORLD);
        MPI_Unpack (commbuffer, size_of_commbuffer, &position, &plasmamain[n].j_direct, 1, MPI_DOUBLE, MPI_COMM_WORLD);
        MPI_Unpack (commbuffer, size_of_commbuffer, &position, &plasmamain[n].j_scatt, 1, MPI_DOUBLE, MPI_COMM_WORLD);
        MPI_Unpack (commbuffer, size_of_commbuffer, &position, &plasmamain[n].ave_freq, 1, MPI_DOUBLE, MPI_COMM_WORLD);
        MPI_Unpack (commbuffer, size_of_commbuffer, &position, &plasmamain[n].cool_tot, 1, MPI_DOUBLE, MPI_COMM_WORLD);
        MPI_Unpack (commbuffer, size_of_commbuffer, &position, plasmamain[n].xj, NXBANDS, MPI_DOUBLE, MPI_COMM_WORLD);
        MPI_Unpack (commbuffer, size_of_commbuffer, &position, plasmamain[n].xave_freq, NXBANDS, MPI_DOUBLE, MPI_COMM_WORLD);
        MPI_Unpack (commbuffer, size_of_commbuffer, &position, plasmamain[n].xsd_freq, NXBANDS, MPI_DOUBLE, MPI_COMM_WORLD);
        MPI_Unpack (commbuffer, size_of_commbuffer, &position, plasmamain[n].nxtot, NXBANDS, MPI_INT, MPI_COMM_WORLD);
        MPI_Unpack (commbuffer, size_of_commbuffer, &position, &plasmamain[n].max_freq, 1, MPI_DOUBLE, MPI_COMM_WORLD);
        MPI_Unpack (commbuffer, size_of_commbuffer, &position, &plasmamain[n].lum_lines, 1, MPI_DOUBLE, MPI_COMM_WORLD);
        MPI_Unpack (commbuffer, size_of_commbuffer, &position, &plasmamain[n].lum_ff, 1, MPI_DOUBLE, MPI_COMM_WORLD);
        MPI_Unpack (commbuffer, size_of_commbuffer, &position, &plasmamain[n].cool_adiabatic, 1, MPI_DOUBLE, MPI_COMM_WORLD);
        MPI_Unpack (commbuffer, size_of_commbuffer, &position, &plasmamain[n].comp_nujnu, 1, MPI_DOUBLE, MPI_COMM_WORLD);
        MPI_Unpack (commbuffer, size_of_commbuffer, &position, &plasmamain[n].cool_comp, 1, MPI_DOUBLE, MPI_COMM_WORLD);
        MPI_Unpack (commbuffer, size_of_commbuffer, &position, &plasmamain[n].cool_dr, 1, MPI_DOUBLE, MPI_COMM_WORLD);
        MPI_Unpack (commbuffer, size_of_commbuffer, &position, &plasmamain[n].cool_di, 1, MPI_DOUBLE, MPI_COMM_WORLD);
        MPI_Unpack (commbuffer, size_of_commbuffer, &position, &plasmamain[n].cool_rr, 1, MPI_DOUBLE, MPI_COMM_WORLD);
        MPI_Unpack (commbuffer, size_of_commbuffer, &position, &plasmamain[n].lum_rr, 1, MPI_DOUBLE, MPI_COMM_WORLD);
        MPI_Unpack (commbuffer, size_of_commbuffer, &position, &plasmamain[n].cool_rr_metals, 1, MPI_DOUBLE, MPI_COMM_WORLD);
        MPI_Unpack (commbuffer, size_of_commbuffer, &position, &plasmamain[n].lum_rr_metals, 1, MPI_DOUBLE, MPI_COMM_WORLD);
        MPI_Unpack (commbuffer, size_of_commbuffer, &position, &plasmamain[n].lum_tot, 1, MPI_DOUBLE, MPI_COMM_WORLD);
        MPI_Unpack (commbuffer, size_of_commbuffer, &position, &plasmamain[n].lum_tot_old, 1, MPI_DOUBLE, MPI_COMM_WORLD);
        MPI_Unpack (commbuffer, size_of_commbuffer, &position, &plasmamain[n].cool_tot_ioniz, 1, MPI_DOUBLE, MPI_COMM_WORLD);
        MPI_Unpack (commbuffer, size_of_commbuffer, &position, &plasmamain[n].lum_lines_ioniz, 1, MPI_DOUBLE, MPI_COMM_WORLD);
        MPI_Unpack (commbuffer, size_of_commbuffer, &position, &plasmamain[n].lum_ff_ioniz, 1, MPI_DOUBLE, MPI_COMM_WORLD);
        MPI_Unpack (commbuffer, size_of_commbuffer, &position, &plasmamain[n].cool_adiabatic_ioniz, 1, MPI_DOUBLE, MPI_COMM_WORLD);
        MPI_Unpack (commbuffer, size_of_commbuffer, &position, &plasmamain[n].cool_comp_ioniz, 1, MPI_DOUBLE, MPI_COMM_WORLD);
        MPI_Unpack (commbuffer, size_of_commbuffer, &position, &plasmamain[n].cool_dr_ioniz, 1, MPI_DOUBLE, MPI_COMM_WORLD);
        MPI_Unpack (commbuffer, size_of_commbuffer, &position, &plasmamain[n].cool_di_ioniz, 1, MPI_DOUBLE, MPI_COMM_WORLD);
        MPI_Unpack (commbuffer, size_of_commbuffer, &position, &plasmamain[n].cool_rr_ioniz, 1, MPI_DOUBLE, MPI_COMM_WORLD);
        MPI_Unpack (commbuffer, size_of_commbuffer, &position, &plasmamain[n].lum_rr_ioniz, 1, MPI_DOUBLE, MPI_COMM_WORLD);
        MPI_Unpack (commbuffer, size_of_commbuffer, &position, &plasmamain[n].cool_rr_metals_ioniz, 1, MPI_DOUBLE, MPI_COMM_WORLD);
        MPI_Unpack (commbuffer, size_of_commbuffer, &position, &plasmamain[n].lum_tot_ioniz, 1, MPI_DOUBLE, MPI_COMM_WORLD);
        MPI_Unpack (commbuffer, size_of_commbuffer, &position, plasmamain[n].dmo_dt, 3, MPI_DOUBLE, MPI_COMM_WORLD);
<<<<<<< HEAD
        MPI_Unpack (commbuffer, size_of_commbuffer, &position, plasmamain[n].rad_force_es, 3, MPI_DOUBLE, MPI_COMM_WORLD);
        MPI_Unpack (commbuffer, size_of_commbuffer, &position, plasmamain[n].rad_force_ff, 3, MPI_DOUBLE, MPI_COMM_WORLD);
        MPI_Unpack (commbuffer, size_of_commbuffer, &position, plasmamain[n].rad_force_bf, 3, MPI_DOUBLE, MPI_COMM_WORLD);
		
        MPI_Unpack (commbuffer, size_of_commbuffer, &position, &plasmamain[n].f_es, 1, MPI_DOUBLE, MPI_COMM_WORLD);
        MPI_Unpack (commbuffer, size_of_commbuffer, &position, &plasmamain[n].f_es2, 1, MPI_DOUBLE, MPI_COMM_WORLD);
		
//OLD        MPI_Unpack (commbuffer, size_of_commbuffer, &position, &plasmamain[n].npdf, 1, MPI_INT, MPI_COMM_WORLD);
//OLD        MPI_Unpack (commbuffer, size_of_commbuffer, &position, plasmamain[n].pdf_x, LPDF, MPI_INT, MPI_COMM_WORLD);
//OLD        MPI_Unpack (commbuffer, size_of_commbuffer, &position, plasmamain[n].pdf_y, LPDF, MPI_DOUBLE, MPI_COMM_WORLD);
=======
>>>>>>> 43f2657d
        MPI_Unpack (commbuffer, size_of_commbuffer, &position, &plasmamain[n].gain, 1, MPI_DOUBLE, MPI_COMM_WORLD);
        MPI_Unpack (commbuffer, size_of_commbuffer, &position, &plasmamain[n].converge_t_r, 1, MPI_DOUBLE, MPI_COMM_WORLD);
        MPI_Unpack (commbuffer, size_of_commbuffer, &position, &plasmamain[n].converge_t_e, 1, MPI_DOUBLE, MPI_COMM_WORLD);
        MPI_Unpack (commbuffer, size_of_commbuffer, &position, &plasmamain[n].converge_hc, 1, MPI_DOUBLE, MPI_COMM_WORLD);
        MPI_Unpack (commbuffer, size_of_commbuffer, &position, &plasmamain[n].trcheck, 1, MPI_INT, MPI_COMM_WORLD);
        MPI_Unpack (commbuffer, size_of_commbuffer, &position, &plasmamain[n].techeck, 1, MPI_INT, MPI_COMM_WORLD);
        MPI_Unpack (commbuffer, size_of_commbuffer, &position, &plasmamain[n].hccheck, 1, MPI_INT, MPI_COMM_WORLD);
        MPI_Unpack (commbuffer, size_of_commbuffer, &position, &plasmamain[n].converge_whole, 1, MPI_INT, MPI_COMM_WORLD);
        MPI_Unpack (commbuffer, size_of_commbuffer, &position, &plasmamain[n].converging, 1, MPI_INT, MPI_COMM_WORLD);
        MPI_Unpack (commbuffer, size_of_commbuffer, &position, plasmamain[n].spec_mod_type, NXBANDS, MPI_INT, MPI_COMM_WORLD);
        MPI_Unpack (commbuffer, size_of_commbuffer, &position, plasmamain[n].pl_alpha, NXBANDS, MPI_DOUBLE, MPI_COMM_WORLD);
        MPI_Unpack (commbuffer, size_of_commbuffer, &position, plasmamain[n].pl_log_w, NXBANDS, MPI_DOUBLE, MPI_COMM_WORLD);
        MPI_Unpack (commbuffer, size_of_commbuffer, &position, plasmamain[n].exp_temp, NXBANDS, MPI_DOUBLE, MPI_COMM_WORLD);
        MPI_Unpack (commbuffer, size_of_commbuffer, &position, plasmamain[n].exp_w, NXBANDS, MPI_DOUBLE, MPI_COMM_WORLD);
        MPI_Unpack (commbuffer, size_of_commbuffer, &position, plasmamain[n].fmin_mod, NXBANDS, MPI_DOUBLE, MPI_COMM_WORLD);
        MPI_Unpack (commbuffer, size_of_commbuffer, &position, plasmamain[n].fmax_mod, NXBANDS, MPI_DOUBLE, MPI_COMM_WORLD);
        MPI_Unpack (commbuffer, size_of_commbuffer, &position, &plasmamain[n].ip, 1, MPI_DOUBLE, MPI_COMM_WORLD);
        MPI_Unpack (commbuffer, size_of_commbuffer, &position, &plasmamain[n].ip_direct, 1, MPI_DOUBLE, MPI_COMM_WORLD);
        MPI_Unpack (commbuffer, size_of_commbuffer, &position, &plasmamain[n].ip_scatt, 1, MPI_DOUBLE, MPI_COMM_WORLD);
        MPI_Unpack (commbuffer, size_of_commbuffer, &position, &plasmamain[n].xi, 1, MPI_DOUBLE, MPI_COMM_WORLD);
        MPI_Unpack (commbuffer, size_of_commbuffer, &position, &plasmamain[n].bf_simple_ionpool_in, 1, MPI_DOUBLE, MPI_COMM_WORLD);
        MPI_Unpack (commbuffer, size_of_commbuffer, &position, &plasmamain[n].bf_simple_ionpool_out, 1, MPI_DOUBLE, MPI_COMM_WORLD);
        MPI_Unpack (commbuffer, size_of_commbuffer, &position, &dt_e_temp, 1, MPI_DOUBLE, MPI_COMM_WORLD);
        MPI_Unpack (commbuffer, size_of_commbuffer, &position, &dt_r_temp, 1, MPI_DOUBLE, MPI_COMM_WORLD);
        MPI_Unpack (commbuffer, size_of_commbuffer, &position, &nmax_e_temp, 1, MPI_INT, MPI_COMM_WORLD);
        MPI_Unpack (commbuffer, size_of_commbuffer, &position, &nmax_r_temp, 1, MPI_INT, MPI_COMM_WORLD);

        /* JM 1409 -- Altered for issue #110 to ensure correct reporting in parallel */
        if (fabs (dt_e_temp) >= fabs (dt_e))
        {
          /* Check if any other threads found a higher maximum for te */
          dt_e = dt_e_temp;
          nmax_e = nmax_e_temp;
        }

        if (fabs (dt_r_temp) >= fabs (dt_r))
        {
          /* Check if any other threads found a higher maximum for tr */
          dt_r = dt_r_temp;
          nmax_r = nmax_r_temp;
        }

        t_r_ave += plasmamain[n].t_r;
        t_e_ave += plasmamain[n].t_e;
        iave++;

      }

    }

  }
  free (commbuffer);
#endif


  /* Now we need to updated the densities immediately outside the wind so that the density interpolation in resonate will work.
     In this case all we have done is to copy the densities from the cell which is just in the wind (as one goes outward) to the
     cell that is just inside (or outside) the wind.

     SS asked whether we should also be extending the wind for other parameters, especially ne.  At present we do not interpolate
     on ne so this is not necessary.  If we did do that it would be required.

     In cylindrical coordinates, the fast dimension is z; grid positions increase up in z, and then out in r.
     In spherical polar coordinates, the fast dimension is theta; the grid increases in theta (measured)
     from the z axis), and then in r.
     In spherical coordinates, the grid increases as one might expect in r..
     *
   */

  for (ndom = 0; ndom < geo.ndomain; ndom++)
  {
    if (zdom[ndom].coord_type == CYLIND)
      cylind_extend_density (ndom, w);
    else if (zdom[ndom].coord_type == RTHETA)
      rtheta_extend_density (ndom, w);
    else if (zdom[ndom].coord_type == SPHERICAL)
      spherical_extend_density (ndom, w);
    else if (zdom[ndom].coord_type == CYLVAR)
      cylvar_extend_density (ndom, w);
    else
    {
      Error ("Wind_update2d: Unknown coordinate type %d for domain %d \n", zdom[ndom].coord_type, ndom);
      Exit (0);
    }
  }

  /* Finished updating region outside of wind */

  num_updates++;
  strcpy (string, "");
  sprintf (string, "# Wind update: Number %d", num_updates);

  if (modes.zeus_connect == 1 && geo.hydro_domain_number > -1)  //If we are running in zeus connect mode - we open a file for heatcool rates
  {
    Log ("Outputting heatcool file for connecting to zeus\n");
    fptr = fopen ("py_heatcool.dat", "w");
    fprintf (fptr, "i j rcen thetacen vol temp xi ne heat_xray heat_comp heat_lines heat_ff cool_comp cool_lines cool_ff rho n_h rad_f_w rad_f_phi rad_f_z\n");

  }

  /* Check the balance between the absorbed and the emitted flux */

  //NSH 0717 - first we need to ensure the cooling and luminosities reflect the current temperature

  cool_sum = wind_cooling (0.0, VERY_BIG);      /*We call wind_cooling here to obtain an up to date set of cooling rates */
  lum_sum = wind_luminosity (0.0, VERY_BIG);    /*and we also call wind_luminosity to get the luminosities */


  xsum = psum = ausum = lsum = fsum = csum = icsum = apsum = aausum = abstot = 0;       //1108 NSH zero the new csum counter for compton heating

  for (nplasma = 0; nplasma < NPLASMA; nplasma++)
  {
    if (sane_check (plasmamain[nplasma].heat_tot))
      Error ("wind_update:sane_check w(%d).heat_tot is %e\n", nplasma, plasmamain[nplasma].heat_tot);
    if (sane_check (plasmamain[nplasma].heat_photo))
      Error ("wind_update:sane_check w(%d).heat_photo is %e\n", nplasma, plasmamain[nplasma].heat_photo);
    if (sane_check (plasmamain[nplasma].heat_auger))
      Error ("wind_update:sane_check w(%d).heat_auger is %e\n", nplasma, plasmamain[nplasma].heat_auger);
    if (sane_check (plasmamain[nplasma].heat_photo_macro))
      Error ("wind_update:sane_check w(%d).heat_photo_macro is %e\n", nplasma, plasmamain[nplasma].heat_photo_macro);
    if (sane_check (plasmamain[nplasma].heat_ff))
      Error ("wind_update:sane_check w(%d).heat_ff is %e\n", nplasma, plasmamain[nplasma].heat_ff);
    if (sane_check (plasmamain[nplasma].heat_lines))
      Error ("wind_update:sane_check w(%d).heat_lines is %e\n", nplasma, plasmamain[nplasma].heat_lines);
    if (sane_check (plasmamain[nplasma].heat_lines_macro))
      Error ("wind_update:sane_check w(%d).heat_lines_macro is %e\n", nplasma, plasmamain[nplasma].heat_lines_macro);
    /* 1108 NSH extra Sane check for compton heating */
    if (sane_check (plasmamain[nplasma].heat_comp))
      Error ("wind_update:sane_check w(%d).heat_comp is %e\n", nplasma, plasmamain[nplasma].heat_comp);

    abstot += plasmamain[nplasma].abs_tot;
    xsum += plasmamain[nplasma].heat_tot;
    psum += plasmamain[nplasma].heat_photo;
    ausum += plasmamain[nplasma].heat_auger;
    fsum += plasmamain[nplasma].heat_ff;
    lsum += plasmamain[nplasma].heat_lines;
    csum += plasmamain[nplasma].heat_comp;      //1108 NSH Increment the compton heating counter
    icsum += plasmamain[nplasma].heat_ind_comp; //1205 NSH Increment the induced compton heating counter
    apsum += plasmamain[nplasma].abs_photo;
    aausum += plasmamain[nplasma].abs_auger;

    /* JM130621- bugfix for windsave bug- needed so that we have the luminosities from ionization
       cycles in the windsavefile even if the spectral cycles are run */

    plasmamain[nplasma].cool_tot_ioniz = plasmamain[nplasma].cool_tot;
    plasmamain[nplasma].lum_ff_ioniz = plasmamain[nplasma].lum_ff;
    plasmamain[nplasma].cool_rr_ioniz = plasmamain[nplasma].cool_rr;
    plasmamain[nplasma].lum_rr_ioniz = plasmamain[nplasma].lum_rr;
    plasmamain[nplasma].cool_rr_metals_ioniz = plasmamain[nplasma].cool_rr_metals;
    plasmamain[nplasma].lum_lines_ioniz = plasmamain[nplasma].lum_lines;
    plasmamain[nplasma].cool_comp_ioniz = plasmamain[nplasma].cool_comp;
    plasmamain[nplasma].cool_dr_ioniz = plasmamain[nplasma].cool_dr;
    plasmamain[nplasma].cool_di_ioniz = plasmamain[nplasma].cool_di;
    plasmamain[nplasma].lum_tot_ioniz = plasmamain[nplasma].lum_tot;
    plasmamain[nplasma].cool_adiabatic_ioniz = plasmamain[nplasma].cool_adiabatic;

  }



  /* JM130621- bugfix for windsave bug- needed so that we have the luminosities from ionization
     cycles in the windsavefile even if the spectral cycles are run */
  geo.lum_ff_ioniz = geo.lum_ff;
  geo.cool_rr_ioniz = geo.cool_rr;
  geo.lum_rr_ioniz = geo.lum_rr;
  geo.lum_lines_ioniz = geo.lum_lines;
  geo.cool_comp_ioniz = geo.cool_comp;
  geo.cool_dr_ioniz = geo.cool_dr;
  geo.cool_di_ioniz = geo.cool_di;
  geo.cool_adiabatic_ioniz = geo.cool_adiabatic;
  geo.lum_disk_ioniz = geo.lum_disk;
  geo.lum_star_ioniz = geo.lum_star;
  geo.lum_bl_ioniz = geo.lum_bl;
  geo.lum_wind_ioniz = geo.lum_wind;
  geo.lum_tot_ioniz = geo.lum_tot;

  /* Added this system which counts number of times two situations occur (See #91)
     We only report these every 100,000 times (one can typically get ) */
  Log ("wind_update: note, errors from mean intensity can be high in a working model\n");
  Log
    ("wind_update: can be a problem with photon numbers if there are also errors from spectral_estimators and low photon number warnings\n");
  Log ("wind_update: mean_intensity: %8.4e occurrences, this cycle, this thread of 'no model exists in a band'\n", (1.0 * nerr_no_Jmodel));
  Log
    ("wind_update: mean intensity: %8.4e occurrences, this cycle, this thread of 'photon freq is outside frequency range of spectral model'\n",
     (1.0 * nerr_Jmodel_wrong_freq));


  /* zero the counters which record diagnositics from mean_intensity */
  nerr_Jmodel_wrong_freq = 0;
  nerr_no_Jmodel = 0;






  if (modes.zeus_connect == 1 && geo.hydro_domain_number > -1)  //If we are running in zeus connect mode, we output heating and cooling rates.
  {
    for (nwind = zdom[geo.hydro_domain_number].nstart; nwind < zdom[geo.hydro_domain_number].nstop; nwind++)
    {
      if (wmain[nwind].vol > 0.0)
      {
        nplasma = wmain[nwind].nplasma;
        wind_n_to_ij (geo.hydro_domain_number, plasmamain[nplasma].nwind, &i, &j);
        i = i - 1;              //There is a radial 'ghost zone' in python, we need to make our i,j agree with zeus
        vol = w[plasmamain[nplasma].nwind].vol;
        fprintf (fptr, "%d %d %e %e %e ", i, j, w[plasmamain[nplasma].nwind].rcen, w[plasmamain[nplasma].nwind].thetacen / RADIAN, vol);        //output geometric things
        fprintf (fptr, "%e %e %e ", plasmamain[nplasma].t_e, plasmamain[nplasma].xi, plasmamain[nplasma].ne);   //output temp, xi and ne to ease plotting of heating rates
        fprintf (fptr, "%e ", (plasmamain[nplasma].heat_photo + plasmamain[nplasma].heat_auger) / vol); //Xray heating - or photoionization
        fprintf (fptr, "%e ", (plasmamain[nplasma].heat_comp) / vol);   //Compton heating
        fprintf (fptr, "%e ", (plasmamain[nplasma].heat_lines) / vol);  //Line heating 28/10/15 - not currently used in zeus
        fprintf (fptr, "%e ", (plasmamain[nplasma].heat_ff) / vol);     //FF heating 28/10/15 - not currently used in zeus
        fprintf (fptr, "%e ", (plasmamain[nplasma].cool_comp) / vol);   //Compton cooling
        fprintf (fptr, "%e ", (plasmamain[nplasma].lum_lines + plasmamain[nplasma].cool_rr + plasmamain[nplasma].cool_dr) / vol);       //Line cooling must include all recombination cooling
        fprintf (fptr, "%e ", (plasmamain[nplasma].lum_ff) / vol);      //ff cooling
        fprintf (fptr, "%e ", plasmamain[nplasma].rho); //density
        fprintf (fptr, "%e ", plasmamain[nplasma].rho * rho2nh);       //hydrogen number density
		fprintf (fptr, "%e ", plasmamain[nplasma].rad_force_es[0]);    //electron scattering radiation force in the w(x) direction
		fprintf (fptr, "%e ", plasmamain[nplasma].rad_force_es[1]);    //electron scattering radiation force in the phi(rotational) directionz direction
		fprintf (fptr, "%e\n ", plasmamain[nplasma].rad_force_es[2]);    //electron scattering radiation force in the z direction

      }
    }
    fclose (fptr);
  }
  else if (modes.zeus_connect == 1 && geo.hydro_domain_number < 0)
  {
    Error ("wind_updates2d:  Attempting to access a hydro domain in a non hydro run - not writing out hydro file\n");
  }

  /* The lines differ only in that Wind_heating adds mechanical heating, that is adiabatic heating */

  Log
    ("!!wind_update: Absorbed flux    %8.2e  (photo %8.2e ff %8.2e compton %8.2e auger %8.2e induced_compton %8.2e lines %8.2e)\n",
     abstot, apsum, fsum, csum, aausum, icsum, lsum);

  Log
    ("!!wind_update: Wind heating     %8.2e  (photo %8.2e ff %8.2e compton %8.2e auger %8.2e induced_compton %8.2e lines %8.2e adiabatic %8.2e)\n",
     xsum + geo.heat_adiabatic, psum, fsum, csum, ausum, icsum, lsum, geo.heat_adiabatic);

  /* 1108 NSH added commands to report compton cooling 1110 removed,
   * As was the case above, there are two almost identical lines.  Wind_cooling includes processes that do not produce photons,
   * not-only adiabatic cooling, but also goe.cool_comp, geo_cool_dr and geo.cool_di */
  Log
    ("!!wind_update: Wind luminosity  %8.2e (recomb %8.2e ff %8.2e lines %8.2e) after update\n",
     lum_sum, geo.lum_rr, geo.lum_ff, geo.lum_lines);


  rad_sum = wind_luminosity (xband.f1[0], xband.f2[xband.nbands - 1]);  /*and we also call wind_luminosity to get the luminosities */

  Log
    ("!!wind_update: Rad  luminosity  %8.2e (recomb %8.2e ff %8.2e lines %8.2e) after update\n",
     rad_sum, geo.lum_rr, geo.lum_ff, geo.lum_lines);

  Log
    ("!!wind_update: Wind cooling     %8.2e (recomb %8.2e ff %8.2e compton %8.2e DR %8.2e DI %8.2e lines %8.2e adiabatic %8.2e) after update\n",
     cool_sum, geo.cool_rr, geo.lum_ff, geo.cool_comp, geo.cool_dr, geo.cool_di, geo.lum_lines, geo.cool_adiabatic);

#if BF_SIMPLE_EMISSIVITY_APPROACH
  /* JM 1807 -- if we have "indivisible packet" mode on but are using the 
     BF_SIMPLE_EMISSIVITY_APPROACH then we report the flows into and out of the ion pool */
  if (geo.rt_mode == RT_MODE_MACRO)
    report_bf_simple_ionpool ();
#endif


  /* Print out some diagnostics of the changes in the wind update */

  if (modes.zeus_connect == 1 || modes.fixed_temp == 1) //There is no point in computing temperature changes, because we have fixed them!
  {
    Log ("!!wind_update: We are running in fixed temperature mode - no temperature report\n");
  }
  else
  {
    t_r_ave_old /= iave;
    t_e_ave_old /= iave;
    t_r_ave /= iave;
    t_e_ave /= iave;

    if (nmax_r != -1)
    {
      wind_n_to_ij (wmain[nmax_r].ndom, nmax_r, &i, &j);
      Log ("!!wind_update: Max change in t_r %6.0f at cell %4d (%d,%d)\n", dt_r, nmax_r, i, j);
      Log ("!!wind_update: Ave change in t_r %6.0f from %6.0f to %6.0f\n", (t_r_ave - t_r_ave_old), t_r_ave_old, t_r_ave);
    }
    else
      Log ("!!wind_update: t_r did not change in any cells this cycle\n");

    if (nmax_e != -1)
    {
      wind_n_to_ij (wmain[nmax_e].ndom, nmax_e, &i, &j);
      Log ("!!wind_update: Max change in t_e %6.0f at cell %4d (%d,%d)\n", dt_e, nmax_e, i, j);
      Log ("!!wind_update: Ave change in t_e %6.0f from %6.0f to %6.0f\n", (t_e_ave - t_e_ave_old), t_e_ave_old, t_e_ave);
    }
    else
      Log ("!!wind_update: t_e did not change in any cells this cycle\n");


    Log ("Summary  t_r  %6.0f   %6.0f  #t_r and dt_r on this update\n", t_r_ave, (t_r_ave - t_r_ave_old));
    Log ("Summary  t_e  %6.0f   %6.0f  #t_e and dt_e on this update\n", t_e_ave, (t_e_ave - t_e_ave_old));
  }

  check_convergence ();

  /* Summarize the radiative temperatures (ksl 04 mar) */

  xtemp_rad (w);

/* This next block is to allow the output of data relating to the abundances of ions when python is being tested
 * with thin shell mode.We will only want this to run if the wind mode is 9, for test or thin shell mode.
 *
 * Note that this section is very dependent on the peculiar structure of the single shell model, which has only
 * one element (namely element 2) in the wind.  nshell below correspond to that particular plasma shell. Recognizing
 * this was a key element to solving bug #412.
 */
  for (ndom = 0; ndom < geo.ndomain; ndom++)
  {

    if (zdom[ndom].wind_type == SHELL)
    {

      /* nshell is the plasma cell that correspond to the second wind cell for the shell_wind model */
      nshell = wmain[zdom[ndom].nstart + 1].nplasma;
      n = plasmamain[nshell].nwind;
      for (i = 0; i < geo.nxfreq; i++)
      {                         /*loop over number of bands */
        Log
          ("Band %i f1 %e f2 %e model %i pl_alpha %f pl_log_w %e exp_t %e exp_w %e\n",
           i, geo.xfreq[i], geo.xfreq[i + 1],
           plasmamain[nshell].spec_mod_type[i],
           plasmamain[nshell].pl_alpha[i], plasmamain[nshell].pl_log_w[i], plasmamain[nshell].exp_temp[i], plasmamain[nshell].exp_w[i]);
      }
      /* Get some line diagnostics */

      lum_h_line = 0.0;
      lum_he_line = 0.0;
      lum_c_line = 0.0;
      lum_n_line = 0.0;
      lum_o_line = 0.0;
      lum_fe_line = 0.0;

      for (i = 0; i < nlines; i++)
      {
        if (lin_ptr[i]->z == 1)
          lum_h_line = lum_h_line + lin_ptr[i]->pow;
        else if (lin_ptr[i]->z == 2)
          lum_he_line = lum_he_line + lin_ptr[i]->pow;
        else if (lin_ptr[i]->z == 6)
          lum_c_line = lum_c_line + lin_ptr[i]->pow;
        else if (lin_ptr[i]->z == 7)
          lum_n_line = lum_n_line + lin_ptr[i]->pow;
        else if (lin_ptr[i]->z == 8)
          lum_o_line = lum_o_line + lin_ptr[i]->pow;
        else if (lin_ptr[i]->z == 26)
          lum_fe_line = lum_fe_line + lin_ptr[i]->pow;
      }
      agn_ip = geo.const_agn * (((pow (50000 / HEV, geo.alpha_agn + 1.0)) - pow (100 / HEV, geo.alpha_agn + 1.0)) / (geo.alpha_agn + 1.0));
      agn_ip /= (w[n].r * w[n].r);
      agn_ip /= plasmamain[nshell].rho * rho2nh;
      /* Report luminosities, IP and other diagnositic quantities */
		printf ("BLAH dmo_dt r %e phi %e \n",sqrt(plasmamain[nshell].dmo_dt[0]*plasmamain[nshell].dmo_dt[0]+plasmamain[nshell].dmo_dt[2]*plasmamain[nshell].dmo_dt[2]),plasmamain[nshell].dmo_dt[1]);
		printf ("BLAH rad_force_ff r %e phi %e \n",sqrt(plasmamain[nshell].rad_force_ff[0]*plasmamain[nshell].rad_force_ff[0]+plasmamain[nshell].rad_force_ff[2]*plasmamain[nshell].rad_force_ff[2]),plasmamain[nshell].rad_force_ff[1]);
		printf ("BLAH rad_force_bf r %e phi %e \n",sqrt(plasmamain[nshell].rad_force_bf[0]*plasmamain[nshell].rad_force_bf[0]+plasmamain[nshell].rad_force_bf[2]*plasmamain[nshell].rad_force_bf[2]),plasmamain[nshell].rad_force_bf[1]);
		printf ("BLAH rad_force_es r %e phi %e \n",sqrt(plasmamain[nshell].rad_force_es[0]*plasmamain[nshell].rad_force_es[0]+plasmamain[nshell].rad_force_es[2]*plasmamain[nshell].rad_force_es[2]),plasmamain[nshell].rad_force_es[1]);
		
		
		
		printf ("BLAH f_es %e %e\n",plasmamain[nshell].f_es,plasmamain[nshell].f_es2);
      Log
        ("OUTPUT Lum_agn= %e T_e= %e N_h= %e N_e= %e alpha= %f IP(sim_2010)= %e Measured_IP(cloudy)= %e Measured_Xi= %e distance= %e volume= %e mean_ds=%e\n",
         geo.lum_agn, plasmamain[nshell].t_e,
         plasmamain[nshell].rho * rho2nh, plasmamain[nshell].ne,
         geo.alpha_agn, agn_ip, plasmamain[nshell].ip,
         plasmamain[nshell].xi, w[n].r, w[n].vol, plasmamain[nshell].mean_ds / plasmamain[nshell].n_ds);

      /* 1108 NSH Added commands to report compton heating */
      Log
        ("OUTPUT Absorbed_flux(ergs-1cm-3)    %8.2e  (photo %8.2e ff %8.2e compton %8.2e induced_compton %8.2e lines %8.2e auger %8.2e )\n",
         xsum / w[n].vol, psum / w[n].vol, fsum / w[n].vol, csum / w[n].vol, icsum / w[n].vol, lsum / w[n].vol, ausum / w[n].vol);

      /* 1110 NSH Added this line to report all cooling mechanisms, including those that do not generate photons. */
      Log
        ("OUTPUT Wind_cooling(ergs-1cm-3)     %8.2e (recomb %8.2e ff %8.2e compton %8.2e DR %8.2e DI %8.2e adiabatic %8.2e lines %8.2e ) after update\n",
         cool_sum / w[n].vol, geo.cool_rr / w[n].vol,
         geo.lum_ff / w[n].vol, geo.cool_comp / w[n].vol,
         geo.cool_dr / w[n].vol, geo.cool_di / w[n].vol, geo.cool_adiabatic / w[n].vol, geo.lum_lines / w[n].vol);
      Log
        ("OUTPUT Wind_luminosity(ergs-1cm-3)     %8.2e (recomb %8.2e ff %8.2e lines %8.2e ) after update\n",
         lum_sum / w[n].vol, geo.lum_rr / w[n].vol, geo.lum_ff / w[n].vol, geo.lum_lines / w[n].vol);
      /* NSH 1701 calculate the recombination cooling for other elements */

      c_rec = n_rec = o_rec = fe_rec = 0.0;
      c_lum = n_lum = o_lum = fe_lum = 0.0;
      h_dr = he_dr = c_dr = n_dr = o_dr = fe_dr = 0.0;
      cool_dr_metals = 0.0;

      for (nn = 0; nn < nions; nn++)
      {
        if (ion[nn].z == 6)
        {
          c_dr = c_dr + plasmamain[nshell].cool_dr_ion[nn];
          c_rec = c_rec + plasmamain[nshell].cool_rr_ion[nn];
          c_lum = c_lum + plasmamain[nshell].lum_rr_ion[nn];

        }
        if (ion[nn].z == 7)
        {
          n_dr = n_dr + plasmamain[nshell].cool_dr_ion[nn];
          n_rec = n_rec + plasmamain[nshell].cool_rr_ion[nn];
          n_lum = n_lum + plasmamain[nshell].lum_rr_ion[nn];
        }
        if (ion[nn].z == 8)
        {
          o_dr = o_dr + plasmamain[nshell].cool_dr_ion[nn];
          o_rec = o_rec + plasmamain[nshell].cool_rr_ion[nn];
          o_lum = o_lum + plasmamain[nshell].lum_rr_ion[nn];
        }
        if (ion[nn].z == 26)
        {
          fe_dr = fe_dr + plasmamain[nshell].cool_dr_ion[nn];
          fe_rec = fe_rec + plasmamain[nshell].cool_rr_ion[nn];
          fe_lum = fe_lum + plasmamain[nshell].lum_rr_ion[nn];
        }
        if (ion[nn].z > 2)
          cool_dr_metals = cool_dr_metals + plasmamain[nshell].cool_dr_ion[nn];
      }

      Log ("OUTPUT Wind_line_cooling(ergs-1cm-3)  H %8.2e He %8.2e C %8.2e N %8.2e O %8.2e Fe %8.2e Metals %8.2e\n", lum_h_line / w[n].vol,
           lum_he_line / w[n].vol, lum_c_line / w[n].vol, lum_n_line / w[n].vol, lum_o_line / w[n].vol, lum_fe_line / w[n].vol);
      Log ("OUTPUT Wind_recomb_cooling(ergs-1cm-3)  H %8.2e He %8.2e C %8.2e N %8.2e O %8.2e Fe %8.2e Metals %8.2e\n",
           plasmamain[nshell].cool_rr_ion[0] / w[n].vol, (plasmamain[nshell].cool_rr_ion[2] + plasmamain[nshell].cool_rr_ion[3]) / w[n].vol,
           c_rec / w[n].vol, n_rec / w[n].vol, o_rec / w[n].vol, fe_rec / w[n].vol, plasmamain[nshell].cool_rr_metals / w[n].vol);
      Log ("OUTPUT Wind_recomb_lum(ergs-1cm-3)  H %8.2e He %8.2e C %8.2e N %8.2e O %8.2e Fe %8.2e Metals %8.2e\n",
           plasmamain[nshell].lum_rr_ion[0] / w[n].vol, (plasmamain[nshell].lum_rr_ion[2] + plasmamain[nshell].lum_rr_ion[3]) / w[n].vol,
           c_lum / w[n].vol, n_lum / w[n].vol, o_lum / w[n].vol, fe_lum / w[n].vol, plasmamain[nshell].lum_rr_metals / w[n].vol);
      Log ("OUTPUT Wind_dr_cooling(ergs-1cm-3)  H %8.2e He %8.2e C %8.2e N %8.2e O %8.2e Fe %8.2e Metals %8.2e\n",
           plasmamain[nshell].cool_dr_ion[0] / w[n].vol, (plasmamain[nshell].cool_dr_ion[2] + plasmamain[nshell].cool_dr_ion[3]) / w[n].vol,
           c_dr / w[n].vol, n_dr / w[n].vol, o_dr / w[n].vol, fe_dr / w[n].vol, cool_dr_metals / w[n].vol);
      /* 1110 NSH Added this line to report all cooling mechanisms, including those that do not generate photons. */
      Log
        ("OUTPUT Balance      Cooling=%8.2e Heating=%8.2e Lum=%8.2e T_e=%e after update\n",
         cool_sum, xsum, lum_sum, plasmamain[nshell].t_e);

      for (n = 0; n < nelements; n++)
      {
        first = ele[n].firstion;
        last = first + ele[n].nions;
        Log ("OUTPUT %-5s ", ele[n].name);
        tot = 0;
        for (m = first; m < last; m++)
          tot += plasmamain[nshell].density[m];
        for (m = first; m < last; m++)
        {
          Log (" %8.2e", plasmamain[nshell].density[m] / tot);
        }
        Log ("\n");
      }
    }
  }


  return (0);
}




/**********************************************************/
/**
 * @brief      zeros those portions of the wind which contain the radiation properties
 * 	of the wind, i.e those portions which should be set to zeroed when the structure of the
 * 	wind has been changed or when you simply want to start off a calculation in a known state
 *
 * @return    Always returns 0
 *
 * @details
 * The routine is called at the beginning of each ionization calculation
 * cycle.  It should zero all heating and radiation induced cooling in the wind array.  Since
 * cooling is recalculated in wind_update, one needs to be sure that all of the appropriate
 * cooling terms are also rezeroed there as well.
 *
 * ### Notes ###
 *
 **********************************************************/

int
wind_rad_init ()
{
  int n, i;
  int njump;
  double alpha_store;


  for (n = 0; n < NPLASMA; n++)
  {
    plasmamain[n].j = plasmamain[n].ave_freq = plasmamain[n].ntot = 0;
    plasmamain[n].j_direct = plasmamain[n].j_scatt = 0.0;       //NSH 1309 zero j banded by number of scatters
    plasmamain[n].ip = 0.0;
    plasmamain[n].xi = 0.0;
    plasmamain[n].f_es = plasmamain[n].f_es2=0.0;

    plasmamain[n].ip_direct = plasmamain[n].ip_scatt = 0.0;
    plasmamain[n].mean_ds = 0.0;
    plasmamain[n].n_ds = 0;
    plasmamain[n].ntot_disk = plasmamain[n].ntot_agn = 0;       //NSH 15/4/11 counters to see where photons come from
    plasmamain[n].ntot_star = plasmamain[n].ntot_bl = plasmamain[n].ntot_wind = 0;
    plasmamain[n].heat_tot = plasmamain[n].heat_ff = plasmamain[n].heat_photo = plasmamain[n].heat_lines = 0.0;
    plasmamain[n].abs_tot = plasmamain[n].abs_auger = plasmamain[n].abs_photo = 0.0;

    plasmamain[n].heat_z = 0.0;
    plasmamain[n].max_freq = 0.0;       //NSH 120814 Zero the counter which works out the maximum frequency seen in a cell and hence the maximum applicable frequency of the power law estimators.
    plasmamain[n].cool_tot = plasmamain[n].lum_tot = plasmamain[n].lum_lines = plasmamain[n].lum_ff = 0.0;
    plasmamain[n].cool_rr = plasmamain[n].cool_rr_metals = plasmamain[n].lum_rr = 0.0;
    plasmamain[n].nrad = plasmamain[n].nioniz = 0;
    plasmamain[n].comp_nujnu = -1e99;   //1701 NSH Zero the integrated specific intensity for the cell
    plasmamain[n].cool_comp = 0.0;      //1108 NSH Zero the compton luminosity for the cell
    plasmamain[n].heat_comp = 0.0;      //1108 NSH Zero the compton heating for the cell
    plasmamain[n].heat_ind_comp = 0.0;  //1108 NSH Zero the induced compton heating for the cell
    plasmamain[n].heat_auger = 0.0;     //1108 NSH Zero the auger heating for the cell

    /* zero the counters that record the flow into and out of the 
       ionization pool in indivisible packet mode */
    plasmamain[n].bf_simple_ionpool_out = 0.0;
    plasmamain[n].bf_simple_ionpool_in = 0.0;
<<<<<<< HEAD
	
	
	for (i=0;i<3;i++) plasmamain[n].dmo_dt[i]=0.0; //Zero the radiation force calculation
	for (i=0;i<3;i++) plasmamain[n].rad_force_es[i]=0.0; //Zero the radiation force calculation
	for (i=0;i<3;i++) plasmamain[n].rad_force_ff[i]=0.0; //Zero the radiation force calculation
	for (i=0;i<3;i++) plasmamain[n].rad_force_bf[i]=0.0; //Zero the radiation force calculation
=======


    for (i = 0; i < 3; i++)
      plasmamain[n].dmo_dt[i] = 0.0;    //Zero the radiation force calculation
>>>>>>> 43f2657d

    if (geo.rt_mode == RT_MODE_MACRO)
      macromain[n].kpkt_rates_known = -1;

/* 1108 NSH Loop to zero the frequency banded radiation estimators */
/* 71 - 111279 - ksl - Small modification to reflect the fact that nxfreq has been moved into the geo structure */
    for (i = 0; i < geo.nxfreq; i++)
    {
      plasmamain[n].xj[i] = plasmamain[n].xave_freq[i] = plasmamain[n].nxtot[i] = 0;
      plasmamain[n].xsd_freq[i] = 0.0;  /* NSH 120815 Zero the standard deviation counter */
      plasmamain[n].fmin[i] = geo.xfreq[i + 1]; /* Set the minium frequency to the max frequency in the band */
      plasmamain[n].fmax[i] = geo.xfreq[i];     /* Set the maximum frequency to the min frequency in the band */
    }




    for (i = 0; i < nions; i++)
    {
      plasmamain[n].ioniz[i] = plasmamain[n].recomb[i] = plasmamain[n].heat_ion[i] = plasmamain[n].cool_rr_ion[i] =
        plasmamain[n].lum_rr_ion[i] = 0.0;

    }

    /*Block added (Dec 08) to zero the auger rate estimators */
    /* commented out by NSH 2018 - removed code */
//    for (i = 0; i < nauger; i++)
//    {
//      plasmamain[n].gamma_inshl[i] = 0.0;
//    }

    /* Next blocks added by SS Mar 2004 to zero the Macro Atom estimators. */

    /* 57h -- 0608 -- These sections actually involve enough calculations that
       they are noticeable in term sof the overall speed.  One would if possible
       like to avoid this section, since it requires the creation of macromain,
       even though macromain is not used -- ksl */


    for (i = 0; i < nlevels_macro; i++) //57h
    {
      for (njump = 0; njump < config[i].n_bbu_jump; njump++)
      {
        macromain[n].jbar[config[i].bbu_indx_first + njump] = 0.0;      // mean intensity
      }
      for (njump = 0; njump < config[i].n_bfu_jump; njump++)
      {
        macromain[n].gamma[config[i].bfu_indx_first + njump] = 0.0;
        macromain[n].gamma_e[config[i].bfu_indx_first + njump] = 0.0;
        macromain[n].alpha_st[config[i].bfd_indx_first + njump] = 0.0;  //stimulated recombination
        macromain[n].alpha_st_e[config[i].bfd_indx_first + njump] = 0.0;
      }


      /* Next block to set spontaneous recombination rates for next iteration. (SS July 04) */
      for (njump = 0; njump < config[i].n_bfd_jump; njump++)
      {
        if (plasmamain[n].t_e > 1.0)
        {
          //04Jul--ksl-modified these calls to reflect changed alpha_sp
          macromain[n].recomb_sp[config[i].bfd_indx_first + njump] = alpha_sp (&phot_top[config[i].bfd_jump[njump]], &plasmamain[n], 0);
          macromain[n].recomb_sp_e[config[i].bfd_indx_first + njump] = alpha_sp (&phot_top[config[i].bfd_jump[njump]], &plasmamain[n], 2);
        }
        else
        {
          macromain[n].recomb_sp[config[i].bfd_indx_first + njump] = 0.0;
          macromain[n].recomb_sp_e[config[i].bfd_indx_first + njump] = 0.0;
        }

      }
    }


    for (i = 0; i < ntop_phot; i++)
    {
      /* 57h -- recomb_simple is only required for we are using a macro atom approach, and only non-zero when
         this particular phot_tob xsection is treated as a simple x-section. Stuart, is this correct?? I've added
         checks so that macro_info is only 0 (false) or true (1), and so the logic of the next section can be
         simplified.  0608-ksl */
      if ((geo.macro_simple == 0 && phot_top[i].macro_info == 1) || geo.rt_mode == RT_MODE_2LEVEL)
      {
        plasmamain[n].recomb_simple[i] = 0.0;
        plasmamain[n].recomb_simple_upweight[i] = 1.0;
      }
      else
      {                         //we want a macro approach, but not for this ion so need recomb_simple
        plasmamain[n].recomb_simple[i] = alpha_store = alpha_sp (&phot_top[i], &plasmamain[n], 2);
        plasmamain[n].recomb_simple_upweight[i] = alpha_sp (&phot_top[i], &plasmamain[n], 1) / alpha_store;
      }
    }


    //zero the emissivities that are needed for the spectral synthesis step.
    plasmamain[n].kpkt_emiss = 0.0;
    plasmamain[n].kpkt_abs = 0.0;
    for (i = 0; i < nlevels_macro; i++) //57h
    {
      macromain[n].matom_abs[i] = 0.0;

      macromain[n].matom_emiss[i] = 0.0;

    }

    /* End of added material. */
  }


  return (0);
}

/**********************************************************/
/**
 * @brief This summarises the flows into and out of the ionization pool for
 *        simple ions in RT_MODE_MACRO
 *
 * @return    Always returns 0
 *
 **********************************************************/
int
report_bf_simple_ionpool ()
{
  int n;
  double total_in = 0.0;
  double total_out = 0.0;

  for (n = 0; n < NPLASMA; n++)
  {
    total_in += plasmamain[n].bf_simple_ionpool_in;
    total_out += plasmamain[n].bf_simple_ionpool_out;

    if (plasmamain[n].bf_simple_ionpool_out > plasmamain[n].bf_simple_ionpool_in)
    {
      Error ("The net flow out of simple ion pool (%8.4e) > than the net flow in (%8.4e) in cell %d\n",
             plasmamain[n].bf_simple_ionpool_out, plasmamain[n].bf_simple_ionpool_in, n);
    }
  }

  Log ("!! report_bf_simple_ionpool: Total flow into: %8.4e and out of: %8.4e bf_simple ion pool\n", total_in, total_out);

  return (0);
}<|MERGE_RESOLUTION|>--- conflicted
+++ resolved
@@ -412,19 +412,9 @@
         MPI_Pack (&plasmamain[n].cool_rr_metals_ioniz, 1, MPI_DOUBLE, commbuffer, size_of_commbuffer, &position, MPI_COMM_WORLD);
         MPI_Pack (&plasmamain[n].lum_tot_ioniz, 1, MPI_DOUBLE, commbuffer, size_of_commbuffer, &position, MPI_COMM_WORLD);
         MPI_Pack (plasmamain[n].dmo_dt, 3, MPI_DOUBLE, commbuffer, size_of_commbuffer, &position, MPI_COMM_WORLD);
-<<<<<<< HEAD
         MPI_Pack (plasmamain[n].rad_force_es, 3, MPI_DOUBLE, commbuffer, size_of_commbuffer, &position, MPI_COMM_WORLD);
         MPI_Pack (plasmamain[n].rad_force_ff, 3, MPI_DOUBLE, commbuffer, size_of_commbuffer, &position, MPI_COMM_WORLD);
         MPI_Pack (plasmamain[n].rad_force_bf, 3, MPI_DOUBLE, commbuffer, size_of_commbuffer, &position, MPI_COMM_WORLD);
-		
-        MPI_Pack (&plasmamain[n].f_es, 1, MPI_DOUBLE, commbuffer, size_of_commbuffer, &position, MPI_COMM_WORLD);
-        MPI_Pack (&plasmamain[n].f_es2, 1, MPI_DOUBLE, commbuffer, size_of_commbuffer, &position, MPI_COMM_WORLD);
-		
-//OLD        MPI_Pack (&plasmamain[n].npdf, 1, MPI_INT, commbuffer, size_of_commbuffer, &position, MPI_COMM_WORLD);
-//OLD        MPI_Pack (plasmamain[n].pdf_x, LPDF, MPI_INT, commbuffer, size_of_commbuffer, &position, MPI_COMM_WORLD);
-//OLD        MPI_Pack (plasmamain[n].pdf_y, LPDF, MPI_DOUBLE, commbuffer, size_of_commbuffer, &position, MPI_COMM_WORLD);
-=======
->>>>>>> 43f2657d
         MPI_Pack (&plasmamain[n].gain, 1, MPI_DOUBLE, commbuffer, size_of_commbuffer, &position, MPI_COMM_WORLD);
         MPI_Pack (&plasmamain[n].converge_t_r, 1, MPI_DOUBLE, commbuffer, size_of_commbuffer, &position, MPI_COMM_WORLD);
         MPI_Pack (&plasmamain[n].converge_t_e, 1, MPI_DOUBLE, commbuffer, size_of_commbuffer, &position, MPI_COMM_WORLD);
@@ -559,19 +549,9 @@
         MPI_Unpack (commbuffer, size_of_commbuffer, &position, &plasmamain[n].cool_rr_metals_ioniz, 1, MPI_DOUBLE, MPI_COMM_WORLD);
         MPI_Unpack (commbuffer, size_of_commbuffer, &position, &plasmamain[n].lum_tot_ioniz, 1, MPI_DOUBLE, MPI_COMM_WORLD);
         MPI_Unpack (commbuffer, size_of_commbuffer, &position, plasmamain[n].dmo_dt, 3, MPI_DOUBLE, MPI_COMM_WORLD);
-<<<<<<< HEAD
         MPI_Unpack (commbuffer, size_of_commbuffer, &position, plasmamain[n].rad_force_es, 3, MPI_DOUBLE, MPI_COMM_WORLD);
         MPI_Unpack (commbuffer, size_of_commbuffer, &position, plasmamain[n].rad_force_ff, 3, MPI_DOUBLE, MPI_COMM_WORLD);
         MPI_Unpack (commbuffer, size_of_commbuffer, &position, plasmamain[n].rad_force_bf, 3, MPI_DOUBLE, MPI_COMM_WORLD);
-		
-        MPI_Unpack (commbuffer, size_of_commbuffer, &position, &plasmamain[n].f_es, 1, MPI_DOUBLE, MPI_COMM_WORLD);
-        MPI_Unpack (commbuffer, size_of_commbuffer, &position, &plasmamain[n].f_es2, 1, MPI_DOUBLE, MPI_COMM_WORLD);
-		
-//OLD        MPI_Unpack (commbuffer, size_of_commbuffer, &position, &plasmamain[n].npdf, 1, MPI_INT, MPI_COMM_WORLD);
-//OLD        MPI_Unpack (commbuffer, size_of_commbuffer, &position, plasmamain[n].pdf_x, LPDF, MPI_INT, MPI_COMM_WORLD);
-//OLD        MPI_Unpack (commbuffer, size_of_commbuffer, &position, plasmamain[n].pdf_y, LPDF, MPI_DOUBLE, MPI_COMM_WORLD);
-=======
->>>>>>> 43f2657d
         MPI_Unpack (commbuffer, size_of_commbuffer, &position, &plasmamain[n].gain, 1, MPI_DOUBLE, MPI_COMM_WORLD);
         MPI_Unpack (commbuffer, size_of_commbuffer, &position, &plasmamain[n].converge_t_r, 1, MPI_DOUBLE, MPI_COMM_WORLD);
         MPI_Unpack (commbuffer, size_of_commbuffer, &position, &plasmamain[n].converge_t_e, 1, MPI_DOUBLE, MPI_COMM_WORLD);
@@ -932,14 +912,6 @@
       agn_ip /= (w[n].r * w[n].r);
       agn_ip /= plasmamain[nshell].rho * rho2nh;
       /* Report luminosities, IP and other diagnositic quantities */
-		printf ("BLAH dmo_dt r %e phi %e \n",sqrt(plasmamain[nshell].dmo_dt[0]*plasmamain[nshell].dmo_dt[0]+plasmamain[nshell].dmo_dt[2]*plasmamain[nshell].dmo_dt[2]),plasmamain[nshell].dmo_dt[1]);
-		printf ("BLAH rad_force_ff r %e phi %e \n",sqrt(plasmamain[nshell].rad_force_ff[0]*plasmamain[nshell].rad_force_ff[0]+plasmamain[nshell].rad_force_ff[2]*plasmamain[nshell].rad_force_ff[2]),plasmamain[nshell].rad_force_ff[1]);
-		printf ("BLAH rad_force_bf r %e phi %e \n",sqrt(plasmamain[nshell].rad_force_bf[0]*plasmamain[nshell].rad_force_bf[0]+plasmamain[nshell].rad_force_bf[2]*plasmamain[nshell].rad_force_bf[2]),plasmamain[nshell].rad_force_bf[1]);
-		printf ("BLAH rad_force_es r %e phi %e \n",sqrt(plasmamain[nshell].rad_force_es[0]*plasmamain[nshell].rad_force_es[0]+plasmamain[nshell].rad_force_es[2]*plasmamain[nshell].rad_force_es[2]),plasmamain[nshell].rad_force_es[1]);
-		
-		
-		
-		printf ("BLAH f_es %e %e\n",plasmamain[nshell].f_es,plasmamain[nshell].f_es2);
       Log
         ("OUTPUT Lum_agn= %e T_e= %e N_h= %e N_e= %e alpha= %f IP(sim_2010)= %e Measured_IP(cloudy)= %e Measured_Xi= %e distance= %e volume= %e mean_ds=%e\n",
          geo.lum_agn, plasmamain[nshell].t_e,
@@ -1071,7 +1043,6 @@
     plasmamain[n].j_direct = plasmamain[n].j_scatt = 0.0;       //NSH 1309 zero j banded by number of scatters
     plasmamain[n].ip = 0.0;
     plasmamain[n].xi = 0.0;
-    plasmamain[n].f_es = plasmamain[n].f_es2=0.0;
 
     plasmamain[n].ip_direct = plasmamain[n].ip_scatt = 0.0;
     plasmamain[n].mean_ds = 0.0;
@@ -1096,19 +1067,12 @@
        ionization pool in indivisible packet mode */
     plasmamain[n].bf_simple_ionpool_out = 0.0;
     plasmamain[n].bf_simple_ionpool_in = 0.0;
-<<<<<<< HEAD
-	
 	
 	for (i=0;i<3;i++) plasmamain[n].dmo_dt[i]=0.0; //Zero the radiation force calculation
 	for (i=0;i<3;i++) plasmamain[n].rad_force_es[i]=0.0; //Zero the radiation force calculation
 	for (i=0;i<3;i++) plasmamain[n].rad_force_ff[i]=0.0; //Zero the radiation force calculation
 	for (i=0;i<3;i++) plasmamain[n].rad_force_bf[i]=0.0; //Zero the radiation force calculation
-=======
-
-
-    for (i = 0; i < 3; i++)
-      plasmamain[n].dmo_dt[i] = 0.0;    //Zero the radiation force calculation
->>>>>>> 43f2657d
+
 
     if (geo.rt_mode == RT_MODE_MACRO)
       macromain[n].kpkt_rates_known = -1;
