--- conflicted
+++ resolved
@@ -141,320 +141,11 @@
 
     if (geo.nonthermal)
     {
-<<<<<<< HEAD
       plasmamain[n_plasma].heat_shock = shock_heating (&w[nwind]);
-=======
-      Log ("MPI task %d is working on cells %d to max %d (total size %d).\n", rank_global, my_nmin, my_nmax, NPLASMA);
-      MPI_Pack (&ndo, 1, MPI_INT, commbuffer, size_of_commbuffer, &position, MPI_COMM_WORLD);
-      for (n = my_nmin; n < my_nmax; n++)
-      {
-        MPI_Pack (&n, 1, MPI_INT, commbuffer, size_of_commbuffer, &position, MPI_COMM_WORLD);
-        MPI_Pack (&plasmamain[n].nwind, 1, MPI_INT, commbuffer, size_of_commbuffer, &position, MPI_COMM_WORLD);
-        MPI_Pack (&plasmamain[n].nplasma, 1, MPI_INT, commbuffer, size_of_commbuffer, &position, MPI_COMM_WORLD);
-        MPI_Pack (&plasmamain[n].ne, 1, MPI_DOUBLE, commbuffer, size_of_commbuffer, &position, MPI_COMM_WORLD);
-        MPI_Pack (&plasmamain[n].rho, 1, MPI_DOUBLE, commbuffer, size_of_commbuffer, &position, MPI_COMM_WORLD);
-        MPI_Pack (&plasmamain[n].vol, 1, MPI_DOUBLE, commbuffer, size_of_commbuffer, &position, MPI_COMM_WORLD);
-        MPI_Pack (&plasmamain[n].xgamma, 1, MPI_DOUBLE, commbuffer, size_of_commbuffer, &position, MPI_COMM_WORLD);
-        MPI_Pack (plasmamain[n].density, nions, MPI_DOUBLE, commbuffer, size_of_commbuffer, &position, MPI_COMM_WORLD);
-        MPI_Pack (plasmamain[n].partition, nions, MPI_DOUBLE, commbuffer, size_of_commbuffer, &position, MPI_COMM_WORLD);
-        MPI_Pack (plasmamain[n].levden, nlte_levels, MPI_DOUBLE, commbuffer, size_of_commbuffer, &position, MPI_COMM_WORLD);
-        MPI_Pack (&plasmamain[n].kappa_ff_factor, 1, MPI_DOUBLE, commbuffer, size_of_commbuffer, &position, MPI_COMM_WORLD);
-        MPI_Pack (&plasmamain[n].nscat_es, 1, MPI_INT, commbuffer, size_of_commbuffer, &position, MPI_COMM_WORLD);
-        MPI_Pack (plasmamain[n].recomb_simple, nphot_total, MPI_DOUBLE, commbuffer, size_of_commbuffer, &position, MPI_COMM_WORLD);
-        MPI_Pack (plasmamain[n].recomb_simple_upweight, nphot_total, MPI_DOUBLE, commbuffer, size_of_commbuffer, &position, MPI_COMM_WORLD);
-        MPI_Pack (&plasmamain[n].kpkt_emiss, 1, MPI_DOUBLE, commbuffer, size_of_commbuffer, &position, MPI_COMM_WORLD);
-        MPI_Pack (&plasmamain[n].kpkt_abs, 1, MPI_DOUBLE, commbuffer, size_of_commbuffer, &position, MPI_COMM_WORLD);
-        MPI_Pack (plasmamain[n].kbf_use, nphot_total, MPI_INT, commbuffer, size_of_commbuffer, &position, MPI_COMM_WORLD);
-        MPI_Pack (&plasmamain[n].kbf_nuse, 1, MPI_INT, commbuffer, size_of_commbuffer, &position, MPI_COMM_WORLD);
-        MPI_Pack (&plasmamain[n].t_r, 1, MPI_DOUBLE, commbuffer, size_of_commbuffer, &position, MPI_COMM_WORLD);
-        MPI_Pack (&plasmamain[n].t_r_old, 1, MPI_DOUBLE, commbuffer, size_of_commbuffer, &position, MPI_COMM_WORLD);
-        MPI_Pack (&plasmamain[n].t_e, 1, MPI_DOUBLE, commbuffer, size_of_commbuffer, &position, MPI_COMM_WORLD);
-        MPI_Pack (&plasmamain[n].t_e_old, 1, MPI_DOUBLE, commbuffer, size_of_commbuffer, &position, MPI_COMM_WORLD);
-        MPI_Pack (&plasmamain[n].dt_e, 1, MPI_DOUBLE, commbuffer, size_of_commbuffer, &position, MPI_COMM_WORLD);
-        MPI_Pack (&plasmamain[n].dt_e_old, 1, MPI_DOUBLE, commbuffer, size_of_commbuffer, &position, MPI_COMM_WORLD);
-        MPI_Pack (&plasmamain[n].heat_tot, 1, MPI_DOUBLE, commbuffer, size_of_commbuffer, &position, MPI_COMM_WORLD);
-        MPI_Pack (&plasmamain[n].abs_tot, 1, MPI_DOUBLE, commbuffer, size_of_commbuffer, &position, MPI_COMM_WORLD);
-        MPI_Pack (&plasmamain[n].heat_tot_old, 1, MPI_DOUBLE, commbuffer, size_of_commbuffer, &position, MPI_COMM_WORLD);
-        MPI_Pack (&plasmamain[n].heat_lines, 1, MPI_DOUBLE, commbuffer, size_of_commbuffer, &position, MPI_COMM_WORLD);
-        MPI_Pack (&plasmamain[n].heat_ff, 1, MPI_DOUBLE, commbuffer, size_of_commbuffer, &position, MPI_COMM_WORLD);
-        MPI_Pack (&plasmamain[n].heat_comp, 1, MPI_DOUBLE, commbuffer, size_of_commbuffer, &position, MPI_COMM_WORLD);
-        MPI_Pack (&plasmamain[n].heat_ind_comp, 1, MPI_DOUBLE, commbuffer, size_of_commbuffer, &position, MPI_COMM_WORLD);
-        MPI_Pack (&plasmamain[n].heat_lines_macro, 1, MPI_DOUBLE, commbuffer, size_of_commbuffer, &position, MPI_COMM_WORLD);
-        MPI_Pack (&plasmamain[n].heat_photo_macro, 1, MPI_DOUBLE, commbuffer, size_of_commbuffer, &position, MPI_COMM_WORLD);
-        MPI_Pack (&plasmamain[n].heat_photo, 1, MPI_DOUBLE, commbuffer, size_of_commbuffer, &position, MPI_COMM_WORLD);
-        MPI_Pack (&plasmamain[n].heat_auger, 1, MPI_DOUBLE, commbuffer, size_of_commbuffer, &position, MPI_COMM_WORLD);
-        MPI_Pack (&plasmamain[n].abs_photo, 1, MPI_DOUBLE, commbuffer, size_of_commbuffer, &position, MPI_COMM_WORLD);
-        MPI_Pack (&plasmamain[n].abs_auger, 1, MPI_DOUBLE, commbuffer, size_of_commbuffer, &position, MPI_COMM_WORLD);
-        MPI_Pack (&plasmamain[n].heat_z, 1, MPI_DOUBLE, commbuffer, size_of_commbuffer, &position, MPI_COMM_WORLD);
-        MPI_Pack (&plasmamain[n].w, 1, MPI_DOUBLE, commbuffer, size_of_commbuffer, &position, MPI_COMM_WORLD);
-        MPI_Pack (&plasmamain[n].ntot, 1, MPI_INT, commbuffer, size_of_commbuffer, &position, MPI_COMM_WORLD);
-        MPI_Pack (&plasmamain[n].ntot_star, 1, MPI_INT, commbuffer, size_of_commbuffer, &position, MPI_COMM_WORLD);
-        MPI_Pack (&plasmamain[n].ntot_bl, 1, MPI_INT, commbuffer, size_of_commbuffer, &position, MPI_COMM_WORLD);
-        MPI_Pack (&plasmamain[n].ntot_disk, 1, MPI_INT, commbuffer, size_of_commbuffer, &position, MPI_COMM_WORLD);
-        MPI_Pack (&plasmamain[n].ntot_wind, 1, MPI_INT, commbuffer, size_of_commbuffer, &position, MPI_COMM_WORLD);
-        MPI_Pack (&plasmamain[n].ntot_agn, 1, MPI_INT, commbuffer, size_of_commbuffer, &position, MPI_COMM_WORLD);
-        MPI_Pack (&plasmamain[n].mean_ds, 1, MPI_DOUBLE, commbuffer, size_of_commbuffer, &position, MPI_COMM_WORLD);
-        MPI_Pack (&plasmamain[n].n_ds, 1, MPI_INT, commbuffer, size_of_commbuffer, &position, MPI_COMM_WORLD);
-        MPI_Pack (&plasmamain[n].nrad, 1, MPI_INT, commbuffer, size_of_commbuffer, &position, MPI_COMM_WORLD);
-        MPI_Pack (&plasmamain[n].nioniz, 1, MPI_INT, commbuffer, size_of_commbuffer, &position, MPI_COMM_WORLD);
-        MPI_Pack (plasmamain[n].ioniz, nions, MPI_DOUBLE, commbuffer, size_of_commbuffer, &position, MPI_COMM_WORLD);
-        MPI_Pack (plasmamain[n].inner_ioniz, n_inner_tot, MPI_DOUBLE, commbuffer, size_of_commbuffer, &position, MPI_COMM_WORLD);
-        MPI_Pack (plasmamain[n].recomb, nions, MPI_DOUBLE, commbuffer, size_of_commbuffer, &position, MPI_COMM_WORLD);
-        MPI_Pack (plasmamain[n].scatters, nions, MPI_INT, commbuffer, size_of_commbuffer, &position, MPI_COMM_WORLD);
-        MPI_Pack (plasmamain[n].xscatters, nions, MPI_DOUBLE, commbuffer, size_of_commbuffer, &position, MPI_COMM_WORLD);
-        MPI_Pack (plasmamain[n].heat_ion, nions, MPI_DOUBLE, commbuffer, size_of_commbuffer, &position, MPI_COMM_WORLD);
-        MPI_Pack (plasmamain[n].heat_inner_ion, nions, MPI_DOUBLE, commbuffer, size_of_commbuffer, &position, MPI_COMM_WORLD);
-        MPI_Pack (plasmamain[n].cool_rr_ion, nions, MPI_DOUBLE, commbuffer, size_of_commbuffer, &position, MPI_COMM_WORLD);
-        MPI_Pack (plasmamain[n].lum_rr_ion, nions, MPI_DOUBLE, commbuffer, size_of_commbuffer, &position, MPI_COMM_WORLD);
-        MPI_Pack (&plasmamain[n].j, 1, MPI_DOUBLE, commbuffer, size_of_commbuffer, &position, MPI_COMM_WORLD);
-        MPI_Pack (&plasmamain[n].j_direct, 1, MPI_DOUBLE, commbuffer, size_of_commbuffer, &position, MPI_COMM_WORLD);
-        MPI_Pack (&plasmamain[n].j_scatt, 1, MPI_DOUBLE, commbuffer, size_of_commbuffer, &position, MPI_COMM_WORLD);
-        MPI_Pack (&plasmamain[n].ave_freq, 1, MPI_DOUBLE, commbuffer, size_of_commbuffer, &position, MPI_COMM_WORLD);
-        MPI_Pack (&plasmamain[n].cool_tot, 1, MPI_DOUBLE, commbuffer, size_of_commbuffer, &position, MPI_COMM_WORLD);
-        MPI_Pack (plasmamain[n].xj, NXBANDS, MPI_DOUBLE, commbuffer, size_of_commbuffer, &position, MPI_COMM_WORLD);
-        MPI_Pack (plasmamain[n].xave_freq, NXBANDS, MPI_DOUBLE, commbuffer, size_of_commbuffer, &position, MPI_COMM_WORLD);
-        MPI_Pack (plasmamain[n].xsd_freq, NXBANDS, MPI_DOUBLE, commbuffer, size_of_commbuffer, &position, MPI_COMM_WORLD);
-        MPI_Pack (plasmamain[n].nxtot, NXBANDS, MPI_INT, commbuffer, size_of_commbuffer, &position, MPI_COMM_WORLD);
-        MPI_Pack (plasmamain[n].F_vis, 4, MPI_DOUBLE, commbuffer, size_of_commbuffer, &position, MPI_COMM_WORLD);
-        MPI_Pack (plasmamain[n].F_UV, 4, MPI_DOUBLE, commbuffer, size_of_commbuffer, &position, MPI_COMM_WORLD);
-        MPI_Pack (plasmamain[n].F_Xray, 4, MPI_DOUBLE, commbuffer, size_of_commbuffer, &position, MPI_COMM_WORLD);
-        MPI_Pack (&plasmamain[n].max_freq, 1, MPI_DOUBLE, commbuffer, size_of_commbuffer, &position, MPI_COMM_WORLD);
-        MPI_Pack (&plasmamain[n].lum_lines, 1, MPI_DOUBLE, commbuffer, size_of_commbuffer, &position, MPI_COMM_WORLD);
-        MPI_Pack (&plasmamain[n].lum_ff, 1, MPI_DOUBLE, commbuffer, size_of_commbuffer, &position, MPI_COMM_WORLD);
-        MPI_Pack (&plasmamain[n].cool_adiabatic, 1, MPI_DOUBLE, commbuffer, size_of_commbuffer, &position, MPI_COMM_WORLD);
-        MPI_Pack (&plasmamain[n].comp_nujnu, 1, MPI_DOUBLE, commbuffer, size_of_commbuffer, &position, MPI_COMM_WORLD);
-        MPI_Pack (&plasmamain[n].cool_comp, 1, MPI_DOUBLE, commbuffer, size_of_commbuffer, &position, MPI_COMM_WORLD);
-        MPI_Pack (&plasmamain[n].cool_dr, 1, MPI_DOUBLE, commbuffer, size_of_commbuffer, &position, MPI_COMM_WORLD);
-        MPI_Pack (&plasmamain[n].heat_ch_ex, 1, MPI_DOUBLE, commbuffer, size_of_commbuffer, &position, MPI_COMM_WORLD);
-        MPI_Pack (&plasmamain[n].cool_di, 1, MPI_DOUBLE, commbuffer, size_of_commbuffer, &position, MPI_COMM_WORLD);
-        MPI_Pack (&plasmamain[n].cool_rr, 1, MPI_DOUBLE, commbuffer, size_of_commbuffer, &position, MPI_COMM_WORLD);
-        MPI_Pack (&plasmamain[n].lum_rr, 1, MPI_DOUBLE, commbuffer, size_of_commbuffer, &position, MPI_COMM_WORLD);
-        MPI_Pack (&plasmamain[n].cool_rr_metals, 1, MPI_DOUBLE, commbuffer, size_of_commbuffer, &position, MPI_COMM_WORLD);
-        MPI_Pack (&plasmamain[n].lum_rr_metals, 1, MPI_DOUBLE, commbuffer, size_of_commbuffer, &position, MPI_COMM_WORLD);
-        MPI_Pack (&plasmamain[n].lum_tot, 1, MPI_DOUBLE, commbuffer, size_of_commbuffer, &position, MPI_COMM_WORLD);
-        MPI_Pack (&plasmamain[n].lum_tot_old, 1, MPI_DOUBLE, commbuffer, size_of_commbuffer, &position, MPI_COMM_WORLD);
-        MPI_Pack (&plasmamain[n].cool_tot_ioniz, 1, MPI_DOUBLE, commbuffer, size_of_commbuffer, &position, MPI_COMM_WORLD);
-        MPI_Pack (&plasmamain[n].lum_lines_ioniz, 1, MPI_DOUBLE, commbuffer, size_of_commbuffer, &position, MPI_COMM_WORLD);
-        MPI_Pack (&plasmamain[n].lum_ff_ioniz, 1, MPI_DOUBLE, commbuffer, size_of_commbuffer, &position, MPI_COMM_WORLD);
-        MPI_Pack (&plasmamain[n].cool_adiabatic_ioniz, 1, MPI_DOUBLE, commbuffer, size_of_commbuffer, &position, MPI_COMM_WORLD);
-        MPI_Pack (&plasmamain[n].cool_comp_ioniz, 1, MPI_DOUBLE, commbuffer, size_of_commbuffer, &position, MPI_COMM_WORLD);
-        MPI_Pack (&plasmamain[n].cool_dr_ioniz, 1, MPI_DOUBLE, commbuffer, size_of_commbuffer, &position, MPI_COMM_WORLD);
-        MPI_Pack (&plasmamain[n].cool_di_ioniz, 1, MPI_DOUBLE, commbuffer, size_of_commbuffer, &position, MPI_COMM_WORLD);
-        MPI_Pack (&plasmamain[n].cool_rr_ioniz, 1, MPI_DOUBLE, commbuffer, size_of_commbuffer, &position, MPI_COMM_WORLD);
-        MPI_Pack (&plasmamain[n].lum_rr_ioniz, 1, MPI_DOUBLE, commbuffer, size_of_commbuffer, &position, MPI_COMM_WORLD);
-        MPI_Pack (&plasmamain[n].cool_rr_metals_ioniz, 1, MPI_DOUBLE, commbuffer, size_of_commbuffer, &position, MPI_COMM_WORLD);
-        MPI_Pack (&plasmamain[n].lum_tot_ioniz, 1, MPI_DOUBLE, commbuffer, size_of_commbuffer, &position, MPI_COMM_WORLD);
-        MPI_Pack (&plasmamain[n].heat_shock, 1, MPI_DOUBLE, commbuffer, size_of_commbuffer, &position, MPI_COMM_WORLD);
-        MPI_Pack (plasmamain[n].dmo_dt, 3, MPI_DOUBLE, commbuffer, size_of_commbuffer, &position, MPI_COMM_WORLD);
-        MPI_Pack (plasmamain[n].rad_force_es, 4, MPI_DOUBLE, commbuffer, size_of_commbuffer, &position, MPI_COMM_WORLD);
-        MPI_Pack (plasmamain[n].rad_force_ff, 4, MPI_DOUBLE, commbuffer, size_of_commbuffer, &position, MPI_COMM_WORLD);
-        MPI_Pack (plasmamain[n].rad_force_bf, 4, MPI_DOUBLE, commbuffer, size_of_commbuffer, &position, MPI_COMM_WORLD);
-        MPI_Pack (&plasmamain[n].gain, 1, MPI_DOUBLE, commbuffer, size_of_commbuffer, &position, MPI_COMM_WORLD);
-        MPI_Pack (&plasmamain[n].converge_t_r, 1, MPI_DOUBLE, commbuffer, size_of_commbuffer, &position, MPI_COMM_WORLD);
-        MPI_Pack (&plasmamain[n].converge_t_e, 1, MPI_DOUBLE, commbuffer, size_of_commbuffer, &position, MPI_COMM_WORLD);
-        MPI_Pack (&plasmamain[n].converge_hc, 1, MPI_DOUBLE, commbuffer, size_of_commbuffer, &position, MPI_COMM_WORLD);
-        MPI_Pack (&plasmamain[n].trcheck, 1, MPI_INT, commbuffer, size_of_commbuffer, &position, MPI_COMM_WORLD);
-        MPI_Pack (&plasmamain[n].techeck, 1, MPI_INT, commbuffer, size_of_commbuffer, &position, MPI_COMM_WORLD);
-        MPI_Pack (&plasmamain[n].hccheck, 1, MPI_INT, commbuffer, size_of_commbuffer, &position, MPI_COMM_WORLD);
-        MPI_Pack (&plasmamain[n].converge_whole, 1, MPI_INT, commbuffer, size_of_commbuffer, &position, MPI_COMM_WORLD);
-        MPI_Pack (&plasmamain[n].converging, 1, MPI_INT, commbuffer, size_of_commbuffer, &position, MPI_COMM_WORLD);
-        MPI_Pack (plasmamain[n].spec_mod_type, NXBANDS, MPI_INT, commbuffer, size_of_commbuffer, &position, MPI_COMM_WORLD);
-        MPI_Pack (plasmamain[n].pl_alpha, NXBANDS, MPI_DOUBLE, commbuffer, size_of_commbuffer, &position, MPI_COMM_WORLD);
-        MPI_Pack (plasmamain[n].pl_log_w, NXBANDS, MPI_DOUBLE, commbuffer, size_of_commbuffer, &position, MPI_COMM_WORLD);
-        MPI_Pack (plasmamain[n].exp_temp, NXBANDS, MPI_DOUBLE, commbuffer, size_of_commbuffer, &position, MPI_COMM_WORLD);
-        MPI_Pack (plasmamain[n].exp_w, NXBANDS, MPI_DOUBLE, commbuffer, size_of_commbuffer, &position, MPI_COMM_WORLD);
-        MPI_Pack (plasmamain[n].fmin_mod, NXBANDS, MPI_DOUBLE, commbuffer, size_of_commbuffer, &position, MPI_COMM_WORLD);
-        MPI_Pack (plasmamain[n].fmax_mod, NXBANDS, MPI_DOUBLE, commbuffer, size_of_commbuffer, &position, MPI_COMM_WORLD);
-        MPI_Pack (&plasmamain[n].ip, 1, MPI_DOUBLE, commbuffer, size_of_commbuffer, &position, MPI_COMM_WORLD);
-        MPI_Pack (&plasmamain[n].ip_direct, 1, MPI_DOUBLE, commbuffer, size_of_commbuffer, &position, MPI_COMM_WORLD);
-        MPI_Pack (&plasmamain[n].ip_scatt, 1, MPI_DOUBLE, commbuffer, size_of_commbuffer, &position, MPI_COMM_WORLD);
-        MPI_Pack (&plasmamain[n].xi, 1, MPI_DOUBLE, commbuffer, size_of_commbuffer, &position, MPI_COMM_WORLD);
-        MPI_Pack (&plasmamain[n].bf_simple_ionpool_in, 1, MPI_DOUBLE, commbuffer, size_of_commbuffer, &position, MPI_COMM_WORLD);
-        MPI_Pack (&plasmamain[n].bf_simple_ionpool_out, 1, MPI_DOUBLE, commbuffer, size_of_commbuffer, &position, MPI_COMM_WORLD);
-
-        MPI_Pack (&plasmamain[n].n_bf_in, N_PHOT_PROC, MPI_INT, commbuffer, size_of_commbuffer, &position, MPI_COMM_WORLD);
-        MPI_Pack (&plasmamain[n].n_bf_out, N_PHOT_PROC, MPI_INT, commbuffer, size_of_commbuffer, &position, MPI_COMM_WORLD);
-
-
-        MPI_Pack (plasmamain[n].cell_spec_flux, NBINS_IN_CELL_SPEC, MPI_DOUBLE, commbuffer, size_of_commbuffer, &position, MPI_COMM_WORLD);
-        MPI_Pack (plasmamain[n].F_UV_ang_theta, NFLUX_ANGLES, MPI_DOUBLE, commbuffer, size_of_commbuffer, &position, MPI_COMM_WORLD);
-        MPI_Pack (plasmamain[n].F_UV_ang_phi, NFLUX_ANGLES, MPI_DOUBLE, commbuffer, size_of_commbuffer, &position, MPI_COMM_WORLD);
-        MPI_Pack (plasmamain[n].F_UV_ang_r, NFLUX_ANGLES, MPI_DOUBLE, commbuffer, size_of_commbuffer, &position, MPI_COMM_WORLD);
-        MPI_Pack (&dt_e, 1, MPI_DOUBLE, commbuffer, size_of_commbuffer, &position, MPI_COMM_WORLD);
-        MPI_Pack (&dt_r, 1, MPI_DOUBLE, commbuffer, size_of_commbuffer, &position, MPI_COMM_WORLD);
-        MPI_Pack (&nmax_e, 1, MPI_INT, commbuffer, size_of_commbuffer, &position, MPI_COMM_WORLD);
-        MPI_Pack (&nmax_r, 1, MPI_INT, commbuffer, size_of_commbuffer, &position, MPI_COMM_WORLD);
-      }
-
-      Log ("MPI task %d broadcasting plasma update information.\n", rank_global);
->>>>>>> 975f70b3
     }
     else
     {
-<<<<<<< HEAD
       plasmamain[n_plasma].heat_shock = 0.0;
-=======
-      MPI_Unpack (commbuffer, size_of_commbuffer, &position, &num_comm, 1, MPI_INT, MPI_COMM_WORLD);
-      for (n_mpi2 = 0; n_mpi2 < num_comm; n_mpi2++)
-      {
-        MPI_Unpack (commbuffer, size_of_commbuffer, &position, &n, 1, MPI_INT, MPI_COMM_WORLD);
-        MPI_Unpack (commbuffer, size_of_commbuffer, &position, &plasmamain[n].nwind, 1, MPI_INT, MPI_COMM_WORLD);
-        MPI_Unpack (commbuffer, size_of_commbuffer, &position, &plasmamain[n].nplasma, 1, MPI_INT, MPI_COMM_WORLD);
-        MPI_Unpack (commbuffer, size_of_commbuffer, &position, &plasmamain[n].ne, 1, MPI_DOUBLE, MPI_COMM_WORLD);
-        MPI_Unpack (commbuffer, size_of_commbuffer, &position, &plasmamain[n].rho, 1, MPI_DOUBLE, MPI_COMM_WORLD);
-        MPI_Unpack (commbuffer, size_of_commbuffer, &position, &plasmamain[n].vol, 1, MPI_DOUBLE, MPI_COMM_WORLD);
-        MPI_Unpack (commbuffer, size_of_commbuffer, &position, &plasmamain[n].xgamma, 1, MPI_DOUBLE, MPI_COMM_WORLD);
-        MPI_Unpack (commbuffer, size_of_commbuffer, &position, plasmamain[n].density, nions, MPI_DOUBLE, MPI_COMM_WORLD);
-        MPI_Unpack (commbuffer, size_of_commbuffer, &position, plasmamain[n].partition, nions, MPI_DOUBLE, MPI_COMM_WORLD);
-        MPI_Unpack (commbuffer, size_of_commbuffer, &position, plasmamain[n].levden, nlte_levels, MPI_DOUBLE, MPI_COMM_WORLD);
-        MPI_Unpack (commbuffer, size_of_commbuffer, &position, &plasmamain[n].kappa_ff_factor, 1, MPI_DOUBLE, MPI_COMM_WORLD);
-        MPI_Unpack (commbuffer, size_of_commbuffer, &position, &plasmamain[n].nscat_es, 1, MPI_INT, MPI_COMM_WORLD);
-        MPI_Unpack (commbuffer, size_of_commbuffer, &position, plasmamain[n].recomb_simple, nphot_total, MPI_DOUBLE, MPI_COMM_WORLD);
-        MPI_Unpack (commbuffer, size_of_commbuffer, &position, plasmamain[n].recomb_simple_upweight, nphot_total, MPI_DOUBLE,
-                    MPI_COMM_WORLD);
-        MPI_Unpack (commbuffer, size_of_commbuffer, &position, &plasmamain[n].kpkt_emiss, 1, MPI_DOUBLE, MPI_COMM_WORLD);
-        MPI_Unpack (commbuffer, size_of_commbuffer, &position, &plasmamain[n].kpkt_abs, 1, MPI_DOUBLE, MPI_COMM_WORLD);
-        MPI_Unpack (commbuffer, size_of_commbuffer, &position, plasmamain[n].kbf_use, nphot_total, MPI_INT, MPI_COMM_WORLD);
-        MPI_Unpack (commbuffer, size_of_commbuffer, &position, &plasmamain[n].kbf_nuse, 1, MPI_INT, MPI_COMM_WORLD);
-        MPI_Unpack (commbuffer, size_of_commbuffer, &position, &plasmamain[n].t_r, 1, MPI_DOUBLE, MPI_COMM_WORLD);
-        MPI_Unpack (commbuffer, size_of_commbuffer, &position, &plasmamain[n].t_r_old, 1, MPI_DOUBLE, MPI_COMM_WORLD);
-        MPI_Unpack (commbuffer, size_of_commbuffer, &position, &plasmamain[n].t_e, 1, MPI_DOUBLE, MPI_COMM_WORLD);
-        MPI_Unpack (commbuffer, size_of_commbuffer, &position, &plasmamain[n].t_e_old, 1, MPI_DOUBLE, MPI_COMM_WORLD);
-        MPI_Unpack (commbuffer, size_of_commbuffer, &position, &plasmamain[n].dt_e, 1, MPI_DOUBLE, MPI_COMM_WORLD);
-        MPI_Unpack (commbuffer, size_of_commbuffer, &position, &plasmamain[n].dt_e_old, 1, MPI_DOUBLE, MPI_COMM_WORLD);
-        MPI_Unpack (commbuffer, size_of_commbuffer, &position, &plasmamain[n].heat_tot, 1, MPI_DOUBLE, MPI_COMM_WORLD);
-        MPI_Unpack (commbuffer, size_of_commbuffer, &position, &plasmamain[n].abs_tot, 1, MPI_DOUBLE, MPI_COMM_WORLD);
-        MPI_Unpack (commbuffer, size_of_commbuffer, &position, &plasmamain[n].heat_tot_old, 1, MPI_DOUBLE, MPI_COMM_WORLD);
-        MPI_Unpack (commbuffer, size_of_commbuffer, &position, &plasmamain[n].heat_lines, 1, MPI_DOUBLE, MPI_COMM_WORLD);
-        MPI_Unpack (commbuffer, size_of_commbuffer, &position, &plasmamain[n].heat_ff, 1, MPI_DOUBLE, MPI_COMM_WORLD);
-        MPI_Unpack (commbuffer, size_of_commbuffer, &position, &plasmamain[n].heat_comp, 1, MPI_DOUBLE, MPI_COMM_WORLD);
-        MPI_Unpack (commbuffer, size_of_commbuffer, &position, &plasmamain[n].heat_ind_comp, 1, MPI_DOUBLE, MPI_COMM_WORLD);
-        MPI_Unpack (commbuffer, size_of_commbuffer, &position, &plasmamain[n].heat_lines_macro, 1, MPI_DOUBLE, MPI_COMM_WORLD);
-        MPI_Unpack (commbuffer, size_of_commbuffer, &position, &plasmamain[n].heat_photo_macro, 1, MPI_DOUBLE, MPI_COMM_WORLD);
-        MPI_Unpack (commbuffer, size_of_commbuffer, &position, &plasmamain[n].heat_photo, 1, MPI_DOUBLE, MPI_COMM_WORLD);
-        MPI_Unpack (commbuffer, size_of_commbuffer, &position, &plasmamain[n].heat_auger, 1, MPI_DOUBLE, MPI_COMM_WORLD);
-        MPI_Unpack (commbuffer, size_of_commbuffer, &position, &plasmamain[n].abs_photo, 1, MPI_DOUBLE, MPI_COMM_WORLD);
-        MPI_Unpack (commbuffer, size_of_commbuffer, &position, &plasmamain[n].abs_auger, 1, MPI_DOUBLE, MPI_COMM_WORLD);
-        MPI_Unpack (commbuffer, size_of_commbuffer, &position, &plasmamain[n].heat_z, 1, MPI_DOUBLE, MPI_COMM_WORLD);
-        MPI_Unpack (commbuffer, size_of_commbuffer, &position, &plasmamain[n].w, 1, MPI_DOUBLE, MPI_COMM_WORLD);
-        MPI_Unpack (commbuffer, size_of_commbuffer, &position, &plasmamain[n].ntot, 1, MPI_INT, MPI_COMM_WORLD);
-        MPI_Unpack (commbuffer, size_of_commbuffer, &position, &plasmamain[n].ntot_star, 1, MPI_INT, MPI_COMM_WORLD);
-        MPI_Unpack (commbuffer, size_of_commbuffer, &position, &plasmamain[n].ntot_bl, 1, MPI_INT, MPI_COMM_WORLD);
-        MPI_Unpack (commbuffer, size_of_commbuffer, &position, &plasmamain[n].ntot_disk, 1, MPI_INT, MPI_COMM_WORLD);
-        MPI_Unpack (commbuffer, size_of_commbuffer, &position, &plasmamain[n].ntot_wind, 1, MPI_INT, MPI_COMM_WORLD);
-        MPI_Unpack (commbuffer, size_of_commbuffer, &position, &plasmamain[n].ntot_agn, 1, MPI_INT, MPI_COMM_WORLD);
-        MPI_Unpack (commbuffer, size_of_commbuffer, &position, &plasmamain[n].mean_ds, 1, MPI_DOUBLE, MPI_COMM_WORLD);
-        MPI_Unpack (commbuffer, size_of_commbuffer, &position, &plasmamain[n].n_ds, 1, MPI_INT, MPI_COMM_WORLD);
-        MPI_Unpack (commbuffer, size_of_commbuffer, &position, &plasmamain[n].nrad, 1, MPI_INT, MPI_COMM_WORLD);
-        MPI_Unpack (commbuffer, size_of_commbuffer, &position, &plasmamain[n].nioniz, 1, MPI_INT, MPI_COMM_WORLD);
-        MPI_Unpack (commbuffer, size_of_commbuffer, &position, plasmamain[n].ioniz, nions, MPI_DOUBLE, MPI_COMM_WORLD);
-        MPI_Unpack (commbuffer, size_of_commbuffer, &position, plasmamain[n].inner_ioniz, n_inner_tot, MPI_DOUBLE, MPI_COMM_WORLD);
-        MPI_Unpack (commbuffer, size_of_commbuffer, &position, plasmamain[n].recomb, nions, MPI_DOUBLE, MPI_COMM_WORLD);
-        MPI_Unpack (commbuffer, size_of_commbuffer, &position, plasmamain[n].scatters, nions, MPI_INT, MPI_COMM_WORLD);
-        MPI_Unpack (commbuffer, size_of_commbuffer, &position, plasmamain[n].xscatters, nions, MPI_DOUBLE, MPI_COMM_WORLD);
-        MPI_Unpack (commbuffer, size_of_commbuffer, &position, plasmamain[n].heat_ion, nions, MPI_DOUBLE, MPI_COMM_WORLD);
-        MPI_Unpack (commbuffer, size_of_commbuffer, &position, plasmamain[n].heat_inner_ion, nions, MPI_DOUBLE, MPI_COMM_WORLD);
-        MPI_Unpack (commbuffer, size_of_commbuffer, &position, plasmamain[n].cool_rr_ion, nions, MPI_DOUBLE, MPI_COMM_WORLD);
-        MPI_Unpack (commbuffer, size_of_commbuffer, &position, plasmamain[n].lum_rr_ion, nions, MPI_DOUBLE, MPI_COMM_WORLD);
-        MPI_Unpack (commbuffer, size_of_commbuffer, &position, &plasmamain[n].j, 1, MPI_DOUBLE, MPI_COMM_WORLD);
-        MPI_Unpack (commbuffer, size_of_commbuffer, &position, &plasmamain[n].j_direct, 1, MPI_DOUBLE, MPI_COMM_WORLD);
-        MPI_Unpack (commbuffer, size_of_commbuffer, &position, &plasmamain[n].j_scatt, 1, MPI_DOUBLE, MPI_COMM_WORLD);
-        MPI_Unpack (commbuffer, size_of_commbuffer, &position, &plasmamain[n].ave_freq, 1, MPI_DOUBLE, MPI_COMM_WORLD);
-        MPI_Unpack (commbuffer, size_of_commbuffer, &position, &plasmamain[n].cool_tot, 1, MPI_DOUBLE, MPI_COMM_WORLD);
-        MPI_Unpack (commbuffer, size_of_commbuffer, &position, plasmamain[n].xj, NXBANDS, MPI_DOUBLE, MPI_COMM_WORLD);
-        MPI_Unpack (commbuffer, size_of_commbuffer, &position, plasmamain[n].xave_freq, NXBANDS, MPI_DOUBLE, MPI_COMM_WORLD);
-        MPI_Unpack (commbuffer, size_of_commbuffer, &position, plasmamain[n].xsd_freq, NXBANDS, MPI_DOUBLE, MPI_COMM_WORLD);
-        MPI_Unpack (commbuffer, size_of_commbuffer, &position, plasmamain[n].nxtot, NXBANDS, MPI_INT, MPI_COMM_WORLD);
-        MPI_Unpack (commbuffer, size_of_commbuffer, &position, plasmamain[n].F_vis, 4, MPI_DOUBLE, MPI_COMM_WORLD);
-        MPI_Unpack (commbuffer, size_of_commbuffer, &position, plasmamain[n].F_UV, 4, MPI_DOUBLE, MPI_COMM_WORLD);
-        MPI_Unpack (commbuffer, size_of_commbuffer, &position, plasmamain[n].F_Xray, 4, MPI_DOUBLE, MPI_COMM_WORLD);
-        MPI_Unpack (commbuffer, size_of_commbuffer, &position, &plasmamain[n].max_freq, 1, MPI_DOUBLE, MPI_COMM_WORLD);
-        MPI_Unpack (commbuffer, size_of_commbuffer, &position, &plasmamain[n].lum_lines, 1, MPI_DOUBLE, MPI_COMM_WORLD);
-        MPI_Unpack (commbuffer, size_of_commbuffer, &position, &plasmamain[n].lum_ff, 1, MPI_DOUBLE, MPI_COMM_WORLD);
-        MPI_Unpack (commbuffer, size_of_commbuffer, &position, &plasmamain[n].cool_adiabatic, 1, MPI_DOUBLE, MPI_COMM_WORLD);
-        MPI_Unpack (commbuffer, size_of_commbuffer, &position, &plasmamain[n].comp_nujnu, 1, MPI_DOUBLE, MPI_COMM_WORLD);
-        MPI_Unpack (commbuffer, size_of_commbuffer, &position, &plasmamain[n].cool_comp, 1, MPI_DOUBLE, MPI_COMM_WORLD);
-        MPI_Unpack (commbuffer, size_of_commbuffer, &position, &plasmamain[n].cool_dr, 1, MPI_DOUBLE, MPI_COMM_WORLD);
-        MPI_Unpack (commbuffer, size_of_commbuffer, &position, &plasmamain[n].heat_ch_ex, 1, MPI_DOUBLE, MPI_COMM_WORLD);
-        MPI_Unpack (commbuffer, size_of_commbuffer, &position, &plasmamain[n].cool_di, 1, MPI_DOUBLE, MPI_COMM_WORLD);
-        MPI_Unpack (commbuffer, size_of_commbuffer, &position, &plasmamain[n].cool_rr, 1, MPI_DOUBLE, MPI_COMM_WORLD);
-        MPI_Unpack (commbuffer, size_of_commbuffer, &position, &plasmamain[n].lum_rr, 1, MPI_DOUBLE, MPI_COMM_WORLD);
-        MPI_Unpack (commbuffer, size_of_commbuffer, &position, &plasmamain[n].cool_rr_metals, 1, MPI_DOUBLE, MPI_COMM_WORLD);
-        MPI_Unpack (commbuffer, size_of_commbuffer, &position, &plasmamain[n].lum_rr_metals, 1, MPI_DOUBLE, MPI_COMM_WORLD);
-        MPI_Unpack (commbuffer, size_of_commbuffer, &position, &plasmamain[n].lum_tot, 1, MPI_DOUBLE, MPI_COMM_WORLD);
-        MPI_Unpack (commbuffer, size_of_commbuffer, &position, &plasmamain[n].lum_tot_old, 1, MPI_DOUBLE, MPI_COMM_WORLD);
-        MPI_Unpack (commbuffer, size_of_commbuffer, &position, &plasmamain[n].cool_tot_ioniz, 1, MPI_DOUBLE, MPI_COMM_WORLD);
-        MPI_Unpack (commbuffer, size_of_commbuffer, &position, &plasmamain[n].lum_lines_ioniz, 1, MPI_DOUBLE, MPI_COMM_WORLD);
-        MPI_Unpack (commbuffer, size_of_commbuffer, &position, &plasmamain[n].lum_ff_ioniz, 1, MPI_DOUBLE, MPI_COMM_WORLD);
-        MPI_Unpack (commbuffer, size_of_commbuffer, &position, &plasmamain[n].cool_adiabatic_ioniz, 1, MPI_DOUBLE, MPI_COMM_WORLD);
-        MPI_Unpack (commbuffer, size_of_commbuffer, &position, &plasmamain[n].cool_comp_ioniz, 1, MPI_DOUBLE, MPI_COMM_WORLD);
-        MPI_Unpack (commbuffer, size_of_commbuffer, &position, &plasmamain[n].cool_dr_ioniz, 1, MPI_DOUBLE, MPI_COMM_WORLD);
-        MPI_Unpack (commbuffer, size_of_commbuffer, &position, &plasmamain[n].cool_di_ioniz, 1, MPI_DOUBLE, MPI_COMM_WORLD);
-        MPI_Unpack (commbuffer, size_of_commbuffer, &position, &plasmamain[n].cool_rr_ioniz, 1, MPI_DOUBLE, MPI_COMM_WORLD);
-        MPI_Unpack (commbuffer, size_of_commbuffer, &position, &plasmamain[n].lum_rr_ioniz, 1, MPI_DOUBLE, MPI_COMM_WORLD);
-        MPI_Unpack (commbuffer, size_of_commbuffer, &position, &plasmamain[n].cool_rr_metals_ioniz, 1, MPI_DOUBLE, MPI_COMM_WORLD);
-        MPI_Unpack (commbuffer, size_of_commbuffer, &position, &plasmamain[n].lum_tot_ioniz, 1, MPI_DOUBLE, MPI_COMM_WORLD);
-        MPI_Unpack (commbuffer, size_of_commbuffer, &position, &plasmamain[n].heat_shock, 1, MPI_DOUBLE, MPI_COMM_WORLD);
-        MPI_Unpack (commbuffer, size_of_commbuffer, &position, plasmamain[n].dmo_dt, 3, MPI_DOUBLE, MPI_COMM_WORLD);
-        MPI_Unpack (commbuffer, size_of_commbuffer, &position, plasmamain[n].rad_force_es, 4, MPI_DOUBLE, MPI_COMM_WORLD);
-        MPI_Unpack (commbuffer, size_of_commbuffer, &position, plasmamain[n].rad_force_ff, 4, MPI_DOUBLE, MPI_COMM_WORLD);
-        MPI_Unpack (commbuffer, size_of_commbuffer, &position, plasmamain[n].rad_force_bf, 4, MPI_DOUBLE, MPI_COMM_WORLD);
-        MPI_Unpack (commbuffer, size_of_commbuffer, &position, &plasmamain[n].gain, 1, MPI_DOUBLE, MPI_COMM_WORLD);
-        MPI_Unpack (commbuffer, size_of_commbuffer, &position, &plasmamain[n].converge_t_r, 1, MPI_DOUBLE, MPI_COMM_WORLD);
-        MPI_Unpack (commbuffer, size_of_commbuffer, &position, &plasmamain[n].converge_t_e, 1, MPI_DOUBLE, MPI_COMM_WORLD);
-        MPI_Unpack (commbuffer, size_of_commbuffer, &position, &plasmamain[n].converge_hc, 1, MPI_DOUBLE, MPI_COMM_WORLD);
-        MPI_Unpack (commbuffer, size_of_commbuffer, &position, &plasmamain[n].trcheck, 1, MPI_INT, MPI_COMM_WORLD);
-        MPI_Unpack (commbuffer, size_of_commbuffer, &position, &plasmamain[n].techeck, 1, MPI_INT, MPI_COMM_WORLD);
-        MPI_Unpack (commbuffer, size_of_commbuffer, &position, &plasmamain[n].hccheck, 1, MPI_INT, MPI_COMM_WORLD);
-        MPI_Unpack (commbuffer, size_of_commbuffer, &position, &plasmamain[n].converge_whole, 1, MPI_INT, MPI_COMM_WORLD);
-        MPI_Unpack (commbuffer, size_of_commbuffer, &position, &plasmamain[n].converging, 1, MPI_INT, MPI_COMM_WORLD);
-        MPI_Unpack (commbuffer, size_of_commbuffer, &position, plasmamain[n].spec_mod_type, NXBANDS, MPI_INT, MPI_COMM_WORLD);
-        MPI_Unpack (commbuffer, size_of_commbuffer, &position, plasmamain[n].pl_alpha, NXBANDS, MPI_DOUBLE, MPI_COMM_WORLD);
-        MPI_Unpack (commbuffer, size_of_commbuffer, &position, plasmamain[n].pl_log_w, NXBANDS, MPI_DOUBLE, MPI_COMM_WORLD);
-        MPI_Unpack (commbuffer, size_of_commbuffer, &position, plasmamain[n].exp_temp, NXBANDS, MPI_DOUBLE, MPI_COMM_WORLD);
-        MPI_Unpack (commbuffer, size_of_commbuffer, &position, plasmamain[n].exp_w, NXBANDS, MPI_DOUBLE, MPI_COMM_WORLD);
-        MPI_Unpack (commbuffer, size_of_commbuffer, &position, plasmamain[n].fmin_mod, NXBANDS, MPI_DOUBLE, MPI_COMM_WORLD);
-        MPI_Unpack (commbuffer, size_of_commbuffer, &position, plasmamain[n].fmax_mod, NXBANDS, MPI_DOUBLE, MPI_COMM_WORLD);
-        MPI_Unpack (commbuffer, size_of_commbuffer, &position, &plasmamain[n].ip, 1, MPI_DOUBLE, MPI_COMM_WORLD);
-        MPI_Unpack (commbuffer, size_of_commbuffer, &position, &plasmamain[n].ip_direct, 1, MPI_DOUBLE, MPI_COMM_WORLD);
-        MPI_Unpack (commbuffer, size_of_commbuffer, &position, &plasmamain[n].ip_scatt, 1, MPI_DOUBLE, MPI_COMM_WORLD);
-        MPI_Unpack (commbuffer, size_of_commbuffer, &position, &plasmamain[n].xi, 1, MPI_DOUBLE, MPI_COMM_WORLD);
-        MPI_Unpack (commbuffer, size_of_commbuffer, &position, &plasmamain[n].bf_simple_ionpool_in, 1, MPI_DOUBLE, MPI_COMM_WORLD);
-        MPI_Unpack (commbuffer, size_of_commbuffer, &position, &plasmamain[n].bf_simple_ionpool_out, 1, MPI_DOUBLE, MPI_COMM_WORLD);
-        MPI_Unpack (commbuffer, size_of_commbuffer, &position, &plasmamain[n].n_bf_in, N_PHOT_PROC, MPI_INT, MPI_COMM_WORLD);
-        MPI_Unpack (commbuffer, size_of_commbuffer, &position, &plasmamain[n].n_bf_out, N_PHOT_PROC, MPI_INT, MPI_COMM_WORLD);
-        MPI_Unpack (commbuffer, size_of_commbuffer, &position, plasmamain[n].cell_spec_flux, NBINS_IN_CELL_SPEC, MPI_DOUBLE,
-                    MPI_COMM_WORLD);
-        MPI_Unpack (commbuffer, size_of_commbuffer, &position, plasmamain[n].F_UV_ang_theta, NFLUX_ANGLES, MPI_DOUBLE, MPI_COMM_WORLD);
-        MPI_Unpack (commbuffer, size_of_commbuffer, &position, plasmamain[n].F_UV_ang_phi, NFLUX_ANGLES, MPI_DOUBLE, MPI_COMM_WORLD);
-        MPI_Unpack (commbuffer, size_of_commbuffer, &position, plasmamain[n].F_UV_ang_r, NFLUX_ANGLES, MPI_DOUBLE, MPI_COMM_WORLD);
-        MPI_Unpack (commbuffer, size_of_commbuffer, &position, &dt_e_temp, 1, MPI_DOUBLE, MPI_COMM_WORLD);
-        MPI_Unpack (commbuffer, size_of_commbuffer, &position, &dt_r_temp, 1, MPI_DOUBLE, MPI_COMM_WORLD);
-        MPI_Unpack (commbuffer, size_of_commbuffer, &position, &nmax_e_temp, 1, MPI_INT, MPI_COMM_WORLD);
-        MPI_Unpack (commbuffer, size_of_commbuffer, &position, &nmax_r_temp, 1, MPI_INT, MPI_COMM_WORLD);
-
-        /* JM 1409 -- Altered for issue #110 to ensure correct reporting in parallel */
-        if (fabs (dt_e_temp) >= fabs (dt_e))
-        {
-          /* Check if any other threads found a higher maximum for te */
-          dt_e = dt_e_temp;
-          nmax_e = nmax_e_temp;
-        }
-
-        if (fabs (dt_r_temp) >= fabs (dt_r))
-        {
-          /* Check if any other threads found a higher maximum for tr */
-          dt_r = dt_r_temp;
-          nmax_r = nmax_r_temp;
-        }
-
-        t_r_ave += plasmamain[n].t_r;
-        t_e_ave += plasmamain[n].t_e;
-        iave++;
-
-      }
-
->>>>>>> 975f70b3
     }
 
     /* Calculate the densities in various ways depending on the ioniz_mode */
@@ -499,162 +190,16 @@
     }
     else if (zdom[ndom].coord_type == CYLVAR)
     {
-<<<<<<< HEAD
       cylvar_extend_density (ndom, w);
     }
     else
     {
       Error ("Wind_update2d: Unknown coordinate type %d for domain %d \n", zdom[ndom].coord_type, ndom);
       Exit (EXIT_FAILURE);
-=======
-      vadd (plasmamain[nplasma].F_vis_persistent, plasmamain[nplasma].F_vis, plasmamain[nplasma].F_vis_persistent);
-      vadd (plasmamain[nplasma].F_UV_persistent, plasmamain[nplasma].F_UV, plasmamain[nplasma].F_UV_persistent);
-      vadd (plasmamain[nplasma].F_Xray_persistent, plasmamain[nplasma].F_Xray, plasmamain[nplasma].F_Xray_persistent);
-      vadd (plasmamain[nplasma].rad_force_bf_persist, plasmamain[nplasma].rad_force_bf, plasmamain[nplasma].rad_force_bf_persist);
-
-
-      for (n = 0; n < NFLUX_ANGLES; n++)
-      {
-        plasmamain[nplasma].F_UV_ang_theta_persist[n] = plasmamain[nplasma].F_UV_ang_theta_persist[n] + plasmamain[nplasma].F_UV_ang_theta[n];
-        plasmamain[nplasma].F_UV_ang_phi_persist[n] = plasmamain[nplasma].F_UV_ang_phi_persist[n] + plasmamain[nplasma].F_UV_ang_phi[n];
-        plasmamain[nplasma].F_UV_ang_r_persist[n] = plasmamain[nplasma].F_UV_ang_r_persist[n] + plasmamain[nplasma].F_UV_ang_r[n];
-      }
-    }
-    else
-    {
-      rescale (plasmamain[nplasma].F_vis_persistent, (1 - flux_persist_scale), plasmamain[nplasma].F_vis_persistent);
-      rescale (plasmamain[nplasma].F_vis, flux_persist_scale, flux_helper);
-      vadd (plasmamain[nplasma].F_vis_persistent, flux_helper, plasmamain[nplasma].F_vis_persistent);
-
-      rescale (plasmamain[nplasma].F_UV_persistent, (1 - flux_persist_scale), plasmamain[nplasma].F_UV_persistent);
-      rescale (plasmamain[nplasma].F_UV, flux_persist_scale, flux_helper);
-      vadd (plasmamain[nplasma].F_UV_persistent, flux_helper, plasmamain[nplasma].F_UV_persistent);
-
-      rescale (plasmamain[nplasma].F_Xray_persistent, (1 - flux_persist_scale), plasmamain[nplasma].F_Xray_persistent);
-      rescale (plasmamain[nplasma].F_Xray, flux_persist_scale, flux_helper);
-      vadd (plasmamain[nplasma].F_Xray_persistent, flux_helper, plasmamain[nplasma].F_Xray_persistent);
-
-      rescale (plasmamain[nplasma].rad_force_bf_persist, (1 - flux_persist_scale), plasmamain[nplasma].rad_force_bf_persist);
-      rescale (plasmamain[nplasma].rad_force_bf, flux_persist_scale, flux_helper);
-      vadd (plasmamain[nplasma].rad_force_bf_persist, flux_helper, plasmamain[nplasma].rad_force_bf_persist);
-
-
-      for (n = 0; n < NFLUX_ANGLES; n++)
-      {
-
-        plasmamain[nplasma].F_UV_ang_theta_persist[n] = plasmamain[nplasma].F_UV_ang_theta_persist[n] * (1 - flux_persist_scale);
-        plasmamain[nplasma].F_UV_ang_phi_persist[n] = plasmamain[nplasma].F_UV_ang_phi_persist[n] * (1 - flux_persist_scale);
-        plasmamain[nplasma].F_UV_ang_r_persist[n] = plasmamain[nplasma].F_UV_ang_r_persist[n] * (1 - flux_persist_scale);
-
-        plasmamain[nplasma].F_UV_ang_theta_persist[n] =
-          plasmamain[nplasma].F_UV_ang_theta_persist[n] + plasmamain[nplasma].F_UV_ang_theta[n] * flux_persist_scale;
-        plasmamain[nplasma].F_UV_ang_phi_persist[n] =
-          plasmamain[nplasma].F_UV_ang_phi_persist[n] + plasmamain[nplasma].F_UV_ang_phi[n] * flux_persist_scale;
-        plasmamain[nplasma].F_UV_ang_r_persist[n] =
-          plasmamain[nplasma].F_UV_ang_r_persist[n] + plasmamain[nplasma].F_UV_ang_r[n] * flux_persist_scale;
-
-
-      }
-
->>>>>>> 975f70b3
-    }
-  }
-<<<<<<< HEAD
+    }
+  }
   /* Finished updating region outside of wind */
 
-=======
-
-  /*
-     for (nplasma = 0; nplasma < NPLASMA; nplasma++)
-     {
-     if (geo.wcycle == 0)
-     {
-     vadd (plasmamain[nplasma].F_vis_persistent, plasmamain[nplasma].F_vis, plasmamain[nplasma].F_vis_persistent);
-     vadd (plasmamain[nplasma].F_UV_persistent, plasmamain[nplasma].F_UV, plasmamain[nplasma].F_UV_persistent);
-     vadd (plasmamain[nplasma].F_Xray_persistent, plasmamain[nplasma].F_Xray, plasmamain[nplasma].F_Xray_persistent);
-     for (n = 0; n < NFLUX_ANGLES; n++)
-     {
-     plasmamain[nplasma].F_UV_ang_theta_persist[n] = plasmamain[nplasma].F_UV_ang_theta_persist[n] + plasmamain[nplasma].F_UV_ang_theta[n];
-     plasmamain[nplasma].F_UV_ang_phi_persist[n] = plasmamain[nplasma].F_UV_ang_phi_persist[n] + plasmamain[nplasma].F_UV_ang_phi[n];
-     plasmamain[nplasma].F_UV_ang_r_persist[n] = plasmamain[nplasma].F_UV_ang_r_persist[n] + plasmamain[nplasma].F_UV_ang_r[n];
-     }
-     }
-     else
-     {
-     rescale (plasmamain[nplasma].F_vis_persistent, geo.wcycle, flux_helper);
-     vadd (flux_helper, plasmamain[nplasma].F_vis, plasmamain[nplasma].F_vis_persistent);
-     rescale (plasmamain[nplasma].F_vis_persistent, 1. / (geo.wcycle + 1), plasmamain[nplasma].F_vis_persistent);
-
-     rescale (plasmamain[nplasma].F_UV_persistent, geo.wcycle, flux_helper);
-     vadd (flux_helper, plasmamain[nplasma].F_UV, plasmamain[nplasma].F_UV_persistent);
-     rescale (plasmamain[nplasma].F_UV_persistent, 1. / (geo.wcycle + 1), plasmamain[nplasma].F_UV_persistent);
-
-     rescale (plasmamain[nplasma].F_Xray_persistent, geo.wcycle, flux_helper);
-     vadd (flux_helper, plasmamain[nplasma].F_Xray, plasmamain[nplasma].F_Xray_persistent);
-     rescale (plasmamain[nplasma].F_Xray_persistent, 1. / (geo.wcycle + 1), plasmamain[nplasma].F_Xray_persistent);
-
-
-     for (n = 0; n < NFLUX_ANGLES; n++)
-     {
-     plasmamain[nplasma].F_UV_ang_theta_persist[n] = plasmamain[nplasma].F_UV_ang_theta_persist[n] * geo.wcycle;
-     plasmamain[nplasma].F_UV_ang_phi_persist[n] = plasmamain[nplasma].F_UV_ang_phi_persist[n] * geo.wcycle;
-     plasmamain[nplasma].F_UV_ang_r_persist[n] = plasmamain[nplasma].F_UV_ang_r_persist[n] * geo.wcycle;
-
-     plasmamain[nplasma].F_UV_ang_theta_persist[n] = plasmamain[nplasma].F_UV_ang_theta_persist[n] + plasmamain[nplasma].F_UV_ang_theta[n];
-     plasmamain[nplasma].F_UV_ang_phi_persist[n] = plasmamain[nplasma].F_UV_ang_phi_persist[n] + plasmamain[nplasma].F_UV_ang_phi[n];
-     plasmamain[nplasma].F_UV_ang_r_persist[n] = plasmamain[nplasma].F_UV_ang_r_persist[n] + plasmamain[nplasma].F_UV_ang_r[n];
-
-     plasmamain[nplasma].F_UV_ang_theta_persist[n] = plasmamain[nplasma].F_UV_ang_theta_persist[n] / (geo.wcycle + 1);
-     plasmamain[nplasma].F_UV_ang_phi_persist[n] = plasmamain[nplasma].F_UV_ang_phi_persist[n] / (geo.wcycle + 1);
-     plasmamain[nplasma].F_UV_ang_r_persist[n] = plasmamain[nplasma].F_UV_ang_r_persist[n] / (geo.wcycle + 1);
-     }
-
-     }
-     plasmamain[nplasma].F_vis_persistent[3] = length (plasmamain[nplasma].F_vis_persistent);
-     plasmamain[nplasma].F_UV_persistent[3] = length (plasmamain[nplasma].F_UV_persistent);
-     plasmamain[nplasma].F_Xray_persistent[3] = length (plasmamain[nplasma].F_Xray_persistent);
-
-     }
-   */
-
-  /* Finished updating region outside of wind */
-
-  num_updates++;
-  strcpy (string, "");
-  sprintf (string, "# Wind update: Number %d", num_updates);
-
-  if (modes.zeus_connect == 1 && geo.hydro_domain_number > -1)  //If we are running in zeus connect mode - we open a file for heatcool rates
-  {
-    Log ("Outputting heatcool file for connecting to zeus\n");
-    fptr = fopen ("py_heatcool.dat", "w");
-    fptr2 = fopen ("py_flux.dat", "w");
-    fptr3 = fopen ("py_ion_data.dat", "w");
-    fptr4 = fopen ("py_spec_data.dat", "w");
-    fptr5 = fopen ("py_pcon_data.dat", "w");
-
-    fprintf (fptr,
-             "i j rcen thetacen vol temp xi ne heat_xray heat_comp heat_lines heat_ff cool_comp cool_lines cool_ff rho n_h rad_f_w rad_f_phi rad_f_z bf_f_w bf_f_phi bf_f_z\n");
-    fprintf (fptr2, "i j F_vis_x F_vis_y F_vis_z F_UV_theta F_UV_phi F_UV_r F_Xray_x F_Xray_y F_Xray_z\n");   //directional flux by band
-
-    fprintf (fptr3, "nions %i\n", nions);
-    for (i = 0; i < nions; i++)
-    {
-      fprintf (fptr3, "ion %i %s %i %i\n", i, ele[ion[i].nelem].name, ion[i].z, ion[i].istate);
-    }
-    fprintf (fptr3, "nplasma %i\n", NPLASMA);
-
-    fprintf (fptr4, "model %i\n", geo.ioniz_mode);
-    fprintf (fptr4, "nbands %i\n", geo.nxfreq);
-    fprintf (fptr4, "nplasma %i\n", NPLASMA);
-    for (i = 0; i < geo.nxfreq + 1; i++)
-      fprintf (fptr4, "%e ", geo.xfreq[i]);     //hard wired band edges
-    fprintf (fptr4, "\n ");
-
-    fprintf (fptr5, "nplasma %i\n", NPLASMA);
-
-  }
-
->>>>>>> 975f70b3
   /* Check the balance between the absorbed and the emitted flux */
   /* NSH 0717 - ensure the cooling and luminosities reflect the current temperature */
 
@@ -786,26 +331,15 @@
     ("!!wind_update: Wind cooling     %8.2e (recomb %8.2e ff %8.2e compton %8.2e DR %8.2e DI %8.2e lines %8.2e adiabatic %8.2e) after update\n",
      cool_sum, geo.cool_rr, geo.lum_ff, geo.cool_comp, geo.cool_dr, geo.cool_di, geo.lum_lines, geo.cool_adiabatic);
 
-<<<<<<< HEAD
-  /* If we have "indivisible packet" mode on but are using the
-     new BF_SIMPLE_EMISSIVITY_APPROACH then we report the flows into and out of the ion pool */
-  if (modes.turn_off_upweighting_of_simple_macro_atoms == FALSE)
-  {
-=======
   if (modes.use_upweighting_of_simple_macro_atoms)
   {
-    /* If we have "indivisible packet" mode on but are using the 
+    /* If we have "indivisible packet" mode on but are using the
        upweighting scheme for simple atoms then we report the flows into and out of the ion pool */
->>>>>>> 975f70b3
     if (geo.rt_mode == RT_MODE_MACRO)
     {
       report_bf_simple_ionpool ();
-    }
-  }
-
-<<<<<<< HEAD
-  if (modes.zeus_connect != TRUE || modes.fixed_temp != TRUE)
-=======
+  }
+
   /* report a warning if the induced Compton heating is greater than 10% of the heating, see #1016 */
   if (icsum >= (0.1 * xsum))
   {
@@ -819,8 +353,8 @@
   {
     Log ("!!wind_update: We are running in fixed temperature mode - no temperature report\n");
   }
-  else
->>>>>>> 975f70b3
+
+  if (modes.zeus_connect != TRUE || modes.fixed_temp != TRUE)
   {
     if (nmax_r != -1)
     {
@@ -1087,7 +621,6 @@
     {
       if (geo.wcycle == 0)      // Persistent values, so only initialise for first ionisation cycle
       {
-<<<<<<< HEAD
         plasmamain[i].F_UV_ang_x_persist[j] = 0.0;
         plasmamain[i].F_UV_ang_y_persist[j] = 0.0;
         plasmamain[i].F_UV_ang_z_persist[j] = 0.0;
@@ -1095,17 +628,6 @@
       plasmamain[i].F_UV_ang_x[j] = 0.0;
       plasmamain[i].F_UV_ang_y[j] = 0.0;
       plasmamain[i].F_UV_ang_z[j] = 0.0;
-=======
-        plasmamain[n].F_UV_ang_theta_persist[i] = 0.0;
-        plasmamain[n].F_UV_ang_phi_persist[i] = 0.0;
-        plasmamain[n].F_UV_ang_r_persist[i] = 0.0;
-      }
-      if (i == 0 && n == 0)
-        plasmamain[n].F_UV_ang_theta[i] = 0.0;
-      plasmamain[n].F_UV_ang_theta[i] = 0.0;
-      plasmamain[n].F_UV_ang_theta[i] = 0.0;
-
->>>>>>> 975f70b3
     }
 
     /* Initialise  the frequency banded radiation estimators used for estimating the coarse spectra in each i */
