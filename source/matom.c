--- conflicted
+++ resolved
@@ -1505,12 +1505,8 @@
   {                             /* bf downwards jump */
     *nres = config[uplvl].bfd_jump[n - nbbd] + NLINES + 1;
     /* continuua are indicated by nres > NLINES */
-<<<<<<< HEAD
     p->freq = phot_top[config[uplvl].bfd_jump[n - nbbd]].freq[0] - (log (1. - random_number(0.0,1.0)) * t_e / H_OVER_K);
-=======
-//    p->freq = phot_top[config[uplvl].bfd_jump[n - nbbd]].freq[0] - (log (1. - (rand () + 0.5) / MAXRAND) * t_e / H_OVER_K); DONE
-    p->freq = phot_top[config[uplvl].bfd_jump[n - nbbd]].freq[0] - (log (1. - random_number(0.0,1.0)) * t_e / H_OVER_K);    
->>>>>>> a6e1e8f0
+
 	
     /* Co-moving frequency - changed to rest frequency by doppler */
     /*Currently this assumed hydrogenic shape cross-section - Improve */
