
/***********************************************************/
/** @file  macro_gov.c
 * @author ksl
 * @date   January, 2018
 *
 * @brief
 * Contains the main functions to govern macro atoms and calculate densities.
 *
 * @details
 * This is the file which contains the functions which govern macro-atoms and
 * obtain their level populations and ion densities. The actual functions which
 * do the jumps inside an activated macro-atom are in matom.c. This is done to
 * prevent overly long files.
 *
 ***********************************************************/

#include <stdio.h>
#include <stdlib.h>
#include <math.h>
#include <stdint.h>
#include <gsl/gsl_block.h>
#include <gsl/gsl_vector.h>
#include <gsl/gsl_matrix.h>
#include <gsl/gsl_blas.h>
#include <gsl/gsl_linalg.h>

#include "atomic.h"
#include "python.h"


/**********************************************************/
/**
 * @brief macro_gov is a routine that governs the excitation and de-excitation of macro-atoms, kpkts and simple-atoms.

 * @param [in,out]  PhotPtr  p   the packet at the point of activation
 * @param [in,out]  int *  nres   the process which activates the Macro Atom
 * @param [in]      int  matom_or_kpkt   initially excite a matom (MATOM) or create a kpkt (KPKT)
 * @param [in,out]     int *  which_out   set to 1 if return is via macro atom and 2 if via kpkt
 * @return 0        Will return an r-packet after (possibly) several calls to matom and kpkt
 *
 * @details macro_gov sits at a higher level in the code than either matom or kpkt and governs the passage
 * of packets between these routines. At the moment, since matom and kpkt
 * call each other it can all get rather confusing and loads of nested subroutine calls ensue.
 * macro_gov removes this by calling matom and kpkt which on return tell  to either return
 * an r-packet to resonate or make another call to either kpkt or matom as appropriate.
 *
 * ### Notes ###
 * Stuart wrote this to be as general as possible so that if we want to improve the treatment of simple
 * ions it should not need to be re-written.
 *
 * During the spectrum calculation the emission of r-packets within the spectral region of interest
 * is done using emissivities obtained during the ionization cycles. Therefore whenever an r-packet
 * is converted into a k-packet or an excited macro atom that ends the need to follow the packet any
 * further. To deal with this, this routine sets the weights of such packets to zero. Upon return to
 * trans_phot these packets will then be thrown away.
 *
 **********************************************************/

int
macro_gov (p, nres, matom_or_kpkt, which_out)
     PhotPtr p;
     int *nres;
     int matom_or_kpkt;
     int *which_out;
{
  int escape;                   //this tells us when the r-packet is escaping
  int n_jump = 0;
  int n_jump_tot = 0;
  int n_loop = 0;
  int new_uplvl, uplvl;
  PlasmaPtr xplasma;
  MacroPtr mplasma;
  WindPtr one;

  one = &wmain[p->grid];
  xplasma = &plasmamain[one->nplasma];
  mplasma = &macromain[one->nplasma];

  /* before we do anything else we look to see if we are exciting 
     simple/fake two-level ions */
  if (matom_or_kpkt == MATOM)
  {
    escape = FALSE;

    /*  it's a bb transition  without the full macro atom treatment. */
    if (*nres > (-1) && *nres < NLINES && (geo.macro_simple == TRUE || lin_ptr[*nres]->macro_info == FALSE))
    {
      fake_matom_bb (p, nres, &escape);

      /* at this point it has either generated an r-packet (escape == TRUE)
         or a k-packet (escape == FALSE) */
      if (escape == TRUE)
      {
        return (0);
      }
      else
      {
        matom_or_kpkt = KPKT;
      }
    }

    /* if it's bf continuum without the full macro atom treatment. 

       In the pre-2018 approach, we process the photon in a way that makes it return a bf photon of the same type
       as caused the excitation.  In the old approach, escape will be set to 1, and we will escape.
       In the new "simple emissivity" approach, we should never satisfy the do loop, and so an error
       is thrown and we exit. */

    else if (*nres > NLINES && (phot_top[*nres - NLINES - 1].macro_info == FALSE || geo.macro_simple == TRUE))
    {
#if BF_SIMPLE_EMISSIVITY_APPROACH
      Error ("Macro_gov: Error - trying to access fake_matom_bf in alternate bf treatment.\n");
      Exit (0);
#endif
      fake_matom_bf (p, nres, &escape);

      /* at this point it has either generated an r-packet (escape == TRUE)
         or a k-packet (escape == FALSE) */
      if (escape == TRUE)
      {
        return (0);
      }
      else
      {
        matom_or_kpkt = KPKT;
      }
    }
  }

  /* if we got here then we know we are exciting a macro-atom or creating a kpkt */
  if (geo.matom_radiation == 1)
  {
    /* During the spectrum cycles we want to throw these photons away. */
    p->w = 0.0;
    escape = TRUE;
    return (0);
  }
  else
  {
    /* start with it not being ready to escape as an r-packet */
    escape = FALSE;
  }

  if (mplasma->matom_transition_mode == MATOM_MATRIX)
  {
    if (matom_or_kpkt == MATOM)
    {
      uplvl = 0;
      if (*nres < NLINES)
      {
        uplvl = lin_ptr[*nres]->nconfigu;
      }
      else if (*nres > NLINES)
      {
        uplvl = phot_top[*nres - NLINES - 1].uplev;
      }
      else
      {
        Error ("matom: upper level not identified. nres = %d in photon %d of cycle %d/%d in thread %d\n",
               *nres, p->np, geo.wcycle, geo.pcycle, rank_global);
        escape = TRUE;
        p->istat = P_ERROR_MATOM;
        return (-1);
      }
    }
    else
    {
      uplvl = nlevels_macro;
    }

    new_uplvl = matom_deactivation_from_matrix (xplasma, uplvl);

    if (new_uplvl == nlevels_macro)
    {
      /* XMACRO improve this so that kpkt only deals with k->r in certain modes */
      kpkt (p, nres, &escape, KPKT_MODE_CONT_PLUS_ADIABATIC);

      *which_out = KPKT;
    }
    /* XMACRO -- what do we do about frequency boundaries here? */
    /* XMACRO -- change wmain to be one? */
    else
    {
      emit_matom (wmain, p, nres, new_uplvl, 0, VERY_BIG);
      *which_out = MATOM;
    }

    if (p->origin < 10)
      p->origin += 10;

    escape = TRUE;
    return (0);

<<<<<<< HEAD
  }

  /* using the old MATOM_MC_JUMPS scheme */
  else if (mplasma->matom_transition_mode == MATOM_MC_JUMPS)
  {
    /* Beginning of the main loop for processing a macro-atom */
    while (escape == FALSE)
    {
      if (matom_or_kpkt == MATOM)       //excite a macro atom 
      {

        /* if it's a bb transition of a full macro atom  */
        if (*nres > (-1) && *nres < NLINES && geo.macro_simple == FALSE && lin_ptr[*nres]->macro_info == TRUE)
=======
      /* if it's a bb transition of a full macro atom  */
      if (*nres > NRES_ES && *nres < NRES_BF && geo.macro_simple == FALSE && lin_ptr[*nres]->macro_info == TRUE)
      {

        if (geo.matom_radiation == TRUE)
        {
          /* During the spectrum cycles we want to throw these photons away. */
          p->w = 0.0;
          escape = TRUE;
        }
        else
>>>>>>> 744fa1c5
        {
          n_jump = matom (p, nres, &escape);

          if (escape == TRUE)
          {
            /* It escapes as a r-packet that was created by de-activation of a macro atom.
             */
            *which_out = MATOM;

            /* Update the the photon origin to indicate the packet has been processed
               by a macro atom */
            if (p->origin < 10)
              p->origin += 10;
            return (0);
          }
        }
<<<<<<< HEAD

        /* if it's bf transition of a full macro atom. */
        else if (*nres > NLINES && phot_top[*nres - NLINES - 1].macro_info == TRUE && geo.macro_simple == FALSE)
=======
      }

      /*  if it's a bb transition  without the full macro atom treatment. */
      else if (*nres > NRES_ES && *nres < NRES_BF && (geo.macro_simple == TRUE || lin_ptr[*nres]->macro_info == FALSE))
      {
        fake_matom_bb (p, nres, &escape);
      }

      /* if it's bf tranisition of a full macro atom. */
      else if (*nres > NRES_BF && phot_top[*nres - NLINES - 1].macro_info == TRUE && geo.macro_simple == FALSE)
      {

        if (geo.matom_radiation == TRUE)
        {
          /* During the spectrum cycles we want to throw these photons away. */
          p->w = 0.0;
          escape = TRUE;
        }
        else
>>>>>>> 744fa1c5
        {
          n_jump = matom (p, nres, &escape);

          if (escape == TRUE)
          {
            /* It  escapes as a r-packet that was created by de-activation of a macro atom.
             */
            *which_out = MATOM;
            /* Update the the photon origin to indicate the packet has been processed
               by a macro atom */
            if (p->origin < 10)
              p->origin += 10;

            //If reverb is on, and this is the last ionisation cycle, then track the photon path
            if (geo.reverb == REV_MATOM && geo.ioniz_or_extract == CYCLE_IONIZ && geo.fraction_converged > geo.reverb_fraction_converged)
            {
              line_paths_add_phot (&(wmain[p->grid]), p, nres);
            }

            return (0);
          }
        }

        /* If it did not escape then it must have had a
           de-activation by collision processes, and so we label it a kpkt.  
         */

<<<<<<< HEAD
        matom_or_kpkt = KPKT;
=======
      else if (*nres > NRES_BF && (phot_top[*nres - NLINES - 1].macro_info == FALSE || geo.macro_simple == TRUE))
      {
        if (!modes.turn_off_upweighting_of_simple_macro_atoms)
        {
          Error ("Macro_go: Error - trying to access fake_matom_bf in alternate bf treatment.\n");
          Exit (0);
        }
        fake_matom_bf (p, nres, &escape);
>>>>>>> 744fa1c5
      }


<<<<<<< HEAD
      /* This the end of the section of the loop that deals with matom excitations. next domes the
         section of the loop that deals with kpts */
      else if (matom_or_kpkt == KPKT)
=======

    /* This the end of the section of the loop that deals with matom excitations. next domes the
       section of the loop that deals with kpts */
    else if (matom_or_kpkt == KPKT)
    {
      if (geo.matom_radiation == TRUE)
>>>>>>> 744fa1c5
      {
        kpkt (p, nres, &escape, KPKT_MODE_ALL); // 1 implies include the possibility of deactivation due to non-thermal processes

        /* if it did not escape then the k-packet must have been
           destroyed by collisionally exciting a macro atom so...
         */
        matom_or_kpkt = MATOM;
      }
      else
      {
        Error ("macro_gov: Unknown choice for next action. Abort.\n");
        Exit (0);
      }


      /*XXXX test */
      if (n_jump > -1)
      {
        //XXXX This is a test that fails many times for the agn_macro model.  Just set to n_mump it is the same as in matom
        n_jump_tot += n_jump;
        if (n_jump > MAXJUMPS)
        {
          Error ("macro_gov: Exceed MAXJUMPS (last %d tot %d) in n_loops %d for phot %d in cell %d\n", n_jump, n_jump_tot, n_loop, p->np,
                 p->grid);
          escape = TRUE;
          p->istat = P_ERROR_MATOM;
        }
      }
      n_loop++;
    }

    *which_out = KPKT;
  }

  /* End of main matom processing loop that began with while (escape==FALSE)

     If it gets here, the escape is as a KPKT    
   */

  /* Update the the photon origin to indicate the packet has been processed
     by a macro atom */

  if (p->origin < 10)
    p->origin += 10;

  return (0);
}

/**********************************************************/
/**
 * @brief      uses the Monte Carlo estimators to compute a set
 *             of level populations for levels of macro atoms.
 *
 * @param [in out] PlasmaPtr  xplasma   Plasma pointer of cell in question
 * @param [in out] double  xne   -> current value for electron density in this shell
 * @return   Should compute the fractional level populations for
 *           macro atoms and store them in "levden" array. The ion fractions
 *           are also computed and stored in w[n].density[nion]
 *
 * @details This routine uses a matrix inversion method to get the level populations.
 * For now the matrix solver used is the LU decomposition method provided
 * by the Gnu Scientific Library (GSL, which is free). This requires the
 * include files that I've added to the top of this file and access to the
 * GSL "library" file (I've added the library into the Makefile too). I found
 * GSL to be very easy to install but if there are problems in the future we
 * may need to switch to another matrix solver.
 *
 * We also clean for population inversion in this routine.
 *
 * The details are in Matthews' thesis.
 *
 **********************************************************/

int
macro_pops (xplasma, xne)
     PlasmaPtr xplasma;
     double xne;
{
  int i, j, index_element, index_lvl;
  int gsl_err, numerical_error, populations_ok;
  int n_macro_lvl;
  int n_iterations, n_inversions;
  double *a_data, *b_data;
  double *populations;
  double rate_matrix[NLEVELS_MACRO][NLEVELS_MACRO];
  int radiative_flag[NLEVELS_MACRO][NLEVELS_MACRO];     // array to flag if two levels are radiatively linked
  int conf_to_matrix[NLEVELS_MACRO];    // links config number to elements in arrays
  MacroPtr mplasma = &macromain[xplasma->nplasma];

  /*
   * In cells where there are no photons, we don't have any estimators yet
   * so we should first use dilute estimators to avoid problems further
   * down the road -- this should be a sensible choice, but could potentially
   * hide errors in very extreme cases.
   */

  if (xplasma->ntot == 0)
  {
    get_dilute_estimators (xplasma);
  }

  /* Start with an outer loop over elements: there are no rates that couple
     levels of different elements so we can always separate them out. */

  for (index_element = 0; index_element < nelements; index_element++)
  {
    /* Zero all elements of the matrix before doing anything else. */

    for (i = 0; i < NLEVELS_MACRO; i++)
    {
      for (j = 0; j < NLEVELS_MACRO; j++)
      {
        rate_matrix[j][i] = 0.0;
        radiative_flag[j][i] = 0;
      }
    }

    /* See if this element uses a macro atom treatment or is a simple element.
       For now I'm assuming that either all ions of a given element are
       treated using the macro atom method, or else none are (mixing and
       matching is probably a bad idea because of the way in which bf
       processes couple different ionisation stages). */

    if (ion[ele[index_element].firstion].macro_info == TRUE && geo.macro_simple == FALSE)       /* The check is against the first ion of the element. */
    {
      n_iterations = 0;
      populations_ok = FALSE;
      while (populations_ok == FALSE)
      {
        n_iterations++;

        /* Having established that the ion requires a macro atom treatment we
           are going to construct a matrix of rates between the levels and
           invert that matrix to get the level populations. The first thing we need
           to do is work out how many levels we are dealing with in total. This is
           easily done by summing up the number of levels of each ion. */

        n_macro_lvl = macro_pops_fill_rate_matrix (mplasma, xplasma, xne, index_element, rate_matrix, radiative_flag, conf_to_matrix);

        /* The rate matrix is now filled up. Since the problem is not closed as it stands, the next
           thing is to replace one of the rows of the matrix (say the first row) with the constraint
           that the sum of all the populations is 1.0 (this will let us get population fractions). */

        for (index_lvl = 0; index_lvl < n_macro_lvl; index_lvl++)
        {
          rate_matrix[0][index_lvl] = 1.0;
        }

        /* Now we can just invert the matrix to get the fractional level populations.
           The block that follows (down to next line of ***s) is to do the
           matrix inversion. It uses LU decomposition - the code for doing this is
           taken from the GSL manual with very few modifications.
           Here we solve the matrix equation M x = b, where x is our vector containing
           level populations as a fraction w.r.t the whole element */

        a_data = (double *) calloc (n_macro_lvl * n_macro_lvl, sizeof (double));

        for (i = 0; i < n_macro_lvl; i++)
        {
          for (j = 0; j < n_macro_lvl; j++)
          {
            a_data[i * n_macro_lvl + j] = rate_matrix[i][j];
          }
        }

        /* 211101 - ksl - Check added to avoid gcc11 warning */
        if (n_macro_lvl > SIZE_MAX / sizeof (double))
        {
          Error ("macro_gov:n_macro_lvl %d too large for calloc\n", n_macro_lvl);
          Exit (0);
        }
        else
        {
          b_data = (double *) calloc (n_macro_lvl, sizeof (double));
          populations = (double *) calloc (n_macro_lvl, sizeof (double));

          /* replace the first entry with 1.0 - this is part of the normalisation constraint */
          b_data[0] = 1.0;

          /* this next routine is a general routine which solves the matrix equation
             via LU decomposition */
          gsl_err = solve_matrix (a_data, b_data, n_macro_lvl, populations, xplasma->nplasma);
          if (gsl_err)
          {
            Error ("macro_pops: GSL error return of %d from solve_matrix: see err/gsl_errno.h for more details\n", gsl_err);
          }

          /* Now we take the population array and check to see if anything is very
           * small and set it to zero. This is basically some pre-emptive cleaning
           * since we could clean this up later, I suppose. */

          for (i = 0; i < n_macro_lvl; i++)
          {
            if (populations[i] < DENSITY_MIN)
            {
              populations[i] = 0.0;
            }
          }

          free (a_data);
          free (b_data);

          n_inversions = macro_pops_check_for_population_inversion (index_element, populations, radiative_flag, conf_to_matrix);

          if (n_inversions > 0)
            Debug ("macro_pops: iteration %d: there were %d levels which were cleaned due to population inversions in plasma cell %d\n",
                   n_iterations, n_inversions, xplasma->nplasma);

          /* 1 - IF the variable numerical_error has been set to TRUE then that means we had either a negative or
             non-finite level population somewhere. If that is the case, then set all the estimators
             to dilute blackbodies instead and go through the solution again.
             2 - IF we didn't set numerical_error to TRUE then we have a realistic set of populations, so set
             populations_ok to 1 to break the while loop, and copy the populations into the arrays
           */

          numerical_error =
            macro_pops_check_densities_for_numerical_errors (xplasma, index_element, populations, conf_to_matrix, n_iterations);

          if (numerical_error)
          {
            Error
              ("macro_pops: iteration %d: unreasonable population(s) in plasma cell %i. Using dilute BBody excitation with w %8.4e t_r %8.4e\n",
               n_iterations, xplasma->nplasma, xplasma->w, xplasma->t_r);
            get_dilute_estimators (xplasma);
          }
          else
          {
            populations_ok = TRUE;
            macro_pops_copy_to_xplasma (xplasma, index_element, populations, conf_to_matrix);
          }

          free (populations);
        }
      }                         // end of populations_ok == FALSE sane loop
    }                           // end of if statement for macro-atoms
  }                             // end of elements loop


  return (0);
}

/**********************************************************/
/**
 * @brief  Populate the rate matrix for the given element's ions and levels.
 *
 * @param[in] MacroPtr mplasma        The macro atom quantities for the current cell
 * @param[in] PlasmaPtr xplasma       The current plasma cell
 * @param[in] double xne              The current value of the electron density
 * @param[in] int index_element       The index of the current element to populate
 * @param[out] double rate_matrix     The populated rate matrix for the current element
 * @param[out] double radiative_flag  Flags for if two levels are radiatively linked
 * @param[out] int conf_to_matrix     A map to link congfiruation number to elements in
 *                                    the populations matrix
 *
 * @return int n_macro_lvl   The number of macro atom levels for this element
 *
 * @details
 * Having established that the ion requires a macro atom treatment we are going
 * to construct a matrix of rates between the levels and invert that matrix to
 * get the level populations. The first thing we need to do is work out how many
 * levels we are dealing with in total. This is easily done by summing up the
 * number of levels of each ion.
 *
 **********************************************************/

int
macro_pops_fill_rate_matrix (MacroPtr mplasma, PlasmaPtr xplasma, double xne, int index_element,
                             double rate_matrix[NLEVELS_MACRO][NLEVELS_MACRO], int radiative_flag[NLEVELS_MACRO][NLEVELS_MACRO],
                             int conf_to_matrix[NLEVELS_MACRO])
{
  int index_bbu, index_bbd;
  int index_bfu, index_bfd;
  int upper, lower;
  int index_fast_col;
  int index_ion, index_lvl;
  double rate;
  int n_macro_lvl = 0;
  struct lines *line_ptr;
  struct topbase_phot *cont_ptr;

  /* I want to be able to easily go from knowing the index of a level in the
     configurations structure to its position in the rates matrix. So I'm making
     two arrays here that allow the mapping between these indices to be done easily.
   */

  for (index_ion = ele[index_element].firstion; index_ion < (ele[index_element].firstion + ele[index_element].nions); index_ion++)
  {
    for (index_lvl = ion[index_ion].first_nlte_level; index_lvl < ion[index_ion].first_nlte_level + ion[index_ion].nlte; index_lvl++)
    {
      conf_to_matrix[index_lvl] = n_macro_lvl;
      n_macro_lvl++;
    }
  }

  /* We now know how many levels there are and therefore how big the matrix we
     need to invert will be. */

  /* Now we want to populate the matrix with all the rates between the levels. */

  for (index_ion = ele[index_element].firstion; index_ion < (ele[index_element].firstion + ele[index_element].nions); index_ion++)
  {
    index_lvl = ion[index_ion].first_nlte_level;

    /* The next loop judges whether or not a level is to be fixed in population relative to ground
       star. The input radiative lifetime is used to judge this at the moment. If the lifetime was set
       to be long (essentially infite) then a very fast collisional transition is put in to dominate
       all other rates into and out of this level.

       Whether this is really the best thing to do I don't know, but it's an improvement over ignoring
       this issue altogether! SS Aug 05 */

    for (index_fast_col = index_lvl; index_fast_col < ion[index_ion].first_nlte_level + ion[index_ion].nlte - 1; index_fast_col++)
    {
      {
        if (config[index_fast_col + 1].rad_rate > 1.e15)
        {
          fast_line.gl = config[index_lvl].g;
          fast_line.gu = config[index_fast_col + 1].g;
          fast_line.freq = (config[index_fast_col + 1].ex - config[index_lvl].ex) / PLANCK;
          fast_line.f = 1e4;
          rate = q12 (&fast_line, xplasma->t_e) * xne;
          lower = conf_to_matrix[index_lvl];
          upper = conf_to_matrix[index_fast_col + 1];
          rate_matrix[lower][lower] += -1. * rate;
          rate_matrix[upper][lower] += rate;
          rate = q21 (&fast_line, xplasma->t_e) * xne;
          rate_matrix[upper][upper] += -1. * rate;
          rate_matrix[lower][upper] += rate;
        }
      }
    }

    for (index_lvl = ion[index_ion].first_nlte_level; index_lvl < ion[index_ion].first_nlte_level + ion[index_ion].nlte; index_lvl++)
    {
      /* Now add contribution for all the bb and bf processes between the levels. This is
         done by looping over the numbers "bbu, bbd, bfu, bfd" which tell us how many
         processes there are. */

      for (index_bbu = 0; index_bbu < config[index_lvl].n_bbu_jump; index_bbu++)
      {
        /* These are bb upwards jumps. The rate in such a jump is given by
           Jbar which has been computed as a Monte Carlo estimator. I'm also
           including a collisional term (which depends on ne). */

        line_ptr = &line[config[index_lvl].bbu_jump[index_bbu]];
        rate = b12 (line_ptr) * mplasma->jbar_old[config[index_lvl].bbu_indx_first + index_bbu];
        rate += q12 (line_ptr, xplasma->t_e) * xne;

        /* This is the rate out of the level in question. We need to add it
           to the matrix in two places: firstly as a -ve contribution to the
           diagonal and secondly as a +ve contribution for the off-diagonal
           corresponding to the level populated by this process. */

        /* Get the matix indices for the upper and lower states of the jump. */

        lower = conf_to_matrix[index_lvl];
        upper = conf_to_matrix[line_ptr->nconfigu];

        rate_matrix[lower][lower] += -1. * rate;
        rate_matrix[upper][lower] += rate;

        if (rate < 0.0 || sane_check (rate))
        {
          Error ("macro_pops: bbu rate is %8.4e in plasma cell/matom %i\n", rate, xplasma->nplasma);
        }

        /* There's a radiative jump between these levels, so we want to clean
           for popualtion inversions. Flag this jump */
        radiative_flag[index_lvl][line_ptr->nconfigu] = 1;
      }

      for (index_bbd = 0; index_bbd < config[index_lvl].n_bbd_jump; index_bbd++)
      {
        /* These are bb downwards jumps. The rate in such a jump is given by
           the A-value. I'm also
           including a collisional term (which depends on ne). */

        line_ptr = &line[config[index_lvl].bbd_jump[index_bbd]];
        rate = (a21 (line_ptr) * p_escape (line_ptr, xplasma));
        rate += q21 (line_ptr, xplasma->t_e) * xne;

        /* This is the rate out of the level in question. We need to add it
           to the matrix in two places: firstly as a -ve contribution to the
           diagonal and secondly as a +ve contribution for the off-diagonal
           corresponding to the level populated by this process. */

        /* Get the matix indices for the upper and lower states of the jump. */

        upper = conf_to_matrix[index_lvl];
        lower = conf_to_matrix[line_ptr->nconfigl];

        rate_matrix[upper][upper] += -1. * rate;
        rate_matrix[lower][upper] += rate;

        /* There's a radiative jump between these levels, so we want to clean
           for population inversions. Flag this jump */
        radiative_flag[line_ptr->nconfigl][index_lvl] = 1;

        if (rate < 0.0 || sane_check (rate))
        {
          Error ("macro_pops: bbd rate is %8.4e in plasma cell/matom %i\n", rate, xplasma->nplasma);
        }
      }

      for (index_bfu = 0; index_bfu < config[index_lvl].n_bfu_jump; index_bfu++)
      {
        /* These are bf upwards jumps. The rate in such a jump is given by
           gamma which has been computed as a Monte Carlo estimator. */

        cont_ptr = &phot_top[config[index_lvl].bfu_jump[index_bfu]];
        rate = mplasma->gamma_old[config[index_lvl].bfu_indx_first + index_bfu];
        rate += q_ioniz (cont_ptr, xplasma->t_e) * xne;

        /* This is the rate out of the level in question. We need to add it
           to the matrix in two places: firstly as a -ve contribution to the
           diagonal and secondly as a +ve contribution for the off-diagonal
           corresponding to the level populated by this process. */

        /* Get the matrix indices for the upper and lower states of the jump. */

        lower = conf_to_matrix[index_lvl];
        upper = conf_to_matrix[cont_ptr->uplev];

        rate_matrix[lower][lower] += -1. * rate;
        rate_matrix[upper][lower] += rate;

        if (rate < 0.0 || sane_check (rate))
        {
          Error ("macro_pops: bfu rate is %8.4e in plasma cell/matom %i\n", rate, xplasma->nplasma);
        }

        /* Now deal with the stimulated emission. */
        /* Lower and upper are the same, but now it contributes in the
           other direction. */

        rate = mplasma->alpha_st_old[config[index_lvl].bfu_indx_first + index_bfu] * xne;

        rate_matrix[upper][upper] += -1. * rate;
        rate_matrix[lower][upper] += rate;

        if (rate < 0.0 || sane_check (rate))
        {
          Error ("macro_pops: st. recomb rate is %8.4e in plasma cell/matom %i\n", rate, xplasma->nplasma);
        }
      }

      for (index_bfd = 0; index_bfd < config[index_lvl].n_bfd_jump; index_bfd++)
      {
        /* These are bf downwards jumps. The rate in such a jump is given by
           the alpha value. */
        cont_ptr = &phot_top[config[index_lvl].bfd_jump[index_bfd]];
        /* Get new values of the recombination rates and store them. */
        mplasma->recomb_sp[config[index_lvl].bfd_indx_first + index_bfd] = alpha_sp (cont_ptr, xplasma, 0);
        mplasma->recomb_sp_e[config[index_lvl].bfd_indx_first + index_bfd] = alpha_sp (cont_ptr, xplasma, 2);
        rate = mplasma->recomb_sp[config[index_lvl].bfd_indx_first + index_bfd] * xne;
        rate += q_recomb (cont_ptr, xplasma->t_e) * xne * xne;

        /* This is the rate out of the level in question. We need to add it
           to the matrix in two places: firstly as a -ve contribution to the
           diagonal and secondly as a +ve contribution for the off-diagonal
           corresponding to the level populated by this process. */

        /* Get the matrix indices for the upper and lower states of the jump. */

        upper = conf_to_matrix[index_lvl];
        lower = conf_to_matrix[cont_ptr->nlev];

        rate_matrix[upper][upper] += -1. * rate;
        rate_matrix[lower][upper] += rate;

        if (rate < 0.0 || sane_check (rate))
        {
          Error ("macro_pops: bfd rate is %8.4e in plasma cell/matom %i\n", rate, xplasma->nplasma);
        }
      }
    }
  }

  return n_macro_lvl;
}

/**********************************************************/
/**
 * @brief  Check for population inversions and deal with them appropriately.
 *
 * @param[in]  int index_element     The index for the element
 * @param[in]  double *populations   The calculated population densities
 * @param[in]  int **radiative_flag  Flags for if two levels are radiatively linked
 * @param[in]  int *conf_to_matrix   A map to link congfiruation number to elements in
 *                                    the populations matrix
 *
 * @return  void
 *
 * @details
 * MC noise can cause population inversions (particularly amongst highly excited
 * states) which are never a good thing and are most likely unphysical. We
 * therefore follow Leon Lucy's procedure (Lucy 2003) and remove inversions.
 *
 **********************************************************/

int
macro_pops_check_for_population_inversion (int index_element, double *populations, int radiative_flag[NLEVELS_MACRO][NLEVELS_MACRO],
                                           int conf_to_matrix[NLEVELS_MACRO])
{
  int i, index_ion, index_lvl;
  double inversion_test;
  int n_total_inversions = 0;

  for (index_ion = ele[index_element].firstion; index_ion < (ele[index_element].firstion + ele[index_element].nions); index_ion++)
  {
    /* Start loop with lowest level of the ion. For each level in turn check to see if there's a population
       inversion i.e. is  upper_pop > lower_pop * g_upper / g_lower. If it is then replace upper_pop with
       lower_pop * g_upper / g_lower. We loop over all levels higher than the currently chosen lower level. */
    for (index_lvl = ion[index_ion].first_nlte_level; index_lvl < ion[index_ion].first_nlte_level + ion[index_ion].nlte; index_lvl++)
    {
      for (i = index_lvl + 1; i < (ion[index_ion].first_nlte_level + ion[index_ion].nlte); i++)
      {
        /* this if statement means we only clean if there's a radiative jump between the levels */
        if (radiative_flag[index_lvl][i])
        {
          // todo: learn why we have a correction factor at the end
          inversion_test = populations[conf_to_matrix[index_lvl]] * config[i].g / config[index_lvl].g * 0.999999;

          if (populations[conf_to_matrix[i]] > inversion_test)
          {
            n_total_inversions += 1;
            populations[conf_to_matrix[i]] = inversion_test;
          }
        }
      }
    }
  }

  return n_total_inversions;
}

/**********************************************************/
/**
 * @brief  Check for negative or non-finite values in the calculated ion
 *         densities and populations.
 *
 * @param[in] PlasmaPtr xplasma        The plasma cell in question
 * @param[in] int  index_element       The index of the element in question
 * @param[in,out] double *populations  The calculated population densities
 * @param[in] int *conf_to_matrix      ?
 *
 * @return  TRUE if there has been a numerical issue, FALSE otherwise
 *
 * @details
 *
 **********************************************************/

int
macro_pops_check_densities_for_numerical_errors (PlasmaPtr xplasma, int index_element, double *populations,
                                                 int conf_to_matrix[NLEVELS_MACRO], int n_iterations)
{
  int index_ion, index_lvl;
  double this_ion_density, ion_density_temp;
  double level_population;

  int numerical_error = FALSE;

  for (index_ion = ele[index_element].firstion; index_ion < (ele[index_element].firstion + ele[index_element].nions); index_ion++)
  {
    this_ion_density = 0.0;
    for (index_lvl = ion[index_ion].first_nlte_level; index_lvl < ion[index_ion].first_nlte_level + ion[index_ion].nlte; index_lvl++)
    {
      level_population = populations[conf_to_matrix[index_lvl]];
      this_ion_density += level_population;
    }

    /* Check that the ion density is positive and finite */

    ion_density_temp = this_ion_density * ele[index_element].abun * xplasma->rho * rho2nh;
    if (sane_check (ion_density_temp) || ion_density_temp < 0.0)
    {
      Error ("macro_pops: iteration %d: ion %i has calculated a frac. pop. of %8.4e in plasma cell %i\n", n_iterations, index_ion,
             ion_density_temp, xplasma->nplasma);
      numerical_error = TRUE;
    }

    /* Check that the level populations for this ion are positive and finite */

    for (index_lvl = ion[index_ion].first_nlte_level; index_lvl < ion[index_ion].first_nlte_level + ion[index_ion].nlte; index_lvl++)
    {
      if (populations[conf_to_matrix[index_lvl]] < 0.0 || sane_check (populations[conf_to_matrix[index_lvl]]))
      {
        Error ("macro_pops: iteration %d: level %i has a calculated pop. of %8.4e in plasma cell %i\n",
               n_iterations, index_lvl, populations[conf_to_matrix[index_lvl]], xplasma->nplasma);
        numerical_error = TRUE;
      }
    }
  }

  return numerical_error;
}

/**********************************************************/
/**
 * @brief  Copy the calculated populations into the xplasma arrays.
 *
 * @param[in, out] PlasmaPtr xplasma  The plasma cell to update
 * @param[in] int index_element       The index of the element
 * @param[in] double *populations     The calculated densities to copy
 * @param[in] int *conf_to_matrix     A map to link congfiruation number to elements in
 *                                    the populations matrix
 *
 * @return void
 *
 * @details
 * The populations are now known. The populations need to be stored firstly as
 * ion populations and secondly as fractional level populations within an ion.
 * Get the ion populations and write them to one->density[nion]. The level
 * populations are to be put in "levden".
 *
 **********************************************************/

void
macro_pops_copy_to_xplasma (PlasmaPtr xplasma, int index_element, double *populations, int conf_to_matrix[NLEVELS_MACRO])
{
  int index_ion, index_lvl;
  double this_ion_density, fractional_population;

  for (index_ion = ele[index_element].firstion; index_ion < (ele[index_element].firstion + ele[index_element].nions); index_ion++)
  {
    this_ion_density = 0.0;
    for (index_lvl = ion[index_ion].first_nlte_level; index_lvl < ion[index_ion].first_nlte_level + ion[index_ion].nlte; index_lvl++)
    {
      this_ion_density += populations[conf_to_matrix[index_lvl]];
    }

    xplasma->density[index_ion] = this_ion_density * ele[index_element].abun * xplasma->rho * rho2nh;

    /* to maintain consistency with the higher level routines, only allow density to drop to DENSITY_MIN */

    if (xplasma->density[index_ion] < DENSITY_MIN)
    {
      xplasma->density[index_ion] = DENSITY_MIN;
    }

    for (index_lvl = ion[index_ion].first_nlte_level; index_lvl < ion[index_ion].first_nlte_level + ion[index_ion].nlte; index_lvl++)
    {
      fractional_population = populations[conf_to_matrix[index_lvl]] / this_ion_density;
      if (this_ion_density < DENSITY_MIN || fractional_population < DENSITY_MIN)
      {
        xplasma->levden[config[index_lvl].nden] = DENSITY_MIN;
      }
      else
      {
        xplasma->levden[config[index_lvl].nden] = fractional_population;
      }
    }
  }
}<|MERGE_RESOLUTION|>--- conflicted
+++ resolved
@@ -77,7 +77,7 @@
   xplasma = &plasmamain[one->nplasma];
   mplasma = &macromain[one->nplasma];
 
-  /* before we do anything else we look to see if we are exciting 
+  /* before we do anything else we look to see if we are exciting
      simple/fake two-level ions */
   if (matom_or_kpkt == MATOM)
   {
@@ -100,7 +100,7 @@
       }
     }
 
-    /* if it's bf continuum without the full macro atom treatment. 
+    /* if it's bf continuum without the full macro atom treatment.
 
        In the pre-2018 approach, we process the photon in a way that makes it return a bf photon of the same type
        as caused the excitation.  In the old approach, escape will be set to 1, and we will escape.
@@ -192,7 +192,6 @@
     escape = TRUE;
     return (0);
 
-<<<<<<< HEAD
   }
 
   /* using the old MATOM_MC_JUMPS scheme */
@@ -201,24 +200,11 @@
     /* Beginning of the main loop for processing a macro-atom */
     while (escape == FALSE)
     {
-      if (matom_or_kpkt == MATOM)       //excite a macro atom 
+      if (matom_or_kpkt == MATOM)       //excite a macro atom
       {
 
         /* if it's a bb transition of a full macro atom  */
         if (*nres > (-1) && *nres < NLINES && geo.macro_simple == FALSE && lin_ptr[*nres]->macro_info == TRUE)
-=======
-      /* if it's a bb transition of a full macro atom  */
-      if (*nres > NRES_ES && *nres < NRES_BF && geo.macro_simple == FALSE && lin_ptr[*nres]->macro_info == TRUE)
-      {
-
-        if (geo.matom_radiation == TRUE)
-        {
-          /* During the spectrum cycles we want to throw these photons away. */
-          p->w = 0.0;
-          escape = TRUE;
-        }
-        else
->>>>>>> 744fa1c5
         {
           n_jump = matom (p, nres, &escape);
 
@@ -235,31 +221,9 @@
             return (0);
           }
         }
-<<<<<<< HEAD
 
         /* if it's bf transition of a full macro atom. */
         else if (*nres > NLINES && phot_top[*nres - NLINES - 1].macro_info == TRUE && geo.macro_simple == FALSE)
-=======
-      }
-
-      /*  if it's a bb transition  without the full macro atom treatment. */
-      else if (*nres > NRES_ES && *nres < NRES_BF && (geo.macro_simple == TRUE || lin_ptr[*nres]->macro_info == FALSE))
-      {
-        fake_matom_bb (p, nres, &escape);
-      }
-
-      /* if it's bf tranisition of a full macro atom. */
-      else if (*nres > NRES_BF && phot_top[*nres - NLINES - 1].macro_info == TRUE && geo.macro_simple == FALSE)
-      {
-
-        if (geo.matom_radiation == TRUE)
-        {
-          /* During the spectrum cycles we want to throw these photons away. */
-          p->w = 0.0;
-          escape = TRUE;
-        }
-        else
->>>>>>> 744fa1c5
         {
           n_jump = matom (p, nres, &escape);
 
@@ -284,36 +248,16 @@
         }
 
         /* If it did not escape then it must have had a
-           de-activation by collision processes, and so we label it a kpkt.  
+           de-activation by collision processes, and so we label it a kpkt.
          */
 
-<<<<<<< HEAD
         matom_or_kpkt = KPKT;
-=======
-      else if (*nres > NRES_BF && (phot_top[*nres - NLINES - 1].macro_info == FALSE || geo.macro_simple == TRUE))
-      {
-        if (!modes.turn_off_upweighting_of_simple_macro_atoms)
-        {
-          Error ("Macro_go: Error - trying to access fake_matom_bf in alternate bf treatment.\n");
-          Exit (0);
-        }
-        fake_matom_bf (p, nres, &escape);
->>>>>>> 744fa1c5
-      }
-
-
-<<<<<<< HEAD
+      }
+
+
       /* This the end of the section of the loop that deals with matom excitations. next domes the
          section of the loop that deals with kpts */
       else if (matom_or_kpkt == KPKT)
-=======
-
-    /* This the end of the section of the loop that deals with matom excitations. next domes the
-       section of the loop that deals with kpts */
-    else if (matom_or_kpkt == KPKT)
-    {
-      if (geo.matom_radiation == TRUE)
->>>>>>> 744fa1c5
       {
         kpkt (p, nres, &escape, KPKT_MODE_ALL); // 1 implies include the possibility of deactivation due to non-thermal processes
 
