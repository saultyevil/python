--- conflicted
+++ resolved
@@ -183,8 +183,9 @@
     geo.agn_radiation = rdchoice ("Central_object.radiation(yes,no)", "1,0", answer);
     geo.star_radiation = 0;     // 70b - AGN do not have a star at the center */
     geo.bl_radiation = 0;
-    get_spectype (geo.agn_radiation,
-                  "Central_object.rad_type_to_make_wind(bb,models,power,cloudy,brems)", &geo.agn_ion_spectype);
+    if(geo.agn_radiation)
+      get_spectype (geo.agn_radiation,
+                    "Central_object.rad_type_to_make_wind(bb,models,power,cloudy,brems)", &geo.agn_ion_spectype);
 
   }
   else
@@ -193,8 +194,9 @@
     geo.bl_radiation = rdchoice ("Boundary_layer.radiation(yes,no)", "1,0", answer);
     geo.agn_radiation = 0;      // So far at least, our star systems don't have a BH
 
-    get_spectype (geo.bl_radiation,
-                  "Boundary_layer.rad_type_to_make_wind(bb,models,power)", &geo.bl_ion_spectype);
+    if(geo.bl_radiation)
+      get_spectype (geo.bl_radiation,
+                    "Boundary_layer.rad_type_to_make_wind(bb,models,power)", &geo.bl_ion_spectype);
   }
 
 
@@ -245,7 +247,7 @@
 
   /* Describe the agn */
 
-  if (geo.agn_radiation && geo.system_type == SYSTEM_TYPE_AGN)  /* This peculiar line is to enamble us to add a star with a power law component */
+  if (geo.agn_radiation && (geo.system_type == SYSTEM_TYPE_AGN || geo.system_type == SYSTEM_TYPE_BH))  /* This peculiar line is to enamble us to add a star with a power law component */
   {
     xbl = geo.lum_agn = 0.5 * G * geo.mstar * geo.disk_mdot / geo.rstar;
 
@@ -298,15 +300,9 @@
     else if (geo.agn_ion_spectype == SPECTYPE_BB)
     {
       /* note that alpha_agn holds the temperature in the case of "blackbody agn" */
-<<<<<<< HEAD
       rddoub ("Central_object.blackbody_temp(K)", &geo.alpha_agn);
       geo.lum_agn = 4 * PI * geo.r_agn * geo.r_agn * STEFAN_BOLTZMANN * pow (geo.alpha_agn, 4.);
       Log ("OK, the black hole/AGN lum will be about %.2e the disk lum\n", geo.lum_agn / xbl);
-=======
-      rddoub ("BH.blackbody_temp(K)", &geo.alpha_agn);
-      geo.lum_agn = 4 * PI * geo.rstar * geo.rstar * STEFAN_BOLTZMANN * pow (geo.alpha_agn, 4.);
-      Log ("OK, the BH/agn lum will be about %.2e the disk lum\n", geo.lum_agn / xbl);
->>>>>>> 091e7cc0
     }
 
     /* JM 1502 -- lines to add a low frequency power law cutoff. accessible
