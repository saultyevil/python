
/***********************************************************/
/** @file  parse.c
 * @author ksl
 * @date   February, 2018
 *
 * @brief  Routines associated with parsing the command line
 *
 ***********************************************************/

#include <stdio.h>
#include <stdlib.h>
#include <string.h>
#include <math.h>

#include "atomic.h"
#include "python.h"


/**********************************************************/
/** 
 * @brief      parses the command line options
 *
 * @param [in]  int  argc   the number of command line arguments
 * @param [in]  char *  argv[]   The command line arguments
 * @return      restart_stat   1 if restarting a previous model,
 * 0 in all other cases.
 *
 * Python has a fairly rich set of command line options, which
 * are parsed by this routine
 *
 * The routine also creates the diag folder, which is where most
 * of the log files are written 
 *
 * ###Notes###
 *
 * The general purpose of each of the command line options
 * should be fairly obvious from reading the code.
 *
 * If changes to the command line interface are made they should
 * be described in the routine help 
 *
 * Although this routine uses the standard Log and Error commands
 * the diag files have not been created yet and so this information
 * is really simply written to the terminal.  
 *
 **********************************************************/

int
parse_command_line (argc, argv)
     int argc;
     char *argv[];
{
  int restart_stat, verbosity, max_errors, i;
  int j = 0;
  char dummy[LINELENGTH];
  int mkdir ();
  double time_max;
  char *fgets_rc;
  double x;

  restart_stat = 0;

  if (argc == 1)
  {
    printf ("Parameter file name (e.g. my_model.pf, or just my_model):");
    fgets_rc = fgets (dummy, LINELENGTH, stdin);
    if (!fgets_rc)
    {
      Error ("Input rootname is NULL or invalid\n");
      exit (1);
    }
    get_root (files.root, dummy);
    strcpy (files.diag, files.root);
    strcat (files.diag, ".diag");
  }
  else
  {

    for (i = 1; i < argc; i++)
    {
      if (strcmp (argv[i], "-h") == 0)
      {
        help ();
      }
      else if (strcmp (argv[i], "-r") == 0)
      {
        Log ("Restarting %s\n", files.root);
        restart_stat = 1;
        j = i;
      }
      else if (strcmp (argv[i], "-t") == 0)
      {
        if (sscanf (argv[i + 1], "%lf", &time_max) != 1)
        {
          Error ("python: Expected time after -t switch\n");
          exit (1);
        }
        set_max_time (files.root, time_max);
        i++;
        j = i;
        Log ("Program will stop after time %f\n", time_max);

      }
      else if (strcmp (argv[i], "-v") == 0)
      {
        if (sscanf (argv[i + 1], "%d", &verbosity) != 1)
        {
          Error ("python: Expected verbosity after -v switch\n");
          exit (0);
        }
        Log_set_verbosity (verbosity);
        i++;
        j = i;
        Log ("Verbosity level set to %d\n", verbosity);

      }
      else if (strcmp (argv[i], "-e") == 0)
      {
        if (sscanf (argv[i + 1], "%lf", &x) != 1)
        {
          Error ("python: Expected max errors after -e switch\n");
          exit (1);
        }
        max_errors = x;
        Log_quit_after_n_errors (max_errors);
        i++;
        j = i;
        Log ("Setting the maximum number of errors of a type before quitting to %d\n", max_errors);

      }
      else if (strcmp (argv[i], "-e_write") == 0)
      {
        if (sscanf (argv[i + 1], "%lf", &x) != 1)
        {
          Error ("python: Expected max errors after -e switch\n");
          exit (1);
        }
        max_errors = x;
        Log_print_max (max_errors);
        i++;
        j = i;
        Log ("Setting the maximum number of errors of a type to print out to  %d\n", max_errors);

      }
      else if (strcmp (argv[i], "-d") == 0)
      {
        modes.iadvanced = 1;
        Log ("Enabling advanced/diagnostic inputs (@ commands)\n");
        j = i;
      }
      else if (strcmp (argv[i], "-gamma") == 0)
      {
        rel_mode = REL_MODE_FULL;
        Log ("Using only full special relativity for Doppler shifts, etc.\n");
        j = i;
      }
<<<<<<< HEAD
      else if (strcmp (argv[i], "-classic") == 0)
      {
        rel_mode = REL_MODE_LINEAR;
        Log ("Using only full special relativity for Doppler shifts, etc.\n");
=======
      else if (strcmp (argv[i], "-xtest") == 0)
      {
        run_xtest = TRUE;
        Log ("Run xstest, usually instead of normal Python.\n");
>>>>>>> f020e3a0
        j = i;
      }
      else if (strcmp (argv[i], "-f") == 0)
      {
        modes.fixed_temp = 1;
        Log ("Invoking fixed temperature mode\n");
        j = i;
      }

      else if (strcmp (argv[i], "--rseed") == 0)
      {
        modes.rand_seed_usetime = 1;
        j = i;
        Log ("Using a random seed in random number generator\n");
      }
      else if (strcmp (argv[i], "-z") == 0)
      {
        modes.zeus_connect = 1;
        Log ("Setting zeus_connect to %i\n", modes.zeus_connect);
        j = i;
      }
      else if (strcmp (argv[i], "-i") == 0)
      {
        modes.quit_after_inputs = 1;
        j = i;
      }
      else if (strcmp (argv[i], "-p") == 0)
      {
        Log ("Logarithmic photon stepping enabled\n");
        modes.photon_speedup = 1;
        if (sscanf (argv[i + 1], "%lf", &PHOT_RANGE) == 1)
        {
          i++;
        }
        else
        {
          PHOT_RANGE = 1.;
        }
        j = i;
      }
      else if (strcmp (argv[i], "--dry-run") == 0)
      {
        modes.quit_after_inputs = 1;
        j = i;
      }

      else if (strcmp (argv[i], "--version") == 0)
      {
        /* give information about the pyhon version, such as commit hash */
        Log ("Python Version %s \n", VERSION);  //54f -- ksl -- Now read from version.h
        Log ("Built from git commit hash %s\n", GIT_COMMIT_HASH);
        /* warn the user if there are uncommited changes */
        int git_diff_status = GIT_DIFF_STATUS;
        if (git_diff_status > 0)
          Log ("This version was compiled with %i files with uncommitted changes.\n", git_diff_status);
        exit (1);
      }

      else if (strncmp (argv[i], "-", 1) == 0)
      {
        Error ("python: Unknown switch %s\n", argv[i]);
        help ();
      }
    }

    /* The last command line variable is always the .pf file */

    if (j + 1 == argc)
    {
      Error ("All of the command line has been consumed without specifying a parameter file name, so exiting\n");
      exit (1);
    }


    strcpy (dummy, argv[argc - 1]);
    get_root (files.root, dummy);

    /* This completes the parsing of the command line */

    /* Create a subdirectory to store diaganostic files */

    sprintf (files.diagfolder, "diag_%s/", files.root);
    mkdir (files.diagfolder, 0777);
    strcpy (files.diag, files.diagfolder);
    sprintf (dummy, "_%d.diag", rank_global);
    strcat (files.diag, files.root);
    strcat (files.diag, dummy);


  }

  return (restart_stat);
}




/**********************************************************/
/** 
 * @brief      print out some basic help concering command line options for the program
 *
 * @return     0 in all cases
 *
 * This simply prints out a hardwired multi-line string to the command line.
 *
 * ###Notes###
 *
 * An improved version of this routine would simply read and print and external 
 * file.
 *
 * If one chooses to add to what is printed out then one needs to be careful 
 * concerning the ends of lines.
 *
 **********************************************************/

void
help ()
{
  char *some_help;

  some_help = "\
\n\
This program simulates radiative transfer in a (biconical) CV, YSO, quasar or (spherical) stellar wind \n\
\n\
Usage:  py [-h] [-r] [-t time_max] [-v n] [--dry-run] [-i] [--version] [--rseed] [-p n_steps] xxx  or simply py \n\
\n\
where xxx is the rootname or full name of a parameter file, e. g. test.pf \n\
\n\
and the switches have the following meanings \n\
\n\
 -h             Print this help message and stop \n\
 -r             Restart a run of the progarm reading the file xxx.windsave \n\
 -t time_max    Limit the total time to approximately time_max seconds.  Note that the program checks \n\
                for this limit somewhat infrequently, usually at the ends of cycles, because it \n\
                is attempting to save the program outputs so that the program can be restarted with \n\
                -r if that is desired. \n\
 -v n           Increase or decrease the amount of print out.  The default is 5.  Larger numbers increase  \n\
                the amount printed; smaller numbers decrease it.   \n\
 --dry-run      Create a new .pf file and stop \n\
 -i             Same as --dry-run \n\
 --version      Print out python version, commit hash and if there were files with uncommitted \n\
                changes and stop \n\
 --rseed        Set the random number seed to be time-based, rather than fixed. \n\
\n\
Other switches exist but these are not intended for the general user.\n\
These are largely diagnostic or for special cases. These include\n\
 -d             Enable advanced/diagnostic inputs (normally for debugging purposes) \n\
                Python will then query the user for information about what to do with a series of \n\
                inputs beginning with @ \n\
 -e             Change the maximum number of errors of one type (by default 100,000) before the program will quit\n\
 -e_write 	Change the maximum number of errors of one type (by default 100) to print out before recording errors silently\n\
 -f             Invoke a fixed temperature mode, used for runs with Zeus or Plutu \n\
 -z             Invoke a special mode for that causes Python to start with a run from Zeus or Plutu\n\
 -p [range]     Vary the number of photons in ionization cycles logarthmically building up to the final value\n\
                Range is in powers of 10, the difference beween the number of photons in the first cycle \n\
                compared to the last. If range is missing, range is assumed to be 1, in which case the  \n\
                number of photons will in the first cycle will be one order of magniude less than in the last cycle \n\
\n\
If one simply types py or pyZZ where ZZ is the version number, one is queried for a name \n\
of the parameter file and inputs will be requested from the command line. \n\
\n\
\n\
";                              // End of string to provide one with help

  printf ("%s\n", some_help);

  exit (0);                     // Note that here we simply do want to exit, not use Exit
}<|MERGE_RESOLUTION|>--- conflicted
+++ resolved
@@ -155,17 +155,10 @@
         Log ("Using only full special relativity for Doppler shifts, etc.\n");
         j = i;
       }
-<<<<<<< HEAD
-      else if (strcmp (argv[i], "-classic") == 0)
-      {
-        rel_mode = REL_MODE_LINEAR;
-        Log ("Using only full special relativity for Doppler shifts, etc.\n");
-=======
       else if (strcmp (argv[i], "-xtest") == 0)
       {
         run_xtest = TRUE;
         Log ("Run xstest, usually instead of normal Python.\n");
->>>>>>> f020e3a0
         j = i;
       }
       else if (strcmp (argv[i], "-f") == 0)
